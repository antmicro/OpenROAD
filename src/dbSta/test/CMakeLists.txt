--- conflicted
+++ resolved
@@ -45,14 +45,11 @@
     write_verilog6
     write_verilog7
     write_verilog8
-<<<<<<< HEAD
 )
+
 
 foreach(TEST_NAME IN LISTS TEST_NAMES)
     or_integration_test("dbSta" ${TEST_NAME} ${CMAKE_CURRENT_SOURCE_DIR}/regression)
 endforeach()
 
 add_subdirectory(cpp)
-=======
-)
->>>>>>> 64073a7b
