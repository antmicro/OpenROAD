--- conflicted
+++ resolved
@@ -52,16 +52,6 @@
 
 namespace sta {
 
-<<<<<<< HEAD
-dbSta::dbSta() = default;
-
-dbSta* makeDbSta()
-{
-  return new dbSta;
-}
-
-=======
->>>>>>> 5e4e7f01
 namespace {
 // Holds the usage information of a specific cell which includes (i) name of
 // the cell, (ii) number of instances of the cell, and (iii) area of the cell
