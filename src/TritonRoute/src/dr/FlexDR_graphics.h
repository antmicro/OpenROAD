--- conflicted
+++ resolved
@@ -50,17 +50,12 @@
 class FlexDRGraphics : public gui::Renderer
 {
  public:
-<<<<<<< HEAD
-  
-  // Debug InitialPlace
-  FlexDRGraphics(frDebugSettings* settings, frDesign* design, odb::dbDatabase* db);
-=======
+
   // Debug detailed routing
   FlexDRGraphics(frDebugSettings* settings,
                  frDesign* design,
                  odb::dbDatabase* db,
                  Logger* logger);
->>>>>>> b823140c
 
   void startWorker(FlexDRWorker* worker);
 
@@ -89,14 +84,7 @@
   void pause(drNet* net);
   
  private:
-<<<<<<< HEAD
-  FlexDRWorker*             worker_;
-  drNet*                    net_;
-  const FlexGridGraph*      grid_graph_;
-  int                       current_iter_;
-  frLayerNum                last_pt_layer_;
-  gui::Gui*                 gui_;     
-=======
+
   FlexDRWorker*    worker_;
   drNet*           net_;
   const FlexGridGraph* grid_graph_;
@@ -105,11 +93,9 @@
   frLayerNum       last_pt_layer_;
   gui::Gui*        gui_;
   Logger*          logger_;
->>>>>>> b823140c
   // maps odb layerIdx -> tr layerIdx, with -1 for no equivalent
   std::vector<frLayerNum> layer_map_;
   std::vector<std::vector<frPoint>> points_by_layer_;
-  frDebugSettings*          settings_;
   
 };
 
