--- conflicted
+++ resolved
@@ -437,29 +437,23 @@
   }
   // Maximize the number of hyperedges fully within one block
   // -> minimize the cutsize
-<<<<<<< HEAD
-=======
   // add a penalty term to ensure the solution is unique
   float cost_step = 1.0;
   for (auto& weight : hyperedge_weights) {
     cost_step = std::min(cost_step, weight);
   }
   cost_step = cost_step / num_parts / (num_vertices * (num_vertices + 1) / 2.0);
->>>>>>> 27412ff2
   MPObjective* const obj_expr = solver->MutableObjective();
   for (int e = 0; e < num_hyperedges; e++) {
     for (int i = 0; i < num_parts; i++) {
       obj_expr->SetCoefficient(y[i][e], hyperedge_weights[e]);
     }
   }
-<<<<<<< HEAD
-=======
   for (int v = 0; v < num_vertices; v++) {
     for (int block_id = 1; block_id < num_parts; block_id++) {
       obj_expr->SetCoefficient(x[block_id][v], cost_step * block_id);
     }
   }
->>>>>>> 27412ff2
   obj_expr->SetMaximization();
 
   // Solve the ILP Problem
