--- conflicted
+++ resolved
@@ -60,13 +60,10 @@
     case PartitionType::INIT_RANDOM:
       RandomPart(hgraph, upper_block_balance, lower_block_balance, solution);
       break;
-<<<<<<< HEAD
-=======
 
     case PartitionType::INIT_RANDOM_VILE:
       RandomPart(hgraph, upper_block_balance, lower_block_balance, solution, true);
       break;
->>>>>>> 27412ff2
 
     case PartitionType::INIT_VILE:
       VilePart(hgraph, solution);
@@ -81,13 +78,6 @@
       break;
   }
 }
-<<<<<<< HEAD
-
-// ------------------------------------------------------------------------------
-// The remaining functions are all private functions
-// ------------------------------------------------------------------------------
-
-=======
 
 // ------------------------------------------------------------------------------
 // The remaining functions are all private functions
@@ -97,17 +87,12 @@
 // If vile_mode == false, we try to generate balanced random partitioning
 // If vile_mode == true,  we try to generate unbalanced random partitioning
 
->>>>>>> 27412ff2
 // random partitioning
 void TPpartitioner::RandomPart(const HGraphPtr hgraph,
                                const MATRIX<float>& upper_block_balance,
                                const MATRIX<float>& lower_block_balance,
-<<<<<<< HEAD
-                               std::vector<int>& solution) const
-=======
                                std::vector<int>& solution,
                                bool vile_mode) const
->>>>>>> 27412ff2
 {
   // the summation of vertex weights for vertices in current block
   MATRIX<float> block_balance(
@@ -138,128 +123,6 @@
         if (visited[v] == false) {
           visited[v] = true;
           path_vertices.push_back(v);
-<<<<<<< HEAD
-        }
-      }  // finish current path
-    }    // finish all the paths
-    std::shuffle(path_vertices.begin(),
-                 path_vertices.end(),
-                 std::default_random_engine(seed_));
-  }
-  // Step 3: check remaining vertices
-  for (int v = 0; v < hgraph->num_vertices_; v++) {
-    if (visited[v] == false) {
-      vertices.push_back(v);
-    }
-  }
-  std::shuffle(
-      vertices.begin(), vertices.end(), std::default_random_engine(seed_));
-  // Step 4: concatenate path_vertices and vertices
-  // Here we insert path_vertices at the beginning,
-  // Hopefully we can push all the path_vertices into one block
-  vertices.insert(vertices.begin(), path_vertices.begin(), path_vertices.end());
-
-  /*
-  // Step 5: make sure all blocks satisfy the lower_block_balance,
-  int block_id = 0;
-  for (const auto& v : vertices) {
-    solution[v] = block_id;
-    block_balance[block_id] = block_balance[block_id] +
-  hgraph->vertex_weights_[v]; if (block_balance[block_id] >=
-  lower_block_balance[block_id]) { block_id++; block_id = block_id % num_parts_;
-  // adjust the block_id
-    }
-  }
-  */
-  /*
-  MATRIX<float> block_balance_threshold;
-  for (int block_id = 0; block_id < num_parts_; block_id++) {
-    const std::vector<float> balance =
-  DivideFactor(upper_block_balance[block_id], num_parts_ * num_parts_);
-    block_balance_threshold.push_back(balance);
-  }
-  // assign vertex to blocks
-  int block_id = 0;
-  for (const auto& v : vertices) {
-    if (block_balance[block_id] + hgraph->vertex_weights_[v] >
-  upper_block_balance[block_id]) { int iter = 0; int temp_block_id = block_id;
-      while (iter < num_parts_) {
-        temp_block_id++;
-        temp_block_id = temp_block_id % num_parts_;
-        if (block_balance[temp_block_id] + hgraph->vertex_weights_[v] <=
-  upper_block_balance[temp_block_id]) { break;
-        }
-        iter++;
-      }
-      solution[v] = temp_block_id;
-      block_balance[temp_block_id] = block_balance[temp_block_id] +
-  hgraph->vertex_weights_[v]; } else { solution[v] = block_id;
-      block_balance[block_id] = block_balance[block_id] +
-  hgraph->vertex_weights_[v];
-    }
-    if (block_balance[block_id] >= block_balance_threshold[block_id]) {
-      block_id++;
-      block_id = block_id % num_parts_;  // adjust the block_id
-    }
-  }
-  */
-
-  int block_id = 0;
-  for (const auto& v : vertices) {
-    solution[v] = block_id;
-    block_balance[block_id]
-        = block_balance[block_id] + hgraph->vertex_weights_[v];
-    if (block_balance[block_id] >= lower_block_balance[block_id]) {
-      block_id++;
-      block_id = block_id % num_parts_;  // adjust the block_id
-    }
-  }
-
-  /*
-  // Step 5: randomly assign block id
-  // To achieve better balance, we divide the block balance by num_parts_
-  MATRIX<float> block_balance_threshold;
-  for (int block_id = 0; block_id < num_parts_; block_id++) {
-    const std::vector<float> balance
-        = DivideFactor(upper_block_balance[block_id], num_parts_ * num_parts_);
-    block_balance_threshold.push_back(balance);
-  }
-  // assign vertex to blocks
-  int block_id = 0;
-  for (const auto& v : vertices) {
-    solution[v] = block_id;
-    block_balance[block_id]
-        = block_balance[block_id] + hgraph->vertex_weights_[v];
-    if (block_balance[block_id] >= block_balance_threshold[block_id]) {
-      block_id++;
-      block_id = block_id % num_parts_;  // adjust the block_id
-    }
-  }
-  */
-}
-
-// ILP-based partitioning
-void TPpartitioner::ILPPart(const HGraphPtr hgraph,
-                            const MATRIX<float>& upper_block_balance,
-                            const MATRIX<float>& lower_block_balance,
-                            std::vector<int>& solution) const
-{
-  logger_->report("[STATUS] Optimal ILP-based Partitioning Starts !");
-  std::map<int, int> fixed_vertices_map;
-  MATRIX<float> vertex_weights;  // two-dimensional
-  vertex_weights.reserve(hgraph->num_vertices_);
-  MATRIX<int> hyperedges;                // hyperedges
-  std::vector<float> hyperedge_weights;  // one-dimensional
-  // set vertices
-  for (int v = 0; v < hgraph->num_vertices_; v++) {
-    vertex_weights.push_back(hgraph->vertex_weights_[v]);
-  }
-  // check fixed vertices
-  if (hgraph->fixed_vertex_flag_ == true) {
-    for (int v = 0; v < hgraph->num_vertices_; v++) {
-      if (hgraph->fixed_attr_[v] > -1) {
-        solution[v] = hgraph->fixed_attr_[v];
-=======
         }
       }  // finish current path
     }    // finish all the paths
@@ -374,7 +237,6 @@
         cur_total_score += value.second;
       } else {
         break;  // the set has been sorted
->>>>>>> 27412ff2
       }
     }
     logger_->report("[INFO] ilp_accelerator_factor = {}",
@@ -387,59 +249,6 @@
                     ilp_accelerator_factor_);
     logger_->report("[WARNING] No hyperedges will be used !!!");
   }
-<<<<<<< HEAD
-  // check the hyperedges to be used
-  std::vector<int> edge_mask;  // store the hyperedges being used.
-  if (ilp_accelerator_factor_ >= 1.0) {
-    logger_->report(
-        "All the hyperedges will be used in the ILP-based partitioning!");
-    edge_mask.resize(hgraph->num_hyperedges_);
-    std::iota(edge_mask.begin(), edge_mask.end(), 0);
-  } else if (ilp_accelerator_factor_ > 0.0) {
-    // define comp structure to compare hyperedge ( function: >)
-    struct comp
-    {
-      // comparator function
-      bool operator()(const std::pair<int, float>& l,
-                      const std::pair<int, float>& r) const
-      {
-        if (l.second != r.second) {
-          return l.second > r.second;
-        }
-        return l.first < r.first;
-      }
-    };
-    // use set data structure to sort hyperedges
-    std::set<std::pair<int, float>, comp> unvisited_hyperedges;
-    float tot_cost = 0.0;  // total hyperedge cut
-    for (auto e = 0; e < hgraph->num_hyperedges_; ++e) {
-      const float score = evaluator_->CalculateHyperedgeCost(e, hgraph);
-      unvisited_hyperedges.insert(std::pair<int, float>(e, score));
-      tot_cost += score;
-    }
-    // pick the top important hyperedges
-    tot_cost *= ilp_accelerator_factor_;
-    float cur_total_score = 0.0;
-    for (auto& value : unvisited_hyperedges) {
-      if (cur_total_score <= tot_cost) {
-        edge_mask.push_back(value.first);
-        cur_total_score += value.second;
-      } else {
-        break;  // the set has been sorted
-      }
-    }
-    logger_->report("[INFO] ilp_accelerator_factor = {}",
-                    ilp_accelerator_factor_);
-    logger_->report("[INFO] Reduce the number of hyperedges from {} to {}.",
-                    hgraph->num_hyperedges_,
-                    edge_mask.size());
-  } else {
-    logger_->report("[WARNING] ilp_accelerator_factor = {}",
-                    ilp_accelerator_factor_);
-    logger_->report("[WARNING] No hyperedges will be used !!!");
-  }
-=======
->>>>>>> 27412ff2
   // update hyperedges and hyperedge_weights
   hyperedge_weights.reserve(edge_mask.size());
   hyperedges.reserve(edge_mask.size());
