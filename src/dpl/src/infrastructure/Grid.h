// SPDX-License-Identifier: BSD-3-Clause
// Copyright (c) 2018-2025, The OpenROAD Authors

#pragma once

#include <functional>
#include <map>
#include <memory>
#include <optional>
#include <unordered_set>
#include <vector>

#include "Coordinates.h"
#include "Objects.h"
#include "dpl/Opendp.h"

namespace dpl {

using odb::dbOrientType;
using odb::dbSite;

struct GridIntervalX
{
  GridX lo;
  GridX hi;
};

struct GridIntervalY
{
  GridY lo;
  GridY hi;
};

struct Pixel
{
  Node* cell = nullptr;
  Group* group = nullptr;
  double util = 0.0;
  bool is_valid = false;     // false for dummy cells
  bool is_hopeless = false;  // too far from sites for diamond search
  std::map<dbSite*, dbOrientType> sites;
<<<<<<< HEAD
  Node* padding_reserved_by;  // Cell that reserved this pixel for padding
=======
  uint8_t blocked_layers_ = 0;
>>>>>>> 12b9147f
};

// Return value for grid searches.
class PixelPt
{
 public:
  PixelPt() = default;
  PixelPt(Pixel* pixel, GridX grid_x, GridY grid_y);
  Pixel* pixel = nullptr;
  GridX x{0};
  GridY y{0};
};

// The "Grid" is a 2D array of pixels.  The pixels represent the
// single height sites onto which multi-height sites are overlaid.
// The sites are assumed to be of a single width but the rows are of
// variable height in order to support hybrid rows.
class Grid
{
 public:
  void init(Logger* logger) { logger_ = logger; }
  void setCore(const Rect& core) { core_ = core; }
  void initGrid(dbDatabase* db,
                dbBlock* block,
                std::shared_ptr<Padding> padding,
                int max_displacement_x,
                int max_displacement_y);
  void allocateGrid();
  void examineRows(dbBlock* block);
  std::unordered_set<int> getRowCoordinates() const;

  GridX gridX(DbuX x) const;
  GridX gridEndX(DbuX x) const;

  GridX gridX(const Node* cell) const;
  GridX gridEndX(const Node* cell) const;
  GridX gridPaddedX(const Node* cell) const;
  GridX gridPaddedEndX(const Node* cell) const;

  GridY gridSnapDownY(DbuY y) const;
  GridY gridRoundY(DbuY y) const;
  GridY gridEndY(DbuY y) const;

  // Snap outwards to fully contain
  GridRect gridCovering(const Rect& rect) const;
  GridRect gridCovering(const Node* cell) const;
  GridRect gridCoveringPadded(const Node* cell) const;

  // Snap inwards to be fully contained
  GridRect gridWithin(const DbuRect& rect) const;

  GridY gridSnapDownY(const Node* cell) const;
  GridY gridRoundY(const Node* cell) const;
  GridY gridEndY(const Node* cell) const;

  DbuY gridYToDbu(GridY y) const;

  GridX gridPaddedWidth(const Node* cell) const;
  GridX gridWidth(const Node* cell) const;
  GridY gridHeight(const Node* cell) const;
  GridY gridHeight(odb::dbMaster* master) const;
  DbuY rowHeight(GridY index);

  void paintPixel(Node* cell, GridX grid_x, GridY grid_y);
  void paintPixel(Node* cell);
  void paintCellPadding(Node* cell);
  void paintCellPadding(Node* cell,
                        const GridX grid_x_begin,
                        const GridY grid_y_begin,
                        const GridX grid_x_end,
                        const GridY grid_y_end);
  void erasePixel(Node* cell);
  void visitCellPixels(
      Node& cell,
      bool padded,
      const std::function<void(Pixel* pixel, bool padded)>& visitor) const;
  void visitCellBoundaryPixels(
      Node& cell,
      const std::function<
          void(Pixel* pixel, odb::Direction2D edge, GridX x, GridY y)>& visitor)
      const;

  GridY getRowCount() const { return row_count_; }
  GridX getRowSiteCount() const { return row_site_count_; }
  DbuX getSiteWidth() const { return site_width_; }

  Pixel* gridPixel(GridX x, GridY y) const;
  Pixel& pixel(GridY y, GridX x) { return pixels_[y.v][x.v]; }
  const Pixel& pixel(GridY y, GridX x) const { return pixels_[y.v][x.v]; }

  void resize(int size) { pixels_.resize(size); }
  void resize(GridY size) { pixels_.resize(size.v); }
  void resize(GridY y, GridX size) { pixels_[y.v].resize(size.v); }
  void clear();

  bool hasHybridRows() const { return has_hybrid_rows_; }

  GridY getRowCount(DbuY row_height) const;

  Rect getCore() const { return core_; }
  bool cellFitsInCore(Node* cell) const;

  bool isMultiHeight(dbMaster* master) const;

 private:
  void markHopeless(dbBlock* block,
                    int max_displacement_x,
                    int max_displacement_y);
  void markBlocked(dbBlock* block);
  void visitDbRows(dbBlock* block,
                   const std::function<void(odb::dbRow*)>& func) const;

  using Pixels = std::vector<std::vector<Pixel>>;
  Logger* logger_ = nullptr;
  dbBlock* block_ = nullptr;
  std::shared_ptr<Padding> padding_;
  Pixels pixels_;
  // Contains all the rows' yLo plus the yHi of the last row.  The extra
  // value is useful for operations like region snapping to rows
  std::map<DbuY, GridY> row_y_dbu_to_index_;
  std::vector<DbuY> row_index_to_y_dbu_;         // index is GridY
  std::vector<DbuY> row_index_to_pixel_height_;  // index is GridY

  bool has_hybrid_rows_ = false;
  Rect core_;

  std::optional<DbuY> uniform_row_height_;  // unset if hybrid
  DbuX site_width_{0};

  GridY row_count_{0};
  GridX row_site_count_{0};
};

}  // namespace dpl<|MERGE_RESOLUTION|>--- conflicted
+++ resolved
@@ -39,11 +39,8 @@
   bool is_valid = false;     // false for dummy cells
   bool is_hopeless = false;  // too far from sites for diamond search
   std::map<dbSite*, dbOrientType> sites;
-<<<<<<< HEAD
+  uint8_t blocked_layers_ = 0;
   Node* padding_reserved_by;  // Cell that reserved this pixel for padding
-=======
-  uint8_t blocked_layers_ = 0;
->>>>>>> 12b9147f
 };
 
 // Return value for grid searches.
