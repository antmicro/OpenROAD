// SPDX-License-Identifier: BSD-3-Clause
// Copyright (c) 2020-2025, The OpenROAD Authors

#include <cmath>
#include <fstream>
#include <limits>
#include <vector>

#include "dpl/Grid.h"
#include "dpl/Objects.h"
#include "dpl/Opendp.h"
#include "dpl/Padding.h"
#include "dpl/PlacementDRC.h"
#include "utl/Logger.h"
namespace dpl {

using odb::Direction2D;
using std::vector;

using utl::DPL;

using utl::format_as;

void Opendp::checkPlacement(const bool verbose, const string& report_file_name)
{
  importDb();

  vector<Node*> placed_failures;
  vector<Node*> in_rows_failures;
  vector<Node*> overlap_failures;
  vector<Node*> one_site_gap_failures;
  vector<Node*> site_align_failures;
  vector<Node*> region_placement_failures;
  vector<Node*> edge_spacing_failures;

  initGrid();
  groupAssignCellRegions();
  const auto& row_coords = grid_->getRowCoordinates();
  for (Node& cell : cells_) {
    if (cell.isStdCell()) {
      // Site alignment check
      if (cell.getLeft() % grid_->getSiteWidth() != 0
          || row_coords.find(cell.getBottom().v) == row_coords.end()) {
        site_align_failures.push_back(&cell);
        continue;
      }

      if (!checkInRows(cell)) {
        in_rows_failures.push_back(&cell);
      }
      if (!checkRegionPlacement(&cell)) {
        region_placement_failures.push_back(&cell);
      }
    }
    // Placed check
    if (!isPlaced(&cell)) {
      placed_failures.push_back(&cell);
    }
    // Overlap check
    if (checkOverlap(cell)) {
      overlap_failures.push_back(&cell);
    }
    // EdgeSpacing check
    if (!drc_engine_->checkEdgeSpacing(&cell)) {
      edge_spacing_failures.emplace_back(&cell);
    }
  }
  // This loop is separate because it needs to be done after the overlap check
  // The overlap check assigns the overlap cell to its pixel
  // Thus, the one site gap check needs to be done after the overlap check
  // Otherwise, this check will miss the pixels that could have resulted in
  // one-site gap violations as null
  if (disallow_one_site_gaps_) {
    for (Node& cell : cells_) {
      // One site gap check
      if (checkOneSiteGaps(cell)) {
        one_site_gap_failures.push_back(&cell);
      }
    }
  }
  saveFailures(placed_failures,
               in_rows_failures,
               overlap_failures,
               one_site_gap_failures,
               site_align_failures,
               region_placement_failures,
               {},
               edge_spacing_failures);
  if (!report_file_name.empty()) {
    writeJsonReport(report_file_name);
  }
  reportFailures(placed_failures, 3, "Placed", verbose);
  reportFailures(in_rows_failures, 4, "Placed in rows", verbose);
  reportFailures(
      overlap_failures, 5, "Overlap", verbose, [&](Node* cell) -> void {
        reportOverlapFailure(cell);
      });
  reportFailures(site_align_failures, 6, "Site aligned", verbose);
  reportFailures(one_site_gap_failures, 7, "One site gap", verbose);
  reportFailures(region_placement_failures, 8, "Region placement", verbose);
  reportFailures(
      edge_spacing_failures, 9, "LEF58_CELLEDGESPACINGTABLE", verbose);

  logger_->metric("design__violations",
                  placed_failures.size() + in_rows_failures.size()
                      + overlap_failures.size() + site_align_failures.size());

  if (placed_failures.size() + in_rows_failures.size() + overlap_failures.size()
          + site_align_failures.size()
          + (disallow_one_site_gaps_ ? one_site_gap_failures.size() : 0)
          + region_placement_failures.size() + edge_spacing_failures.size()
      > 0) {
    logger_->error(DPL, 33, "detailed placement checks failed.");
  }
}

void Opendp::saveViolations(const std::vector<Node*>& failures,
                            odb::dbMarkerCategory* category,
                            const string& violation_type) const
{
  const Rect core = grid_->getCore();
  for (auto failure : failures) {
    odb::dbMarker* marker = odb::dbMarker::create(category);
    if (!marker) {
      break;
    }
    int xMin = (failure->getLeft() + core.xMin()).v;
    int yMin = (failure->getBottom() + core.yMin()).v;
    int xMax = (failure->getLeft() + failure->getWidth() + core.xMin()).v;
    int yMax = (failure->getBottom() + failure->getHeight() + core.yMin()).v;

    if (violation_type == "overlap") {
      const Node* o_cell = checkOverlap(*failure);
      if (!o_cell) {
        logger_->error(DPL,
                       48,
                       "Could not find overlapping cell for cell {}",
                       failure->name());
      }
      odb::Rect o_rect(o_cell->getLeft().v,
                       o_cell->getBottom().v,
                       o_cell->getLeft().v + o_cell->getWidth().v,
                       o_cell->getBottom().v + o_cell->getHeight().v);
      odb::Rect f_rect(failure->getLeft().v,
                       failure->getBottom().v,
                       failure->getLeft().v + failure->getWidth().v,
                       failure->getBottom().v + failure->getHeight().v);

      odb::Rect overlap_rect;
      o_rect.intersection(f_rect, overlap_rect);

      xMin = overlap_rect.xMin() + core.xMin();
      yMin = overlap_rect.yMin() + core.yMin();
      xMax = overlap_rect.xMax() + core.xMin();
      yMax = overlap_rect.yMax() + core.yMin();

      marker->addSource(o_cell->getDbInst());
    }
    marker->addShape(Rect{xMin, yMin, xMax, yMax});
    marker->addSource(failure->getDbInst());
  }
}

void Opendp::saveFailures(const vector<Node*>& placed_failures,
                          const vector<Node*>& in_rows_failures,
                          const vector<Node*>& overlap_failures,
                          const vector<Node*>& one_site_gap_failures,
                          const vector<Node*>& site_align_failures,
                          const vector<Node*>& region_placement_failures,
                          const vector<Node*>& placement_failures,
                          const vector<Node*>& edge_spacing_failures)
{
  if (placed_failures.empty() && in_rows_failures.empty()
      && overlap_failures.empty() && one_site_gap_failures.empty()
      && site_align_failures.empty() && region_placement_failures.empty()
      && placement_failures.empty() && edge_spacing_failures.empty()) {
    return;
  }

  auto* tool_category = odb::dbMarkerCategory::createOrReplace(block_, "DPL");
  if (!placed_failures.empty()) {
    auto category = odb::dbMarkerCategory::createOrReplace(
        tool_category, "Placement failures");
    category->setDescription("Cells that were not placed.");
    saveViolations(placed_failures, category);
  }
  if (!in_rows_failures.empty()) {
    auto category = odb::dbMarkerCategory::createOrReplace(tool_category,
                                                           "In_rows_failures");
    category->setDescription(
        "Cells that were not assigned to rows in the grid.");
    saveViolations(in_rows_failures, category);
  }
  if (!overlap_failures.empty()) {
    auto category = odb::dbMarkerCategory::createOrReplace(tool_category,
                                                           "Overlap_failures");
    category->setDescription("Cells that are overlapping with other cells.");
    saveViolations(overlap_failures, category, "overlap");
  }
  if (!one_site_gap_failures.empty()) {
    auto category = odb::dbMarkerCategory::createOrReplace(
        tool_category, "One_site_gap_failures");
    category->setDescription(
        "Cells that violate the one site gap spacing rules.");
    saveViolations(one_site_gap_failures, category);
  }
  if (!site_align_failures.empty()) {
    auto category = odb::dbMarkerCategory::createOrReplace(
        tool_category, "Site_alignment_failures");
    category->setDescription(
        "Cells that are not aligned with placement sites.");
    saveViolations(site_align_failures, category);
  }
  if (!region_placement_failures.empty()) {
    auto category = odb::dbMarkerCategory::createOrReplace(
        tool_category, "Region_placement_failures");
    category->setDescription(
        "Cells that violate the region placement constraints.");
    saveViolations(region_placement_failures, category);
  }
  if (!placement_failures.empty()) {
    auto category = odb::dbMarkerCategory::createOrReplace(
        tool_category, "Placement_failures");
    category->setDescription("Cells that DPL failed to place.");
    saveViolations(placement_failures, category);
  }
  if (!edge_spacing_failures.empty()) {
    auto category = odb::dbMarkerCategory::createOrReplace(
        tool_category, "Cell_edge_spacing_failures");
    category->setDescription(
        "Cells that violate the LEF58_CELLEDGESPACINGTABLE.");
    saveViolations(edge_spacing_failures, category);
  }
}

void Opendp::writeJsonReport(const string& filename)
{
  auto* tool_category = block_->findMarkerCategory("DPL");
  if (tool_category) {
    tool_category->writeJSON(filename);
  }
}

void Opendp::reportFailures(const vector<Node*>& failures,
                            const int msg_id,
                            const char* msg,
                            const bool verbose) const
{
  reportFailures(failures, msg_id, msg, verbose, [&](Node* cell) -> void {
    logger_->report(" {}", cell->name());
  });
}

void Opendp::reportFailures(
    const vector<Node*>& failures,
    const int msg_id,
    const char* msg,
    const bool verbose,
    const std::function<void(Node* cell)>& report_failure) const
{
  if (!failures.empty()) {
    logger_->warn(DPL, msg_id, "{} check failed ({}).", msg, failures.size());
    if (verbose) {
      for (Node* cell : failures) {
        report_failure(cell);
      }
    }
  }
}

void Opendp::reportOverlapFailure(Node* cell) const
{
<<<<<<< HEAD
  const Node* overlap = checkOverlap(*cell);
  logger_->report(" {} overlaps {}", cell->name(), overlap->name());
=======
  const Cell* overlap = checkOverlap(*cell);
  logger_->report(" {} ({}) overlaps {} ({})",
                  cell->name(),
                  cell->getDbInst()->getMaster()->getName(),
                  overlap->name(),
                  overlap->getDbInst()->getMaster()->getName());
>>>>>>> b45988bc
}

/* static */
bool Opendp::isPlaced(const Node* cell)
{
  return cell->getDbInst()->isPlaced();
}

bool Opendp::checkInRows(const Node& cell) const
{
  const auto grid_rect = grid_->gridCovering(&cell);
  debugPrint(logger_,
             DPL,
             "hybrid",
             1,
             "Checking cell {} with site {} and "
             "height {} in rows. Y start {} y end {}",
             cell.name(),
             cell.getSite()->getName(),
             cell.getHeight(),
             grid_rect.ylo,
             grid_rect.yhi);

  for (GridY y = grid_rect.ylo; y < grid_rect.yhi; y++) {
    const bool first_row = (y == grid_rect.ylo);
    for (GridX x = grid_rect.xlo; x < grid_rect.xhi; x++) {
      const Pixel* pixel = grid_->gridPixel(x, y);
      // outside core or invalid
      if (pixel == nullptr || !pixel->is_valid) {
        return false;
      }
      if (first_row
          && pixel->sites.find(cell.getSite()) == pixel->sites.end()) {
        return false;
      }
    }
  }
  return true;
}

// COVER *, RING, PAD * - ignored

// CLASSes are grouped as follows
// CR = {CORE, CORE FEEDTHRU, CORE TIEHIGH, CORE TIELOW, CORE ANTENNACELL}
// WT = CORE WELLTAP
// SP = CORE SPACER, ENDCAP *
// BL = BLOCK *

//    CR WT BL SP
// CR  P  P  P  O
// WT  P  O  P  O
// BL  P  P  -  O
// SP  O  O  O  O
//
// P = no padded overlap
// O = no overlap (padding ignored)
// - = no overlap check (overlap allowed)
// The rules apply to both FIXED or PLACED instances

// Return the cell this cell overlaps.
const Node* Opendp::checkOverlap(Node& cell) const
{
  debugPrint(
      logger_, DPL, "grid", 2, "checking overlap for cell {}", cell.name());
  const Node* overlap_cell = nullptr;
  grid_->visitCellPixels(cell, true, [&](Pixel* pixel) {
    const Node* pixel_cell = pixel->cell;
    if (pixel_cell) {
      if (pixel_cell != &cell && overlap(&cell, pixel_cell)) {
        overlap_cell = pixel_cell;
      }
    } else {
      pixel->cell = &cell;
    }
  });
  return overlap_cell;
}

bool Opendp::overlap(const Node* cell1, const Node* cell2) const
{
  // BLOCK/BLOCK overlaps allowed
  if (cell1->isBlock() && cell2->isBlock()) {
    return false;
  }

  const bool padded = padding_->havePadding() && isOverlapPadded(cell1, cell2);
  const DbuPt ll1 = initialLocation(cell1, padded);
  const DbuPt ll2 = initialLocation(cell2, padded);
  DbuPt ur1, ur2;
  if (padded) {
    ur1 = DbuPt(ll1.x + padding_->paddedWidth(cell1),
                ll1.y + cell1->getHeight());
    ur2 = DbuPt(ll2.x + padding_->paddedWidth(cell2),
                ll2.y + cell2->getHeight());
  } else {
    ur1 = DbuPt(ll1.x + cell1->getWidth().v, ll1.y + cell1->getHeight().v);
    ur2 = DbuPt(ll2.x + cell2->getWidth().v, ll2.y + cell2->getHeight().v);
  }
  return ll1.x < ur2.x && ur1.x > ll2.x && ll1.y < ur2.y && ur1.y > ll2.y;
}

Node* Opendp::checkOneSiteGaps(Node& cell) const
{
  Node* gap_cell = nullptr;
  grid_->visitCellBoundaryPixels(
      cell, [&](Pixel* pixel, const Direction2D& edge, GridX x, GridY y) {
        GridX abut_x{0};

        switch (static_cast<Direction2D::Value>(edge)) {
          case Direction2D::West:
            abut_x = GridX{-1};
            break;
          case Direction2D::East:
            abut_x = GridX{1};
            break;
          case Direction2D::North:
          case Direction2D::South:
            return;
        }
        // check the abutting pixel
        const Pixel* abut_pixel = grid_->gridPixel(x + abut_x, y);
        const bool abuttment_exists = (abut_pixel && abut_pixel->cell);
        if (!abuttment_exists) {
          // check the 1 site gap pixel
          const Pixel* gap_pixel = grid_->gridPixel(x + GridX{2 * abut_x.v}, y);
          if (gap_pixel) {
            gap_cell = gap_pixel->cell;
          }
        }
      });
  return gap_cell;
}

bool Opendp::checkRegionPlacement(const Node* cell) const
{
  const DbuX x_begin = cell->getLeft();
  const DbuX x_end = x_begin + cell->getWidth();
  const DbuY y_begin = cell->getBottom();
  const DbuY y_end = y_begin + cell->getHeight();

  if (cell->getRegion()) {
    const DbuX site_width = grid_->getSiteWidth();
    return cell->getRegion()->contains(
               odb::Rect(x_begin.v, y_begin.v, x_end.v, y_end.v))
           && checkRegionOverlap(cell,
                                 GridX{x_begin.v / site_width.v},
                                 GridY{y_begin.v / cell->getHeight().v},
                                 GridX{x_end.v / site_width.v},
                                 GridY{y_end.v / cell->getHeight().v});
  }
  return true;
}

/* static */
bool Opendp::isOverlapPadded(const Node* cell1, const Node* cell2)
{
  return isCrWtBlClass(cell1) && isCrWtBlClass(cell2)
         && !(isWellTap(cell1) && isWellTap(cell2));
}

/* static */
bool Opendp::isCrWtBlClass(const Node* cell)
{
  dbMasterType type = cell->getDbInst()->getMaster()->getType();
  // Use switch so if new types are added we get a compiler warning.
  switch (type.getValue()) {
    case dbMasterType::CORE:
    case dbMasterType::CORE_ANTENNACELL:
    case dbMasterType::CORE_FEEDTHRU:
    case dbMasterType::CORE_TIEHIGH:
    case dbMasterType::CORE_TIELOW:
    case dbMasterType::CORE_WELLTAP:
    case dbMasterType::BLOCK:
    case dbMasterType::BLOCK_BLACKBOX:
    case dbMasterType::BLOCK_SOFT:
      return true;
    case dbMasterType::CORE_SPACER:
    case dbMasterType::ENDCAP:
    case dbMasterType::ENDCAP_PRE:
    case dbMasterType::ENDCAP_POST:
    case dbMasterType::ENDCAP_TOPLEFT:
    case dbMasterType::ENDCAP_TOPRIGHT:
    case dbMasterType::ENDCAP_BOTTOMLEFT:
    case dbMasterType::ENDCAP_BOTTOMRIGHT:
    case dbMasterType::ENDCAP_LEF58_BOTTOMEDGE:
    case dbMasterType::ENDCAP_LEF58_TOPEDGE:
    case dbMasterType::ENDCAP_LEF58_RIGHTEDGE:
    case dbMasterType::ENDCAP_LEF58_LEFTEDGE:
    case dbMasterType::ENDCAP_LEF58_RIGHTBOTTOMEDGE:
    case dbMasterType::ENDCAP_LEF58_LEFTBOTTOMEDGE:
    case dbMasterType::ENDCAP_LEF58_RIGHTTOPEDGE:
    case dbMasterType::ENDCAP_LEF58_LEFTTOPEDGE:
    case dbMasterType::ENDCAP_LEF58_RIGHTBOTTOMCORNER:
    case dbMasterType::ENDCAP_LEF58_LEFTBOTTOMCORNER:
    case dbMasterType::ENDCAP_LEF58_RIGHTTOPCORNER:
    case dbMasterType::ENDCAP_LEF58_LEFTTOPCORNER:
      // These classes are completely ignored by the placer.
    case dbMasterType::COVER:
    case dbMasterType::COVER_BUMP:
    case dbMasterType::RING:
    case dbMasterType::PAD:
    case dbMasterType::PAD_AREAIO:
    case dbMasterType::PAD_INPUT:
    case dbMasterType::PAD_OUTPUT:
    case dbMasterType::PAD_INOUT:
    case dbMasterType::PAD_POWER:
    case dbMasterType::PAD_SPACER:
      return false;
  }
  // gcc warniing
  return false;
}

/* static */
bool Opendp::isWellTap(const Node* cell)
{
  dbMasterType type = cell->getDbInst()->getMaster()->getType();
  return type == dbMasterType::CORE_WELLTAP;
}

}  // namespace dpl<|MERGE_RESOLUTION|>--- conflicted
+++ resolved
@@ -270,17 +270,12 @@
 
 void Opendp::reportOverlapFailure(Node* cell) const
 {
-<<<<<<< HEAD
   const Node* overlap = checkOverlap(*cell);
-  logger_->report(" {} overlaps {}", cell->name(), overlap->name());
-=======
-  const Cell* overlap = checkOverlap(*cell);
   logger_->report(" {} ({}) overlaps {} ({})",
                   cell->name(),
                   cell->getDbInst()->getMaster()->getName(),
                   overlap->name(),
                   overlap->getDbInst()->getMaster()->getName());
->>>>>>> b45988bc
 }
 
 /* static */
