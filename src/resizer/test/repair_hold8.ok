<<<<<<< HEAD
[INFO ODB-0000] Reading LEF file: Nangate45/Nangate45.lef
[INFO ODB-0000]     Created 22 technology layers
[INFO ODB-0000]     Created 27 technology vias
[INFO ODB-0000]     Created 134 library cells
[INFO ODB-0000] Finished LEF file:  Nangate45/Nangate45.lef
[INFO ODB-0000] Reading DEF file: repair_hold1.def
[INFO ODB-0000] Design: top
[INFO ODB-0000]     Created 4 pins.
[INFO ODB-0000]     Created 13 components and 59 component-terminals.
[INFO ODB-0000]     Created 16 nets and 30 connections.
[INFO ODB-0000] Finished DEF file: repair_hold1.def
=======
Notice 0: Reading LEF file:  Nangate45/Nangate45.lef
Notice 0:     Created 22 technology layers
Notice 0:     Created 27 technology vias
Notice 0:     Created 134 library cells
Notice 0: Finished LEF file:  Nangate45/Nangate45.lef
Notice 0: 
Reading DEF file: repair_hold1.def
Notice 0: Design: top
Notice 0:     Created 4 pins.
Notice 0:     Created 13 components and 59 component-terminals.
Notice 0:     Created 16 nets and 30 connections.
Notice 0: Finished DEF file: repair_hold1.def
[INFO RSZ-0059] Using CLKBUF_X3 with 0.031ns delay for hold repairs.
>>>>>>> 6b9ad583
[INFO RSZ-0046] Found 4 endpoints with hold violations.
[INFO RSZ-0032] Inserted 39 hold buffers.
Startpoint: r2 (rising edge-triggered flip-flop clocked by clk)
Endpoint: r3 (rising edge-triggered flip-flop clocked by clk)
Path Group: clk
Path Type: min

  Delay    Time   Description
---------------------------------------------------------
   0.00    0.00   clock clk (rise edge)
   0.00    0.00   clock source latency
   0.00    0.00 ^ clk (in)
   0.02    0.02 ^ i1/Z (BUF_X1)
   0.02    0.04 ^ i2/Z (BUF_X1)
   0.02    0.06 ^ i3/Z (BUF_X1)
   0.02    0.08 ^ i4/Z (BUF_X1)
   0.00    0.08 ^ r2/CK (DFF_X1)
   0.09    0.17 ^ r2/Q (DFF_X1)
   0.02    0.19 ^ u1/Z (BUF_X1)
   0.02    0.21 ^ hold39/Z (CLKBUF_X3)
   0.03    0.24 ^ u2/ZN (AND2_X1)
   0.03    0.27 ^ hold19/Z (CLKBUF_X3)
   0.03    0.29 ^ hold20/Z (CLKBUF_X3)
   0.03    0.32 ^ hold21/Z (CLKBUF_X3)
   0.03    0.34 ^ hold22/Z (CLKBUF_X3)
   0.02    0.37 ^ hold23/Z (CLKBUF_X3)
   0.00    0.37 ^ r3/D (DFF_X1)
           0.37   data arrival time

   0.00    0.00   clock clk (rise edge)
   0.00    0.00   clock source latency
   0.00    0.00 ^ clk (in)
   0.02    0.02 ^ i1/Z (BUF_X1)
   0.02    0.04 ^ i2/Z (BUF_X1)
   0.02    0.06 ^ i3/Z (BUF_X1)
   0.02    0.08 ^ i4/Z (BUF_X1)
   0.02    0.10 ^ i5/Z (BUF_X1)
   0.02    0.12 ^ i6/Z (BUF_X1)
   0.02    0.14 ^ i7/Z (BUF_X1)
   0.02    0.15 ^ i8/Z (BUF_X1)
   0.00    0.15 ^ r3/CK (DFF_X1)
   0.00    0.15   clock reconvergence pessimism
   0.01    0.16   library hold time
           0.16   data required time
---------------------------------------------------------
           0.16   data required time
          -0.37   data arrival time
---------------------------------------------------------
           0.21   slack (MET)

<|MERGE_RESOLUTION|>--- conflicted
+++ resolved
@@ -1,4 +1,3 @@
-<<<<<<< HEAD
 [INFO ODB-0000] Reading LEF file: Nangate45/Nangate45.lef
 [INFO ODB-0000]     Created 22 technology layers
 [INFO ODB-0000]     Created 27 technology vias
@@ -10,21 +9,7 @@
 [INFO ODB-0000]     Created 13 components and 59 component-terminals.
 [INFO ODB-0000]     Created 16 nets and 30 connections.
 [INFO ODB-0000] Finished DEF file: repair_hold1.def
-=======
-Notice 0: Reading LEF file:  Nangate45/Nangate45.lef
-Notice 0:     Created 22 technology layers
-Notice 0:     Created 27 technology vias
-Notice 0:     Created 134 library cells
-Notice 0: Finished LEF file:  Nangate45/Nangate45.lef
-Notice 0: 
-Reading DEF file: repair_hold1.def
-Notice 0: Design: top
-Notice 0:     Created 4 pins.
-Notice 0:     Created 13 components and 59 component-terminals.
-Notice 0:     Created 16 nets and 30 connections.
-Notice 0: Finished DEF file: repair_hold1.def
 [INFO RSZ-0059] Using CLKBUF_X3 with 0.031ns delay for hold repairs.
->>>>>>> 6b9ad583
 [INFO RSZ-0046] Found 4 endpoints with hold violations.
 [INFO RSZ-0032] Inserted 39 hold buffers.
 Startpoint: r2 (rising edge-triggered flip-flop clocked by clk)
