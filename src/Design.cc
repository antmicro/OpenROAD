--- conflicted
+++ resolved
@@ -121,7 +121,12 @@
   return round(coord * dbuPerMicron);
 }
 
-<<<<<<< HEAD
+ant::AntennaChecker* Design::getAntennaChecker()
+{
+  auto app = OpenRoad::openRoad();
+  return app->getAntennaChecker();
+}
+
 int Design::evalTclString(const std::string& cmd)
 {
   Tcl_Interp* tcl_interp = OpenRoad::openRoad()->tclInterp();
@@ -131,12 +136,6 @@
 Tech* Design::getTech()
 {
     return tech_;
-=======
-ant::AntennaChecker* Design::getAntennaChecker()
-{
-  auto app = OpenRoad::openRoad();
-  return app->getAntennaChecker();
->>>>>>> 1741f3a4
 }
 
 }  // namespace ord