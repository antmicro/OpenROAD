--- conflicted
+++ resolved
@@ -65,14 +65,8 @@
     keys {-param -guide -output_guide -output_maze -output_drc -output_cmap -output_guide_coverage \
       -db_process_node -droute_end_iter -via_in_pin_bottom_layer \
       -via_in_pin_top_layer -or_seed -or_k -bottom_routing_layer \
-<<<<<<< HEAD
-      -top_routing_layer -verbose -remote_host -remote_port -shared_volume \
-      -min_access_points } \
-    flags {-disable_via_gen -distributed -clean_patches -no_pin_access -single_step_dr -save_guide_updates}
-=======
       -top_routing_layer -verbose -remote_host -remote_port -shared_volume -cloud_size -min_access_points} \
-    flags {-disable_via_gen -distributed -clean_patches -no_pin_access -single_step_dr}
->>>>>>> e3db5f62
+    flags {-disable_via_gen -distributed -clean_patches -no_pin_access -single_step_dr -save_ guide_updates}
   sta::check_argc_eq0 "detailed_route" $args
 
   set enable_via_gen [expr ![info exists flags(-disable_via_gen)]]
