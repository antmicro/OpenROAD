--- conflicted
+++ resolved
@@ -226,9 +226,6 @@
   const int num_threads = ord::OpenRoad::openRoad()->getThreadCount();
   router->checkDRC(drc_file, x1, y1, x2, y2, marker_name, num_threads);
 }
-<<<<<<< HEAD
-%} // inline
-=======
 
 std::vector<int>
 route_layer_lengths(odb::dbWire* db_wire)
@@ -238,4 +235,3 @@
 }
 
 %} // inline
->>>>>>> b6f8a4e8
