/////////////////////////////////////////////////////////////////////////////
//
// BSD 3-Clause License
//
// Copyright (c) 2020, The Regents of the University of California
// All rights reserved.
//
// Redistribution and use in source and binary forms, with or without
// modification, are permitted provided that the following conditions are met:
//
// * Redistributions of source code must retain the above copyright notice, this
//   list of conditions and the following disclaimer.
//
// * Redistributions in binary form must reproduce the above copyright notice,
//   this list of conditions and the following disclaimer in the documentation
//   and/or other materials provided with the distribution.
//
// * Neither the name of the copyright holder nor the names of its
//   contributors may be used to endorse or promote products derived from
//   this software without specific prior written permission.
//
// THIS SOFTWARE IS PROVIDED BY THE COPYRIGHT HOLDERS AND CONTRIBUTORS "AS IS"
// AND ANY EXPRESS OR IMPLIED WARRANTIES, INCLUDING, BUT NOT LIMITED TO, THE
// IMPLIED WARRANTIES OF MERCHANTABILITY AND FITNESS FOR A PARTICULAR PURPOSE
// ARE DISCLAIMED. IN NO EVENT SHALL THE COPYRIGHT HOLDER OR CONTRIBUTORS BE
// LIABLE FOR ANY DIRECT, INDIRECT, INCIDENTAL, SPECIAL, EXEMPLARY, OR
// CONSEQUENTIAL DAMAGES (INCLUDING, BUT NOT LIMITED TO, PROCUREMENT OF
// SUBSTITUTE GOODS OR SERVICES; LOSS OF USE, DATA, OR PROFITS; OR BUSINESS
// INTERRUPTION) HOWEVER CAUSED AND ON ANY THEORY OF LIABILITY, WHETHER IN
// CONTRACT, STRICT LIABILITY, OR TORT (INCLUDING NEGLIGENCE OR OTHERWISE)
// ARISING IN ANY WAY OUT OF THE USE OF THIS SOFTWARE, EVEN IF ADVISED OF THE
// POSSIBILITY OF SUCH DAMAGE.
//
///////////////////////////////////////////////////////////////////////////////

%{

#include <cstring>
#include "ord/OpenRoad.hh"
#include "triton_route/TritonRoute.h"
#include <fstream>
#include <streambuf>
%}

%include "../../Exception.i"

%inline %{

int detailed_route_num_drvs()
{
  auto* router = ord::OpenRoad::openRoad()->getTritonRoute();
  return router->getNumDRVs();
}

void detailed_route_distributed(const char* remote_ip,
                                unsigned short remote_port,
                                const char* sharedVolume,
                                unsigned int cloud_sz)
{
  auto* router = ord::OpenRoad::openRoad()->getTritonRoute();
  router->setDistributed(true);
  router->setWorkerIpPort(remote_ip, remote_port);
  router->setSharedVolume(sharedVolume);
  router->setCloudSize(cloud_sz);
}

void detailed_route_set_default_via(const char* viaName)
{
  auto* router = ord::OpenRoad::openRoad()->getTritonRoute();
  router->addUserSelectedVia(viaName);
}

void detailed_route_cmd(const char* guideFile,
                        const char* outputGuideFile,
                        const char* outputMazeFile,
                        const char* outputDrcFile,
                        const char* outputCmapFile,
                        const char* dbProcessNode,
                        bool enableViaGen,
                        int drouteEndIter,
                        const char* viaInPinBottomLayer,
                        const char* viaInPinTopLayer,
                        int orSeed,
                        double orK,
                        const char* bottomRoutingLayer,
                        const char* topRoutingLayer,
                        int verbose,
                        bool cleanPatches,
<<<<<<< HEAD
                        bool noPa)
=======
                        bool singleStepDR)
>>>>>>> 7510fd4d
{
  auto* router = ord::OpenRoad::openRoad()->getTritonRoute();
  router->setParams({guideFile,
                    outputGuideFile,
                    outputMazeFile,
                    outputDrcFile,
                    outputCmapFile,
                    dbProcessNode,
                    enableViaGen,
                    drouteEndIter,
                    viaInPinBottomLayer,
                    viaInPinTopLayer,
                    orSeed,
                    orK,
                    bottomRoutingLayer,
                    topRoutingLayer,
                    verbose,
                    cleanPatches,
<<<<<<< HEAD
                    noPa});
=======
                    singleStepDR});
>>>>>>> 7510fd4d
  router->main();
}

void pin_access_cmd(const char* dbProcessNode,
                    const char* bottomRoutingLayer,
                    const char* topRoutingLayer,
                    int verbose)
{
  auto* router = ord::OpenRoad::openRoad()->getTritonRoute();
  triton_route::ParamStruct params;
  params.dbProcessNode = dbProcessNode;
  params.bottomRoutingLayer = bottomRoutingLayer;
  params.topRoutingLayer = topRoutingLayer;
  params.verbose = verbose;
  router->setParams(params);
  router->pinAccess();
}

void detailed_route_cmd(const char* param_file)
{
  auto* router = ord::OpenRoad::openRoad()->getTritonRoute();
  router->readParams(param_file);
  router->main();
}

void report_constraints()
{
  auto* router = ord::OpenRoad::openRoad()->getTritonRoute();
  router->reportConstraints();
}

void
set_detailed_route_debug_cmd(const char* net_name,
                             const char* pin_name,
                             bool dr,
                             bool dump_dr,
                             bool pa,
                             bool maze,
                             int x, int y,
                             int iter,
                             bool pa_markers,
                             bool pa_edge,
                             bool pa_commit,
                             const char* dumpDir)
{
  auto* router = ord::OpenRoad::openRoad()->getTritonRoute();
  router->setDebugNetName(net_name);
  router->setDebugPinName(pin_name);
  router->setDebugDR(dr);
  router->setDebugDumpDR(dump_dr, dumpDir);
  router->setDebugPA(pa);
  router->setDebugMaze(maze);
  if (x >= 0) {
    router->setDebugWorker(x, y);
  }
  router->setDebugIter(iter);
  router->setDebugPaMarkers(pa_markers);
  router->setDebugPaEdge(pa_edge);
  router->setDebugPaCommit(pa_commit);
}

<<<<<<< HEAD
void
run_worker_cmd(const char* design_path, const char* globals_path, const char* worker_path)
{
  auto* router = ord::OpenRoad::openRoad()->getTritonRoute();
  router->resetDesign(design_path);
  router->updateGlobals(globals_path);
  std::ifstream workerFile(worker_path, std::ios::binary);
  std::string workerStr((std::istreambuf_iterator<char>(workerFile)), std::istreambuf_iterator<char>());
  workerFile.close();
  router->runDRWorker(workerStr);
=======
void detailed_route_step_drt(int size,
                             int offset,
                             int mazeEndIter,
                             int workerDRCCost,
                             int workerMarkerCost,
                             int ripupMode,
                             bool followGuide)
{
  auto* router = ord::OpenRoad::openRoad()->getTritonRoute();
  router->stepDR(size, offset, mazeEndIter, workerDRCCost,
                 workerMarkerCost, ripupMode, followGuide);
}

void step_end()
{
  auto* router = ord::OpenRoad::openRoad()->getTritonRoute();
  router->endFR();
>>>>>>> 7510fd4d
}

%} // inline<|MERGE_RESOLUTION|>--- conflicted
+++ resolved
@@ -86,11 +86,8 @@
                         const char* topRoutingLayer,
                         int verbose,
                         bool cleanPatches,
-<<<<<<< HEAD
-                        bool noPa)
-=======
+                        bool noPa,
                         bool singleStepDR)
->>>>>>> 7510fd4d
 {
   auto* router = ord::OpenRoad::openRoad()->getTritonRoute();
   router->setParams({guideFile,
@@ -109,11 +106,8 @@
                     topRoutingLayer,
                     verbose,
                     cleanPatches,
-<<<<<<< HEAD
-                    noPa});
-=======
+                    noPa,
                     singleStepDR});
->>>>>>> 7510fd4d
   router->main();
 }
 
@@ -175,7 +169,6 @@
   router->setDebugPaCommit(pa_commit);
 }
 
-<<<<<<< HEAD
 void
 run_worker_cmd(const char* design_path, const char* globals_path, const char* worker_path)
 {
@@ -186,7 +179,8 @@
   std::string workerStr((std::istreambuf_iterator<char>(workerFile)), std::istreambuf_iterator<char>());
   workerFile.close();
   router->runDRWorker(workerStr);
-=======
+}
+
 void detailed_route_step_drt(int size,
                              int offset,
                              int mazeEndIter,
@@ -204,7 +198,6 @@
 {
   auto* router = ord::OpenRoad::openRoad()->getTritonRoute();
   router->endFR();
->>>>>>> 7510fd4d
 }
 
 %} // inline