// SPDX-License-Identifier: BSD-3-Clause
// Copyright (c) 2019-2025, The OpenROAD Authors

#include <omp.h>

#include <chrono>
#include <fstream>
#include <iostream>
#include <sstream>
#include <string>

#include "AbstractPAGraphics.h"
#include "FlexPA.h"
#include "db/infra/frTime.h"
#include "distributed/PinAccessJobDescription.h"
#include "distributed/frArchive.h"
#include "dst/Distributed.h"
#include "dst/JobMessage.h"
#include "frProfileTask.h"
#include "gc/FlexGC.h"
#include "serialization.h"
#include "utl/exception.h"

namespace drt {

using utl::ThreadException;

void FlexPA::buildInstsSet()
{
  insts_set_.clear();
  std::set<frInst*> target_frinsts;
  for (auto inst : target_insts_) {
    target_frinsts.insert(design_->getTopBlock()->findInst(inst));
  }
  for (auto& inst : design_->getTopBlock()->getInsts()) {
    if (!target_insts_.empty()
        && target_frinsts.find(inst.get()) == target_frinsts.end()) {
      continue;
    }
    if (!unique_insts_.hasUnique(inst.get())) {
      continue;
    }
    if (!isStdCell(inst.get())) {
      continue;
    }
<<<<<<< HEAD
    if (skipAllInstTerms(inst.get())) {
      continue;
    }
    insts_set_.insert(inst.get());
=======
    bool is_skip = true;
    for (auto& inst_term : inst->getInstTerms()) {
      if (!isSkipInstTerm(inst_term.get())) {
        is_skip = false;
        break;
      }
    }
    if (!is_skip) {
      insts_set_.insert(inst.get());
    }
>>>>>>> b45988bc
  }
}

void FlexPA::prepPatternInst(frInst* unique_inst)
{
#pragma omp critical
  unique_inst_patterns_[unique_inst]
      = std::vector<std::unique_ptr<FlexPinAccessPattern>>();

  int num_valid_pattern = prepPatternInstHelper(unique_inst, true);

  if (num_valid_pattern > 0) {
    return;
  }
  num_valid_pattern = prepPatternInstHelper(unique_inst, false);

  if (num_valid_pattern == 0) {
    logger_->warn(DRT,
                  87,
                  "No valid pattern for unique instance {}, master is {}.",
                  unique_inst->getName(),
                  unique_inst->getMaster()->getName());
  }
}

// the input inst must be unique instance
int FlexPA::prepPatternInstHelper(frInst* unique_inst, const bool use_x)
{
  std::vector<std::pair<frCoord, std::pair<frMPin*, frInstTerm*>>> pins;
  // TODO: add assert in case input inst is not unique inst
  int pin_access_idx = unique_inst->getPinAccessIdx();
  for (auto& inst_term : unique_inst->getInstTerms()) {
    if (isSkipInstTerm(inst_term.get())) {
      continue;
    }
    int n_aps = 0;
    for (auto& pin : inst_term->getTerm()->getPins()) {
      // container of access points
      auto pin_access = pin->getPinAccess(pin_access_idx);
      int sum_x_coord = 0;
      int sum_y_coord = 0;
      int cnt = 0;
      // get avg x coord for sort
      for (auto& access_point : pin_access->getAccessPoints()) {
        sum_x_coord += access_point->getPoint().x();
        sum_y_coord += access_point->getPoint().y();
        cnt++;
      }
      n_aps += cnt;
      if (cnt != 0) {
        const double coord = (use_x ? sum_x_coord : sum_y_coord) / (double) cnt;
        pins.push_back({(int) std::round(coord), {pin.get(), inst_term.get()}});
      }
    }
    if (n_aps == 0 && !inst_term->getTerm()->getPins().empty()) {
      logger_->error(DRT,
                     86,
                     "Term {} ({}) does not have any access point.",
                     inst_term->getName(),
                     unique_inst->getMaster()->getName());
    }
  }
  std::sort(pins.begin(),
            pins.end(),
            [](const std::pair<frCoord, std::pair<frMPin*, frInstTerm*>>& lhs,
               const std::pair<frCoord, std::pair<frMPin*, frInstTerm*>>& rhs) {
              return lhs.first < rhs.first;
            });

  std::vector<std::pair<frMPin*, frInstTerm*>> pin_inst_term_pairs;
  pin_inst_term_pairs.reserve(pins.size());
  for (auto& [x, m] : pins) {
    pin_inst_term_pairs.push_back(m);
  }

  return genPatterns(unique_inst, pin_inst_term_pairs);
}

int FlexPA::genPatterns(
    frInst* unique_inst,
    const std::vector<std::pair<frMPin*, frInstTerm*>>& pins)
{
  if (pins.empty()) {
    return -1;
  }

  int max_access_point_size = 0;
  int pin_access_idx = pins[0].second->getInst()->getPinAccessIdx();
  for (auto& [pin, inst_term] : pins) {
    max_access_point_size
        = std::max(max_access_point_size,
                   pin->getPinAccess(pin_access_idx)->getNumAccessPoints());
  }
  if (max_access_point_size == 0) {
    return 0;
  }

  // moved for mt
  std::set<std::vector<int>> inst_access_patterns;
  std::set<std::pair<int, int>> used_access_points;
  std::set<std::pair<int, int>> viol_access_points;
  int num_valid_pattern = 0;

  num_valid_pattern += FlexPA::genPatternsHelper(unique_inst,
                                                 pins,
                                                 inst_access_patterns,
                                                 used_access_points,
                                                 viol_access_points,
                                                 max_access_point_size);
  // try reverse order if no valid pattern
  if (num_valid_pattern == 0) {
    auto reversed_pins = pins;
    reverse(reversed_pins.begin(), reversed_pins.end());

    num_valid_pattern += FlexPA::genPatternsHelper(unique_inst,
                                                   reversed_pins,
                                                   inst_access_patterns,
                                                   used_access_points,
                                                   viol_access_points,
                                                   max_access_point_size);
  }

  return num_valid_pattern;
}

int FlexPA::genPatternsHelper(
    frInst* unique_inst,
    const std::vector<std::pair<frMPin*, frInstTerm*>>& pins,
    std::set<std::vector<int>>& inst_access_patterns,
    std::set<std::pair<int, int>>& used_access_points,
    std::set<std::pair<int, int>>& viol_access_points,
    const int max_access_point_size)
{
  int num_node = (pins.size() + 2) * max_access_point_size;
  int num_edge = num_node * max_access_point_size;
  int num_valid_pattern = 0;

  std::vector<std::vector<std::unique_ptr<FlexDPNode>>> nodes(pins.size() + 2);
  std::vector<int> vio_edge(num_edge, -1);

  genPatternsInit(nodes,
                  pins,
                  inst_access_patterns,
                  used_access_points,
                  viol_access_points);

  for (int i = 0; i < router_cfg_->ACCESS_PATTERN_END_ITERATION_NUM; i++) {
    genPatternsReset(nodes, pins);
    genPatternsPerform(unique_inst,
                       nodes,
                       pins,
                       vio_edge,
                       used_access_points,
                       viol_access_points,
                       max_access_point_size);
    bool is_valid = false;
    if (genPatternsCommit(unique_inst,
                          nodes,
                          pins,
                          is_valid,
                          inst_access_patterns,
                          used_access_points,
                          viol_access_points,
                          max_access_point_size)) {
      if (is_valid) {
        num_valid_pattern++;
      } else {
      }
    } else {
      break;
    }
  }
  return num_valid_pattern;
}

// init dp node array for valid access points
void FlexPA::genPatternsInit(
    std::vector<std::vector<std::unique_ptr<FlexDPNode>>>& nodes,
    const std::vector<std::pair<frMPin*, frInstTerm*>>& pins,
    std::set<std::vector<int>>& inst_access_patterns,
    std::set<std::pair<int, int>>& used_access_points,
    std::set<std::pair<int, int>>& viol_access_points)
{
  // clear temp storage and flag
  inst_access_patterns.clear();
  used_access_points.clear();
  viol_access_points.clear();

  // init virtual nodes
  const int source_node_idx = pins.size() + 1;
  nodes[source_node_idx] = std::vector<std::unique_ptr<FlexDPNode>>(1);
  nodes[source_node_idx][0] = std::make_unique<FlexDPNode>();
  FlexDPNode* source_node = nodes[source_node_idx][0].get();
  source_node->setNodeCost(0);
  source_node->setIdx({pins.size() + 1, 0});
  source_node->setPathCost(0);
  source_node->setAsSource();

  const int sink_node_idx = pins.size();
  nodes[sink_node_idx] = std::vector<std::unique_ptr<FlexDPNode>>(1);
  nodes[sink_node_idx][0] = std::make_unique<FlexDPNode>();
  FlexDPNode* sink_node = nodes[sink_node_idx][0].get();
  sink_node->setNodeCost(0);
  sink_node->setIdx({pins.size(), 0});
  sink_node->setAsSink();
  // init pin nodes
  int pin_idx = 0;
  int ap_idx = 0;
  int pin_access_idx = pins[0].second->getInst()->getPinAccessIdx();

  for (auto& [pin, inst_term] : pins) {
    ap_idx = 0;
    auto size = pin->getPinAccess(pin_access_idx)->getAccessPoints().size();
    nodes[pin_idx] = std::vector<std::unique_ptr<FlexDPNode>>(size);
    for (auto& ap : pin->getPinAccess(pin_access_idx)->getAccessPoints()) {
      nodes[pin_idx][ap_idx] = std::make_unique<FlexDPNode>();
      nodes[pin_idx][ap_idx]->setIdx({pin_idx, ap_idx});
      nodes[pin_idx][ap_idx]->setNodeCost(ap->getCost());
      ap_idx++;
    }
    pin_idx++;
  }
}

void FlexPA::genPatternsReset(
    std::vector<std::vector<std::unique_ptr<FlexDPNode>>>& nodes,
    const std::vector<std::pair<frMPin*, frInstTerm*>>& pins)
{
  for (auto& pin_nodes : nodes) {
    for (auto& node : pin_nodes) {
      node->setPathCost(std::numeric_limits<int>::max());
      node->setPrevNode(nullptr);
    }
  }

  FlexDPNode* source_node = nodes[pins.size() + 1][0].get();
  source_node->setNodeCost(0);
  source_node->setPathCost(0);

  FlexDPNode* sink_node = nodes[pins.size()][0].get();
  sink_node->setNodeCost(0);
}

bool FlexPA::genPatternsGC(
    const std::set<frBlockObject*>& target_objs,
    const std::vector<std::pair<frConnFig*, frBlockObject*>>& objs,
    const PatternType pattern_type,
    std::set<frBlockObject*>* owners)
{
  if (objs.empty()) {
    if (router_cfg_->VERBOSE > 1) {
      logger_->warn(DRT, 89, "genPattern_gc objs empty.");
    }
    return true;
  }

  FlexGCWorker design_rule_checker(getTech(), logger_, router_cfg_);
  design_rule_checker.setIgnoreMinArea();
  design_rule_checker.setIgnoreLongSideEOL();
  design_rule_checker.setIgnoreCornerSpacing();

  frCoord llx = std::numeric_limits<frCoord>::max();
  frCoord lly = std::numeric_limits<frCoord>::max();
  frCoord urx = std::numeric_limits<frCoord>::min();
  frCoord ury = std::numeric_limits<frCoord>::min();
  for (auto& [connFig, owner] : objs) {
    Rect bbox = connFig->getBBox();
    llx = std::min(llx, bbox.xMin());
    lly = std::min(lly, bbox.yMin());
    urx = std::max(urx, bbox.xMax());
    ury = std::max(ury, bbox.yMax());
  }
  const Rect ext_box(llx - 3000, lly - 3000, urx + 3000, ury + 3000);
  design_rule_checker.setExtBox(ext_box);
  design_rule_checker.setDrcBox(ext_box);

  design_rule_checker.setTargetObjs(target_objs);
  if (target_objs.empty()) {
    design_rule_checker.setIgnoreDB();
  }
  design_rule_checker.initPA0(getDesign());
  for (auto& [connFig, owner] : objs) {
    design_rule_checker.addPAObj(connFig, owner);
  }
  design_rule_checker.initPA1();
  design_rule_checker.main();
  design_rule_checker.end();

  const bool no_drv = design_rule_checker.getMarkers().empty();
  if (owners) {
    for (auto& marker : design_rule_checker.getMarkers()) {
      for (auto& src : marker->getSrcs()) {
        owners->insert(src);
      }
    }
  }
  if (graphics_) {
    graphics_->setObjsAndMakers(
        objs, design_rule_checker.getMarkers(), pattern_type);
  }
  return no_drv;
}

void FlexPA::genPatternsPerform(
    frInst* unique_inst,
    std::vector<std::vector<std::unique_ptr<FlexDPNode>>>& nodes,
    const std::vector<std::pair<frMPin*, frInstTerm*>>& pins,
    std::vector<int>& vio_edges,
    const std::set<std::pair<int, int>>& used_access_points,
    const std::set<std::pair<int, int>>& viol_access_points,
    const int max_access_point_size)
{
  const int source_node_idx = pins.size() + 1;
  for (int curr_pin_idx = 0; curr_pin_idx <= (int) pins.size();
       curr_pin_idx++) {
    for (int curr_acc_point_idx = 0;
         curr_acc_point_idx < (int) nodes[curr_pin_idx].size();
         curr_acc_point_idx++) {
      FlexDPNode* curr_node = nodes[curr_pin_idx][curr_acc_point_idx].get();
      if (curr_node->getNodeCost() == std::numeric_limits<int>::max()) {
        continue;
      }
      int prev_pin_idx = curr_pin_idx > 0 ? curr_pin_idx - 1 : source_node_idx;
      for (int prev_acc_point_idx = 0;
           prev_acc_point_idx < nodes[prev_pin_idx].size();
           prev_acc_point_idx++) {
        FlexDPNode* prev_node = nodes[prev_pin_idx][prev_acc_point_idx].get();
        if (prev_node->getPathCost() == std::numeric_limits<int>::max()) {
          continue;
        }

        const int edge_cost = getEdgeCost(unique_inst,
                                          prev_node,
                                          curr_node,
                                          pins,
                                          vio_edges,
                                          used_access_points,
                                          viol_access_points,
                                          max_access_point_size);
        if (curr_node->getPathCost() == std::numeric_limits<int>::max()
            || curr_node->getPathCost()
                   > prev_node->getPathCost() + edge_cost) {
          curr_node->setPathCost(prev_node->getPathCost() + edge_cost);
          curr_node->setPrevNode(prev_node);
        }
      }
    }
  }
}

int FlexPA::getEdgeCost(
    frInst* unique_inst,
    FlexDPNode* prev_node,
    FlexDPNode* curr_node,
    const std::vector<std::pair<frMPin*, frInstTerm*>>& pins,
    std::vector<int>& vio_edges,
    const std::set<std::pair<int, int>>& used_access_points,
    const std::set<std::pair<int, int>>& viol_access_points,
    const int max_access_point_size)
{
  int edge_cost = 0;
  auto [prev_pin_idx, prev_acc_point_idx] = prev_node->getIdx();
  auto [curr_pin_idx, curr_acc_point_idx] = curr_node->getIdx();

  if (prev_node->isSource() || curr_node->isSink()) {
    return edge_cost;
  }

  bool has_vio = false;
  // check if the edge has been calculated
  int edge_idx = getFlatEdgeIdx(prev_pin_idx,
                                prev_acc_point_idx,
                                curr_acc_point_idx,
                                max_access_point_size);
  if (vio_edges[edge_idx] != -1) {
    has_vio = (vio_edges[edge_idx] == 1);
  } else {
    dbTransform xform = unique_inst->getNoRotationTransform();
    // check DRC
    std::vector<std::pair<frConnFig*, frBlockObject*>> objs;
    const auto& [pin_1, inst_term_1] = pins[prev_pin_idx];
    const auto target_obj = inst_term_1->getInst();
    const int pin_access_idx = target_obj->getPinAccessIdx();
    const auto pa_1 = pin_1->getPinAccess(pin_access_idx);
    std::unique_ptr<frVia> via1;
    if (pa_1->getAccessPoint(prev_acc_point_idx)->hasAccess(frDirEnum::U)) {
      via1 = std::make_unique<frVia>(
          pa_1->getAccessPoint(prev_acc_point_idx)->getViaDef());
      Point pt1(pa_1->getAccessPoint(prev_acc_point_idx)->getPoint());
      xform.apply(pt1);
      via1->setOrigin(pt1);
      if (inst_term_1->hasNet()) {
        objs.emplace_back(via1.get(), inst_term_1->getNet());
      } else {
        objs.emplace_back(via1.get(), inst_term_1);
      }
    }

    const auto& [pin_2, inst_term_2] = pins[curr_pin_idx];
    const auto pa_2 = pin_2->getPinAccess(pin_access_idx);
    std::unique_ptr<frVia> via2;
    if (pa_2->getAccessPoint(curr_acc_point_idx)->hasAccess(frDirEnum::U)) {
      via2 = std::make_unique<frVia>(
          pa_2->getAccessPoint(curr_acc_point_idx)->getViaDef());
      Point pt2(pa_2->getAccessPoint(curr_acc_point_idx)->getPoint());
      xform.apply(pt2);
      via2->setOrigin(pt2);
      if (inst_term_2->hasNet()) {
        objs.emplace_back(via2.get(), inst_term_2->getNet());
      } else {
        objs.emplace_back(via2.get(), inst_term_2);
      }
    }

    has_vio = !genPatternsGC({target_obj}, objs, Edge);
    vio_edges[edge_idx] = has_vio;

    // look back for GN14
    if (!has_vio) {
      // check one more back
      if (prev_node->hasPrevNode()) {
        auto prev_prev_node = prev_node->getPrevNode();
        auto [prev_prev_pin_idx, prev_prev_acc_point_idx]
            = prev_prev_node->getIdx();
        if (!prev_prev_node->isSource()) {
          const auto& [pin_3, inst_term_3] = pins[prev_prev_pin_idx];
          auto pa_3 = pin_3->getPinAccess(pin_access_idx);
          std::unique_ptr<frVia> via3;
          if (pa_3->getAccessPoint(prev_prev_acc_point_idx)
                  ->hasAccess(frDirEnum::U)) {
            via3 = std::make_unique<frVia>(
                pa_3->getAccessPoint(prev_prev_acc_point_idx)->getViaDef());
            Point pt3(
                pa_3->getAccessPoint(prev_prev_acc_point_idx)->getPoint());
            xform.apply(pt3);
            via3->setOrigin(pt3);
            if (inst_term_3->hasNet()) {
              objs.emplace_back(via3.get(), inst_term_3->getNet());
            } else {
              objs.emplace_back(via3.get(), inst_term_3);
            }
          }

          has_vio = !genPatternsGC({target_obj}, objs, Edge);
        }
      }
    }
  }

  if (!has_vio) {
    if ((prev_pin_idx == 0
         && used_access_points.find(
                std::make_pair(prev_pin_idx, prev_acc_point_idx))
                != used_access_points.end())
        || (curr_pin_idx == (int) pins.size() - 1
            && used_access_points.find(
                   std::make_pair(curr_pin_idx, curr_acc_point_idx))
                   != used_access_points.end())) {
      edge_cost = 100;
    } else if (viol_access_points.find(
                   std::make_pair(prev_pin_idx, prev_acc_point_idx))
                   != viol_access_points.end()
               || viol_access_points.find(
                      std::make_pair(curr_pin_idx, curr_acc_point_idx))
                      != viol_access_points.end()) {
      edge_cost = 1000;
    } else {
      const int prev_node_cost = prev_node->getNodeCost();
      const int curr_node_cost = curr_node->getNodeCost();
      edge_cost = (prev_node_cost + curr_node_cost) / 2;
    }
  } else {
    edge_cost = 1000 /*violation cost*/;
  }

  return edge_cost;
}

std::vector<int> FlexPA::extractAccessPatternFromNodes(
    frInst* inst,
    const std::vector<std::vector<std::unique_ptr<FlexDPNode>>>& nodes,
    const std::vector<std::pair<frMPin*, frInstTerm*>>& pins,
    std::set<std::pair<int, int>>& used_access_points)
{
  std::vector<int> access_pattern(pins.size(), -1);

  const FlexDPNode* source_node = nodes[pins.size() + 1][0].get();
  const FlexDPNode* sink_node = nodes[pins.size()][0].get();

  FlexDPNode* curr_node = sink_node->getPrevNode();

  while (curr_node != source_node) {
    if (!curr_node) {
      logger_->error(DRT,
                     90,
                     "Valid access pattern not found for inst {}({}).",
                     inst->getName(),
                     inst->getMaster()->getName());
    }

    auto [curr_pin_idx, curr_acc_point_idx] = curr_node->getIdx();
    access_pattern[curr_pin_idx] = curr_acc_point_idx;
    used_access_points.insert({curr_pin_idx, curr_acc_point_idx});

    curr_node = curr_node->getPrevNode();
  }
  return access_pattern;
}

bool FlexPA::genPatternsCommit(
    frInst* unique_inst,
    const std::vector<std::vector<std::unique_ptr<FlexDPNode>>>& nodes,
    const std::vector<std::pair<frMPin*, frInstTerm*>>& pins,
    bool& is_valid,
    std::set<std::vector<int>>& inst_access_patterns,
    std::set<std::pair<int, int>>& used_access_points,
    std::set<std::pair<int, int>>& viol_access_points,
    const int max_access_point_size)
{
  std::vector<int> access_pattern = extractAccessPatternFromNodes(
      unique_inst, nodes, pins, used_access_points);
  // not a new access pattern
  if (inst_access_patterns.find(access_pattern) != inst_access_patterns.end()) {
    return false;
  }

  inst_access_patterns.insert(access_pattern);
  // create new access pattern and push to uniqueInstances
  auto pin_access_pattern = std::make_unique<FlexPinAccessPattern>();
  std::map<frMPin*, frAccessPoint*> pin_to_access_point;
  // check DRC for the whole pattern
  std::vector<std::pair<frConnFig*, frBlockObject*>> objs;
  std::vector<std::unique_ptr<frVia>> temp_vias;
  frInst* target_obj = nullptr;
  for (int pin_idx = 0; pin_idx < (int) pins.size(); pin_idx++) {
    auto acc_point_idx = access_pattern[pin_idx];
    auto& [pin, inst_term] = pins[pin_idx];
    target_obj = unique_inst;
    const int pin_access_idx = unique_inst->getPinAccessIdx();
    const auto pa = pin->getPinAccess(pin_access_idx);
    const auto access_point = pa->getAccessPoint(acc_point_idx);
    pin_to_access_point[pin] = access_point;

    // add objs
    std::unique_ptr<frVia> via;
    if (access_point->hasAccess(frDirEnum::U)) {
      via = std::make_unique<frVia>(access_point->getViaDef());
      auto rvia = via.get();
      temp_vias.push_back(std::move(via));

      dbTransform xform = unique_inst->getNoRotationTransform();
      Point pt(access_point->getPoint());
      xform.apply(pt);
      rvia->setOrigin(pt);
      if (inst_term->hasNet()) {
        objs.emplace_back(rvia, inst_term->getNet());
      } else {
        objs.emplace_back(rvia, inst_term);
      }
    }
  }

  frAccessPoint* left_access_point = nullptr;
  frAccessPoint* right_access_point = nullptr;
  frCoord left_pt = std::numeric_limits<frCoord>::max();
  frCoord right_pt = std::numeric_limits<frCoord>::min();

  for (auto& inst_term : unique_inst->getInstTerms()) {
    if (isSkipInstTerm(inst_term.get())) {
      continue;
    }
    uint64_t n_no_ap_pins = 0;
    for (auto& pin : inst_term->getTerm()->getPins()) {
      if (pin_to_access_point.find(pin.get()) == pin_to_access_point.end()) {
        n_no_ap_pins++;
        pin_access_pattern->addAccessPoint(nullptr);
      } else {
        const auto& ap = pin_to_access_point[pin.get()];
        const Point tmpPt = ap->getPoint();
        if (tmpPt.x() < left_pt) {
          left_access_point = ap;
          left_pt = tmpPt.x();
        }
        if (tmpPt.x() > right_pt) {
          right_access_point = ap;
          right_pt = tmpPt.x();
        }
        pin_access_pattern->addAccessPoint(ap);
      }
    }
    if (n_no_ap_pins == inst_term->getTerm()->getPins().size()) {
      logger_->error(DRT,
                     91,
                     "{} does not have valid access points.",
                     inst_term->getName());
    }
  }
  pin_access_pattern->setBoundaryAP(true, left_access_point);
  pin_access_pattern->setBoundaryAP(false, right_access_point);

  std::set<frBlockObject*> owners;
  if (target_obj != nullptr
      && genPatternsGC({target_obj}, objs, Commit, &owners)) {
    pin_access_pattern->updateCost();
    unique_inst_patterns_[unique_inst].push_back(std::move(pin_access_pattern));
    // genPatternsPrint(nodes, pins);
    is_valid = true;
  } else {
    for (int pin_idx = 0; pin_idx < (int) pins.size(); pin_idx++) {
      auto acc_pattern_idx = access_pattern[pin_idx];
      auto inst_term = pins[pin_idx].second;
      frBlockObject* owner = inst_term;
      if (inst_term->hasNet()) {
        owner = inst_term->getNet();
      }
      if (owners.find(owner) != owners.end()) {
        viol_access_points.insert({pin_idx, acc_pattern_idx});  // idx ;
      }
    }
  }

  // new access pattern
  return true;
}

void FlexPA::genPatternsPrintDebug(
    std::vector<std::vector<std::unique_ptr<FlexDPNode>>>& nodes,
    const std::vector<std::pair<frMPin*, frInstTerm*>>& pins)
{
  FlexDPNode* sink_node = nodes[pins.size() + 1][0].get();
  FlexDPNode* curr_node = sink_node;
  int pin_cnt = pins.size();

  dbTransform xform;
  auto& [pin, inst_term] = pins[0];
  if (inst_term) {
    frInst* unique_inst = inst_term->getInst();
    xform = unique_inst->getNoRotationTransform();
  }

  std::cout << "failed pattern:";

  double dbu = getDesign()->getTopBlock()->getDBUPerUU();
  while (curr_node->hasPrevNode()) {
    // non-virtual node
    if (pin_cnt != (int) pins.size()) {
      auto& [pin, inst_term] = pins[pin_cnt];
      auto unique_inst = inst_term->getInst();
      std::cout << " " << inst_term->getTerm()->getName();
      const int pin_access_idx = unique_inst->getPinAccessIdx();
      auto pa = pin->getPinAccess(pin_access_idx);
      auto [curr_pin_idx, curr_acc_point_idx] = curr_node->getIdx();
      Point pt(pa->getAccessPoint(curr_acc_point_idx)->getPoint());
      xform.apply(pt);
      std::cout << " (" << pt.x() / dbu << ", " << pt.y() / dbu << ")";
    }

    curr_node = curr_node->getPrevNode();
    pin_cnt--;
  }
  std::cout << std::endl;
  if (pin_cnt != -1) {
    logger_->error(DRT, 277, "Valid access pattern not found.");
  }
}

void FlexPA::genPatternsPrint(
    std::vector<std::vector<std::unique_ptr<FlexDPNode>>>& nodes,
    const std::vector<std::pair<frMPin*, frInstTerm*>>& pins)
{
  FlexDPNode* sink_node = nodes[pins.size() + 1][0].get();
  FlexDPNode* curr_node = sink_node;
  int pin_cnt = pins.size();

  std::cout << "new pattern\n";

  while (curr_node->hasPrevNode()) {
    // non-virtual node
    if (pin_cnt != (int) pins.size()) {
      auto& [pin, inst_term] = pins[pin_cnt];
      auto unique_inst = inst_term->getInst();
      const int pin_access_idx = unique_inst->getPinAccessIdx();
      auto pa = pin->getPinAccess(pin_access_idx);
      auto [curr_pin_idx, curr_acc_point_idx] = curr_node->getIdx();
      std::unique_ptr<frVia> via = std::make_unique<frVia>(
          pa->getAccessPoint(curr_acc_point_idx)->getViaDef());
      Point pt(pa->getAccessPoint(curr_acc_point_idx)->getPoint());
      std::cout << " gccleanvia " << unique_inst->getMaster()->getName() << " "
                << inst_term->getTerm()->getName() << " "
                << via->getViaDef()->getName() << " " << pt.x() << " " << pt.y()
                << " " << unique_inst->getOrient().getString() << "\n";
    }

    curr_node = curr_node->getPrevNode();
    pin_cnt--;
  }
  if (pin_cnt != -1) {
    logger_->error(DRT, 278, "Valid access pattern not found.");
  }
}

// get flat edge index
int FlexPA::getFlatEdgeIdx(const int prev_idx_1,
                           const int prev_idx_2,
                           const int curr_idx_2,
                           const int idx_2_dim)
{
  return ((prev_idx_1 + 1) * idx_2_dim + prev_idx_2) * idx_2_dim + curr_idx_2;
}

}  // namespace drt<|MERGE_RESOLUTION|>--- conflicted
+++ resolved
@@ -43,23 +43,10 @@
     if (!isStdCell(inst.get())) {
       continue;
     }
-<<<<<<< HEAD
     if (skipAllInstTerms(inst.get())) {
       continue;
     }
     insts_set_.insert(inst.get());
-=======
-    bool is_skip = true;
-    for (auto& inst_term : inst->getInstTerms()) {
-      if (!isSkipInstTerm(inst_term.get())) {
-        is_skip = false;
-        break;
-      }
-    }
-    if (!is_skip) {
-      insts_set_.insert(inst.get());
-    }
->>>>>>> b45988bc
   }
 }
 
