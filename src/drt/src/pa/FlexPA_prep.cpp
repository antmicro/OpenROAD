/* Authors: Lutong Wang and Bangqi Xu */
/*
 * Copyright (c) 2019, The Regents of the University of California
 * All rights reserved.
 *
 * Redistribution and use in source and binary forms, with or without
 * modification, are permitted provided that the following conditions are met:
 *     * Redistributions of source code must retain the above copyright
 *       notice, this list of conditions and the following disclaimer.
 *     * Redistributions in binary form must reproduce the above copyright
 *       notice, this list of conditions and the following disclaimer in the
 *       documentation and/or other materials provided with the distribution.
 *     * Neither the name of the University nor the
 *       names of its contributors may be used to endorse or promote products
 *       derived from this software without specific prior written permission.
 *
 * THIS SOFTWARE IS PROVIDED BY THE COPYRIGHT HOLDERS AND CONTRIBUTORS "AS IS"
 * AND ANY EXPRESS OR IMPLIED WARRANTIES, INCLUDING, BUT NOT LIMITED TO, THE
 * IMPLIED WARRANTIES OF MERCHANTABILITY AND FITNESS FOR A PARTICULAR PURPOSE
 * ARE DISCLAIMED. IN NO EVENT SHALL THE REGENTS BE LIABLE FOR ANY DIRECT,
 * INDIRECT, INCIDENTAL, SPECIAL, EXEMPLARY, OR CONSEQUENTIAL DAMAGES
 * (INCLUDING, BUT NOT LIMITED TO, PROCUREMENT OF SUBSTITUTE GOODS OR SERVICES;
 * LOSS OF USE, DATA, OR PROFITS; OR BUSINESS INTERRUPTION) HOWEVER CAUSED AND
 * ON ANY THEORY OF LIABILITY, WHETHER IN CONTRACT, STRICT LIABILITY, OR TORT
 * (INCLUDING NEGLIGENCE OR OTHERWISE) ARISING IN ANY WAY OUT OF THE USE OF THIS
 * SOFTWARE, EVEN IF ADVISED OF THE POSSIBILITY OF SUCH DAMAGE.
 */

#include <omp.h>

#include <chrono>
#include <fstream>
#include <iostream>
#include <sstream>

#include "FlexPA.h"
#include "FlexPA_graphics.h"
#include "db/infra/frTime.h"
#include "distributed/PinAccessJobDescription.h"
#include "distributed/frArchive.h"
#include "dst/Distributed.h"
#include "dst/JobMessage.h"
#include "frProfileTask.h"
#include "gc/FlexGC.h"
#include "serialization.h"
#include "utl/exception.h"

namespace drt {

using utl::ThreadException;

template <typename T>
std::vector<gtl::polygon_90_set_data<frCoord>>
FlexPA::mergePinShapes(T* pin, frInstTerm* inst_term, const bool is_shrink)
{
  frInst* inst = nullptr;
  if (inst_term) {
    inst = inst_term->getInst();
  }

  dbTransform xform;
  if (inst) {
    xform = inst->getUpdatedXform();
  }

  frTechObject* tech = getDesign()->getTech();
  std::size_t num_layers = tech->getLayers().size();

  std::vector<frCoord> layer_widths;
  if (is_shrink) {
    layer_widths.resize(num_layers, 0);
    for (int i = 0; i < int(layer_widths.size()); i++) {
      layer_widths[i] = tech->getLayer(i)->getWidth();
    }
  }

  std::vector<gtl::polygon_90_set_data<frCoord>> pin_shapes(num_layers);

  for (auto& shape : pin->getFigs()) {
    if (shape->typeId() == frcRect) {
      auto obj = static_cast<frRect*>(shape.get());
      auto layer_num = obj->getLayerNum();
      auto layer = tech->getLayer(layer_num);
      dbTechLayerDir dir = layer->getDir();
      if (layer->getType() != dbTechLayerType::ROUTING) {
        continue;
      }
      Rect box = obj->getBBox();
      xform.apply(box);
      gtl::rectangle_data<frCoord> rect(
          box.xMin(), box.yMin(), box.xMax(), box.yMax());
      if (is_shrink) {
        if (dir == dbTechLayerDir::HORIZONTAL) {
          gtl::shrink(rect, gtl::VERTICAL, layer_widths[layer_num] / 2);
        } else if (dir == dbTechLayerDir::VERTICAL) {
          gtl::shrink(rect, gtl::HORIZONTAL, layer_widths[layer_num] / 2);
        }
      }
      using boost::polygon::operators::operator+=;
      pin_shapes[layer_num] += rect;
    } else if (shape->typeId() == frcPolygon) {
      auto obj = static_cast<frPolygon*>(shape.get());
      auto layer_num = obj->getLayerNum();
      std::vector<gtl::point_data<frCoord>> points;
      // must be copied pts
      for (Point pt : obj->getPoints()) {
        xform.apply(pt);
        points.emplace_back(pt.x(), pt.y());
      }
      gtl::polygon_90_data<frCoord> poly;
      poly.set(points.begin(), points.end());
      using boost::polygon::operators::operator+=;
      pin_shapes[layer_num] += poly;
    } else {
      logger_->error(DRT, 67, "FlexPA mergePinShapes unsupported shape.");
    }
  }
  return pin_shapes;
}

/**
 *
 * @details This follows the Tao of PAO paper cost structure.
 * On track and half track are the preffered access points,
 * this function is responsible for generating them.
 * It iterates over every track coord in the range [low, high]
 * and inserts one of its coordinates on the coords map.
 * if use_nearby_grid is true it changes the access point cost to it.
 *
 * TODO:
 * This function doesn't seem to be getting the best access point.
 * it iterates through every track contained between low and high
 * and takes the first one (closest to low) not the best one (lowest cost).
 * note that std::map.insert() will not override and entry.
 * it should prioritize OnGrid access points
 */
void FlexPA::genAPOnTrack(
    std::map<frCoord, frAccessPointEnum>& coords,
    const std::map<frCoord, frAccessPointEnum>& track_coords,
    const frCoord low,
    const frCoord high,
    const bool use_nearby_grid)
{
  for (auto it = track_coords.lower_bound(low); it != track_coords.end();
       it++) {
    auto& [coord, cost] = *it;
    if (coord > high) {
      break;
    }
    if (use_nearby_grid) {
      coords.insert({coord, frAccessPointEnum::NearbyGrid});
    } else {
      coords.insert(*it);
    }
  }
}

// will not generate center for wider edge
/**
 * @details This follows the Tao of PAO paper cost structure.
 * First it iterates through the range [low, high] to check if there are
 * at least 3 possible OnTrack access points as those take priority.
 * If false it created and access points in the middle point between [low, high]
 */

void FlexPA::genAPCentered(std::map<frCoord, frAccessPointEnum>& coords,
                           const frLayerNum layer_num,
                           const frCoord low,
                           const frCoord high)
{
  // if touching two tracks, then no center??
  int candidates_on_grid = 0;
  for (auto it = coords.lower_bound(low); it != coords.end(); it++) {
    auto& [coordinate, cost] = *it;
    if (coordinate > high) {
      break;
    }
    if (cost == frAccessPointEnum::OnGrid) {
      candidates_on_grid++;
    }
  }
  if (candidates_on_grid >= 3) {
    return;
  }

  // If there are less than 3 coords OnGrid will create a Centered Access Point
  frCoord manu_grid = getDesign()->getTech()->getManufacturingGrid();
  frCoord coord = (low + high) / 2 / manu_grid * manu_grid;

  if (coords.find(coord) == coords.end()) {
    coords.insert(std::make_pair(coord, frAccessPointEnum::Center));
  } else {
    coords[coord] = std::min(coords[coord], frAccessPointEnum::Center);
  }
}

/**
 * @details This follows the Tao of PAO paper cost structure.
 * Enclosed Boundary APs satisfy via-in-pin requirement.
 * This is the worst access point adressed in the paper
 */

void FlexPA::genAPEnclosedBoundary(std::map<frCoord, frAccessPointEnum>& coords,
                                   const gtl::rectangle_data<frCoord>& rect,
                                   const frLayerNum layer_num,
                                   const bool is_curr_layer_horz)
{
  const auto rect_width = gtl::delta(rect, gtl::HORIZONTAL);
  const auto rect_height = gtl::delta(rect, gtl::VERTICAL);
  const int max_num_via_trial = 2;
  if (layer_num + 1 > getDesign()->getTech()->getTopLayerNum()) {
    return;
  }
  // hardcode first two single vias
  std::vector<frViaDef*> via_defs;
  int cnt = 0;
  for (auto& [tup, via] : layer_num_to_via_defs_[layer_num + 1][1]) {
    via_defs.push_back(via);
    cnt++;
    if (cnt >= max_num_via_trial) {
      break;
    }
  }
  for (auto& via_def : via_defs) {
    frVia via(via_def);
    const Rect box = via.getLayer1BBox();
    const auto via_width = box.dx();
    const auto via_height = box.dy();
    if (via_width > rect_width || via_height > rect_height) {
      continue;
    }
    const int coord_top = is_curr_layer_horz ? gtl::yh(rect) - box.yMax()
                                             : gtl::xh(rect) - box.xMax();
    const int coord_low = is_curr_layer_horz ? gtl::yl(rect) - box.yMin()
                                             : gtl::xl(rect) - box.xMin();
    for (const int coord : {coord_top, coord_low}) {
      if (coords.find(coord) == coords.end()) {
        coords.insert(std::make_pair(coord, frAccessPointEnum::EncOpt));
      } else {
        coords[coord] = std::min(coords[coord], frAccessPointEnum::EncOpt);
      }
    }
  }
}

// Responsible for checking if an AP is valid and configuring it
void FlexPA::gen_createAccessPoint(
    std::vector<std::unique_ptr<frAccessPoint>>& aps,
    std::set<std::pair<Point, frLayerNum>>& apset,
    const gtl::rectangle_data<frCoord>& maxrect,
    const frCoord x,
    const frCoord y,
    const frLayerNum layer_num,
    const bool allow_planar,
    const bool allow_via,
    const frAccessPointEnum low_cost,
    const frAccessPointEnum high_cost)
{
  gtl::point_data<frCoord> pt(x, y);
  if (!gtl::contains(maxrect, pt) && low_cost != frAccessPointEnum::NearbyGrid
      && high_cost != frAccessPointEnum::NearbyGrid) {
    return;
  }
  Point fpt(x, y);
  if (apset.find(std::make_pair(fpt, layer_num)) != apset.end()) {
    return;
  }
  auto ap = std::make_unique<frAccessPoint>(fpt, layer_num);

  ap->setMultipleAccesses(frDirEnumPlanar, allow_planar);

  if (allow_planar) {
    const auto lower_layer = getDesign()->getTech()->getLayer(layer_num);
    // rectonly forbid wrongway planar access
    // rightway on grid only forbid off track rightway planar access
    // horz layer
    if (lower_layer->getDir() == dbTechLayerDir::HORIZONTAL) {
      if (lower_layer->isUnidirectional()) {
        ap->setMultipleAccesses(frDirEnumVert, false);
      }
      if (lower_layer->getLef58RightWayOnGridOnlyConstraint()
          && low_cost != frAccessPointEnum::OnGrid) {
        ap->setMultipleAccesses(frDirEnumHorz, false);
      }
    }
    // vert layer
    if (lower_layer->getDir() == dbTechLayerDir::VERTICAL) {
      if (lower_layer->isUnidirectional()) {
        ap->setMultipleAccesses(frDirEnumHorz, false);
      }
      if (lower_layer->getLef58RightWayOnGridOnlyConstraint()
          && low_cost != frAccessPointEnum::OnGrid) {
        ap->setMultipleAccesses(frDirEnumVert, false);
      }
    }
  }
  ap->setAccess(frDirEnum::D, false);
  ap->setAccess(frDirEnum::U, allow_via);

  ap->setAllowVia(allow_via);
  ap->setType((frAccessPointEnum) low_cost, true);
  ap->setType((frAccessPointEnum) high_cost, false);
  if ((low_cost == frAccessPointEnum::NearbyGrid
       || high_cost == frAccessPointEnum::NearbyGrid)) {
    Point end;
    const int half_width
        = design_->getTech()->getLayer(ap->getLayerNum())->getMinWidth() / 2;
    if (fpt.x() < gtl::xl(maxrect) + half_width) {
      end.setX(gtl::xl(maxrect) + half_width);
    } else if (fpt.x() > gtl::xh(maxrect) - half_width) {
      end.setX(gtl::xh(maxrect) - half_width);
    } else {
      end.setX(fpt.x());
    }
    if (fpt.y() < gtl::yl(maxrect) + half_width) {
      end.setY(gtl::yl(maxrect) + half_width);
    } else if (fpt.y() > gtl::yh(maxrect) - half_width) {
      end.setY(gtl::yh(maxrect) - half_width);
    } else {
      end.setY(fpt.y());
    }

    Point e = fpt;
    if (fpt.x() != end.x()) {
      e.setX(end.x());
    } else if (fpt.y() != end.y()) {
      e.setY(end.y());
    }
    if (!(e == fpt)) {
      frPathSeg ps;
      ps.setPoints_safe(fpt, e);
      if (ps.getBeginPoint() == end) {
        ps.setBeginStyle(frEndStyle(frcTruncateEndStyle));
      } else if (ps.getEndPoint() == end) {
        ps.setEndStyle(frEndStyle(frcTruncateEndStyle));
      }
      ap->addPathSeg(ps);
      if (!(e == end)) {
        fpt = e;
        ps.setPoints_safe(fpt, end);
        if (ps.getBeginPoint() == end) {
          ps.setBeginStyle(frEndStyle(frcTruncateEndStyle));
        } else {
          ps.setEndStyle(frEndStyle(frcTruncateEndStyle));
        }
        ap->addPathSeg(ps);
      }
    }
  }
  aps.push_back(std::move(ap));
  apset.insert(std::make_pair(fpt, layer_num));
}

void FlexPA::gen_initializeAccessPoints(
    std::vector<std::unique_ptr<frAccessPoint>>& aps,
    std::set<std::pair<Point, frLayerNum>>& apset,
    const gtl::rectangle_data<frCoord>& rect,
    const frLayerNum layer_num,
    const bool allow_planar,
    const bool allow_via,
    const bool is_layer1_horz,
    const std::map<frCoord, frAccessPointEnum>& x_coords,
    const std::map<frCoord, frAccessPointEnum>& y_coords,
    const frAccessPointEnum lower_type,
    const frAccessPointEnum upper_type)
{
  // build points;
  for (auto& [x_coord, cost_x] : x_coords) {
    for (auto& [y_coord, cost_y] : y_coords) {
      // lower full/half/center
      auto& low_cost = is_layer1_horz ? cost_y : cost_x;
      auto& high_cost = (!is_layer1_horz) ? cost_y : cost_x;
      if (low_cost == lower_type && high_cost == upper_type) {
        gen_createAccessPoint(aps,
                              apset,
                              rect,
                              x_coord,
                              y_coord,
                              layer_num,
                              allow_planar,
                              allow_via,
                              low_cost,
                              high_cost);
      }
    }
  }
}

bool FlexPA::enclosesOnTrackPlanarAccess(
    const gtl::rectangle_data<frCoord>& rect,
    frLayerNum layer_num)
{
  frCoord low, high;
  frLayer* layer = getDesign()->getTech()->getLayer(layer_num);
  if (layer->isHorizontal()) {
    low = gtl::yl(rect);
    high = gtl::yh(rect);
  } else if (layer->isVertical()) {
    low = gtl::xl(rect);
    high = gtl::xh(rect);
  } else {
    logger_->error(
        DRT,
        1003,
        "enclosesPlanarAccess: layer is neither vertical or horizontal");
  }
  const auto& tracks = track_coords_[layer_num];
  const auto low_track = tracks.lower_bound(low);
  if (low_track == tracks.end()) {
    logger_->error(DRT, 1004, "enclosesPlanarAccess: low track not found");
  }
  if (low_track->first > high) {
    return false;
  }
  auto high_track = tracks.lower_bound(high);
  if (high_track != tracks.end()) {
    if (high_track->first > high) {
      high_track--;
    }
  } else {
    logger_->error(DRT, 1005, "enclosesPlanarAccess: high track not found");
  }
  if (high_track->first - low_track->first > (int) layer->getPitch()) {
    return true;
  }
  if (low_track->first - (int) layer->getWidth() / 2 < low) {
    return false;
  }
  if (high_track->first + (int) layer->getWidth() / 2 > high) {
    return false;
  }
  return true;
}

/**
 * @details Generates all necessary access points from a rectangle shape
 * In this case a rectangle is one of the pin shapes of the pin
 */
void FlexPA::genAPsFromRect(std::vector<std::unique_ptr<frAccessPoint>>& aps,
                            std::set<std::pair<Point, frLayerNum>>& apset,
                            const gtl::rectangle_data<frCoord>& rect,
                            const frLayerNum layer_num,
                            const bool allow_planar,
                            const bool allow_via,
                            frAccessPointEnum lower_type,
                            const frAccessPointEnum upper_type,
                            const bool is_macro_cell_pin)
{
  auto layer = getDesign()->getTech()->getLayer(layer_num);
  const auto min_width_layer1 = layer->getMinWidth();
  if (std::min(gtl::delta(rect, gtl::HORIZONTAL),
               gtl::delta(rect, gtl::VERTICAL))
      < min_width_layer1) {
    return;
  }
  frLayerNum second_layer_num = 0;
  if (layer_num + 2 <= getDesign()->getTech()->getTopLayerNum()) {
    second_layer_num = layer_num + 2;
  } else if (layer_num - 2 >= getDesign()->getTech()->getBottomLayerNum()) {
    second_layer_num = layer_num - 2;
  } else {
    logger_->error(DRT, 68, "genAPsFromRect cannot find second_layer_num.");
  }
  const auto min_width_layer2
      = getDesign()->getTech()->getLayer(second_layer_num)->getMinWidth();
  auto& layer1_track_coords = track_coords_[layer_num];
  auto& layer2_track_coords = track_coords_[second_layer_num];
  const bool is_layer1_horz = (layer->getDir() == dbTechLayerDir::HORIZONTAL);

  std::map<frCoord, frAccessPointEnum> x_coords;
  std::map<frCoord, frAccessPointEnum> y_coords;
  int hwidth = layer->getWidth() / 2;
  bool use_center_line = false;
  if (is_macro_cell_pin) {
    auto rect_dir = gtl::guess_orientation(rect);
    if ((rect_dir == gtl::HORIZONTAL && is_layer1_horz)
        || (rect_dir == gtl::VERTICAL && !is_layer1_horz)) {
      auto layer_width = layer->getWidth();
      if ((rect_dir == gtl::HORIZONTAL
           && gtl::delta(rect, gtl::VERTICAL) < 2 * layer_width)
          || (rect_dir == gtl::VERTICAL
              && gtl::delta(rect, gtl::HORIZONTAL) < 2 * layer_width)) {
        use_center_line = true;
      }
    }
  }

  // gen all full/half grid coords
  const int offset = is_macro_cell_pin ? hwidth : 0;
  const int layer1_rect_min = is_layer1_horz ? gtl::yl(rect) : gtl::xl(rect);
  const int layer1_rect_max = is_layer1_horz ? gtl::yh(rect) : gtl::xh(rect);
  const int layer2_rect_min = is_layer1_horz ? gtl::xl(rect) : gtl::yl(rect);
  const int layer2_rect_max = is_layer1_horz ? gtl::xh(rect) : gtl::yh(rect);
  auto& layer1_coords = is_layer1_horz ? y_coords : x_coords;
  auto& layer2_coords = is_layer1_horz ? x_coords : y_coords;

  if (!is_macro_cell_pin || !use_center_line) {
    genAPOnTrack(
        layer1_coords, layer1_track_coords, layer1_rect_min, layer1_rect_max);
    genAPOnTrack(layer2_coords,
                 layer2_track_coords,
                 layer2_rect_min + offset,
                 layer2_rect_max - offset);
    if (lower_type >= frAccessPointEnum::Center) {
      genAPCentered(layer1_coords, layer_num, layer1_rect_min, layer1_rect_max);
    }
    if (lower_type >= frAccessPointEnum::EncOpt) {
      genAPEnclosedBoundary(layer1_coords, rect, layer_num, is_layer1_horz);
    }
    if (upper_type >= frAccessPointEnum::Center) {
      genAPCentered(layer2_coords,
                    layer_num,
                    layer2_rect_min + offset,
                    layer2_rect_max - offset);
    }
    if (upper_type >= frAccessPointEnum::EncOpt) {
      genAPEnclosedBoundary(layer2_coords, rect, layer_num, !is_layer1_horz);
    }
    if (lower_type >= frAccessPointEnum::NearbyGrid) {
      genAPOnTrack(layer1_coords,
                   layer1_track_coords,
                   layer1_rect_max,
                   layer1_rect_max + min_width_layer1,
                   true);
      genAPOnTrack(layer1_coords,
                   layer1_track_coords,
                   layer1_rect_min - min_width_layer1,
                   layer1_rect_min,
                   true);
    }
    if (upper_type >= frAccessPointEnum::NearbyGrid) {
      genAPOnTrack(layer2_coords,
                   layer2_track_coords,
                   layer2_rect_max,
                   layer2_rect_max + min_width_layer2,
                   true);
      genAPOnTrack(layer2_coords,
                   layer2_track_coords,
                   layer2_rect_min - min_width_layer2,
                   layer2_rect_min,
                   true);
    }
  } else {
    genAPOnTrack(
        layer2_coords, layer2_track_coords, layer2_rect_min, layer2_rect_max);
    if (upper_type >= frAccessPointEnum::Center) {
      genAPCentered(layer2_coords, layer_num, layer2_rect_min, layer2_rect_max);
    }
    if (upper_type >= frAccessPointEnum::EncOpt) {
      genAPEnclosedBoundary(layer2_coords, rect, layer_num, !is_layer1_horz);
    }
    if (upper_type >= frAccessPointEnum::NearbyGrid) {
      genAPOnTrack(layer2_coords,
                   layer2_track_coords,
                   layer2_rect_max,
                   layer2_rect_max + min_width_layer2,
                   true);
      genAPOnTrack(layer2_coords,
                   layer2_track_coords,
                   layer2_rect_min - min_width_layer2,
                   layer2_rect_min,
                   true);
    }
    genAPCentered(layer1_coords, layer_num, layer1_rect_min, layer1_rect_max);
    for (auto& [layer1_coord, cost] : layer1_coords) {
      layer1_coords[layer1_coord] = frAccessPointEnum::OnGrid;
    }
  }

  if (is_macro_cell_pin && use_center_line && is_layer1_horz) {
    lower_type = frAccessPointEnum::OnGrid;
  }

  gen_initializeAccessPoints(aps,
                             apset,
                             rect,
                             layer_num,
                             allow_planar,
                             allow_via,
                             is_layer1_horz,
                             x_coords,
                             y_coords,
                             lower_type,
                             upper_type);
}

void FlexPA::genAPsFromLayerShapes(
    std::vector<std::unique_ptr<frAccessPoint>>& aps,
    std::set<std::pair<Point, frLayerNum>>& apset,
    frInstTerm* inst_term,
    const gtl::polygon_90_set_data<frCoord>& layer_shapes,
    const frLayerNum layer_num,
    bool allow_via,
    const frAccessPointEnum lower_type,
    const frAccessPointEnum upper_type)
{
  if (getDesign()->getTech()->getLayer(layer_num)->getType()
      != dbTechLayerType::ROUTING) {
    return;
  }
  bool allow_planar = true;
  bool is_macro_cell_pin = false;
  if (inst_term) {
    dbMasterType masterType
        = inst_term->getInst()->getMaster()->getMasterType();
    if (masterType == dbMasterType::CORE
        || masterType == dbMasterType::CORE_TIEHIGH
        || masterType == dbMasterType::CORE_TIELOW
        || masterType == dbMasterType::CORE_ANTENNACELL) {
      if ((layer_num >= VIAINPIN_BOTTOMLAYERNUM
           && layer_num <= VIAINPIN_TOPLAYERNUM)
          || layer_num <= VIA_ACCESS_LAYERNUM) {
        allow_planar = false;
      }
    } else if (masterType.isBlock() || masterType.isPad()
               || masterType == dbMasterType::RING) {
      is_macro_cell_pin = true;
    }
  } else {
    // IO term is treated as the MacroCellPin as the top block
    is_macro_cell_pin = true;
    allow_planar = true;
    allow_via = false;
  }
  // lower layer is current layer
  // rightway on grid only forbid off track up via access on upper layer
  const auto upper_layer
      = (layer_num + 2 <= getDesign()->getTech()->getTopLayerNum())
            ? getDesign()->getTech()->getLayer(layer_num + 2)
            : nullptr;
  if (!is_macro_cell_pin && upper_layer
      && upper_layer->getLef58RightWayOnGridOnlyConstraint()
      && upper_type != frAccessPointEnum::OnGrid) {
    return;
  }
  std::vector<gtl::rectangle_data<frCoord>> maxrects;
  gtl::get_max_rectangles(maxrects, layer_shapes);
  for (auto& bbox_rect : maxrects) {
    genAPsFromRect(aps,
                   apset,
                   bbox_rect,
                   layer_num,
                   allow_planar,
                   allow_via,
                   lower_type,
                   upper_type,
                   is_macro_cell_pin);
  }
}

// filter off-grid coordinate
// lower on-grid 0, upper on-grid 0 = 0
// lower 1/2     1, upper on-grid 0 = 1
// lower center  2, upper on-grid 0 = 2
// lower center  2, upper center  2 = 4

template <typename T>
void FlexPA::genAPsFromPinShapes(
    std::vector<std::unique_ptr<frAccessPoint>>& aps,
    std::set<std::pair<Point, frLayerNum>>& apset,
    T* pin,
    frInstTerm* inst_term,
    const std::vector<gtl::polygon_90_set_data<frCoord>>& pin_shapes,
    const frAccessPointEnum lower_type,
    const frAccessPointEnum upper_type)
{
  //  only VIA_ACCESS_LAYERNUM layer can have via access
  const bool allow_via = true;
  frLayerNum layer_num = (int) pin_shapes.size() - 1;
  for (auto it = pin_shapes.rbegin(); it != pin_shapes.rend(); it++) {
    if (!it->empty()
        && getDesign()->getTech()->getLayer(layer_num)->getType()
               == dbTechLayerType::ROUTING) {
      genAPsFromLayerShapes(aps,
                            apset,
                            inst_term,
                            *it,
                            layer_num,
                            allow_via,
                            lower_type,
                            upper_type);
    }
    layer_num--;
  }
}

bool FlexPA::check_endPointIsOutside(
    Point& end_point,
    const std::vector<gtl::polygon_90_data<frCoord>>& layer_polys,
    const Point& begin_point,
    const frLayerNum layer_num,
    const frDirEnum dir,
    const bool is_block)
{
  const int step_size_multiplier = 3;
  frCoord x = begin_point.x();
  frCoord y = begin_point.y();
  const frCoord width = getDesign()->getTech()->getLayer(layer_num)->getWidth();
  const frCoord step_size = step_size_multiplier * width;
  const frCoord pitch = getDesign()->getTech()->getLayer(layer_num)->getPitch();
  gtl::rectangle_data<frCoord> rect;
  if (is_block) {
    gtl::extents(rect, layer_polys[0]);
    if (layer_polys.size() > 1) {
      logger_->warn(DRT, 6000, "Macro pin has more than 1 polygon");
    }
  }
  switch (dir) {
    case (frDirEnum::W):
      if (is_block) {
        x = gtl::xl(rect) - pitch;
      } else {
        x -= step_size;
      }
      break;
    case (frDirEnum::E):
      if (is_block) {
        x = gtl::xh(rect) + pitch;
      } else {
        x += step_size;
      }
      break;
    case (frDirEnum::S):
      if (is_block) {
        y = gtl::yl(rect) - pitch;
      } else {
        y -= step_size;
      }
      break;
    case (frDirEnum::N):
      if (is_block) {
        y = gtl::yh(rect) + pitch;
      } else {
        y += step_size;
      }
      break;
    default:
      logger_->error(DRT, 70, "Unexpected direction in getPlanarEP.");
  }
  end_point = {x, y};
  const gtl::point_data<frCoord> pt(x, y);
  bool outside = true;
  for (auto& layer_poly : layer_polys) {
    if (gtl::contains(layer_poly, pt)) {
      outside = false;
      break;
    }
  }

  return outside;
}

template <typename T>
void FlexPA::check_addPlanarAccess(
    frAccessPoint* ap,
    const std::vector<gtl::polygon_90_data<frCoord>>& layer_polys,
    frDirEnum dir,
    T* pin,
    frInstTerm* inst_term)
{
  const Point begin_point = ap->getPoint();
  // skip viaonly access
  if (!ap->hasAccess(dir)) {
    return;
  }
  const bool is_block
      = inst_term
        && inst_term->getInst()->getMaster()->getMasterType().isBlock();
  Point end_point;
  const bool is_outside = check_endPointIsOutside(
      end_point, layer_polys, begin_point, ap->getLayerNum(), dir, is_block);
  // skip if two width within shape for standard cell
  if (!is_outside) {
    ap->setAccess(dir, false);
    return;
  }
  // TODO: EDIT HERE Wrongdirection segments
  auto layer = getDesign()->getTech()->getLayer(ap->getLayerNum());
  auto ps = std::make_unique<frPathSeg>();
  auto style = layer->getDefaultSegStyle();
  const bool vert_dir = (dir == frDirEnum::S || dir == frDirEnum::N);
  const bool wrong_dir
      = (layer->getDir() == dbTechLayerDir::HORIZONTAL && vert_dir)
        || (layer->getDir() == dbTechLayerDir::VERTICAL && !vert_dir);
  if (dir == frDirEnum::W || dir == frDirEnum::S) {
    ps->setPoints(end_point, begin_point);
    style.setEndStyle(frcTruncateEndStyle, 0);
  } else {
    ps->setPoints(begin_point, end_point);
    style.setBeginStyle(frcTruncateEndStyle, 0);
  }
  if (wrong_dir) {
    style.setWidth(layer->getWrongDirWidth());
  }
  ps->setLayerNum(ap->getLayerNum());
  ps->setStyle(style);
  if (inst_term && inst_term->hasNet()) {
    ps->addToNet(inst_term->getNet());
  } else {
    ps->addToPin(pin);
  }

  // Runs the DRC Engine to check for any violations
  FlexGCWorker design_rule_checker(getTech(), logger_);
  design_rule_checker.setIgnoreMinArea();
  design_rule_checker.setIgnoreCornerSpacing();
  const auto pitch = layer->getPitch();
  const auto extension = 5 * pitch;
  Rect tmp_box(begin_point, begin_point);
  Rect ext_box;
  tmp_box.bloat(extension, ext_box);
  design_rule_checker.setExtBox(ext_box);
  design_rule_checker.setDrcBox(ext_box);
  if (inst_term) {
    design_rule_checker.addTargetObj(inst_term->getInst());
  } else {
    design_rule_checker.addTargetObj(pin->getTerm());
  }
  design_rule_checker.initPA0(getDesign());
  auto pin_term = pin->getTerm();
  frBlockObject* owner;
  if (inst_term) {
    if (inst_term->hasNet()) {
      owner = inst_term->getNet();
    } else {
      owner = inst_term;
    }
  } else {
    if (pin_term->hasNet()) {
      owner = pin_term->getNet();
    } else {
      owner = pin_term;
    }
  }
  design_rule_checker.addPAObj(ps.get(), owner);
  for (auto& apPs : ap->getPathSegs()) {
    design_rule_checker.addPAObj(&apPs, owner);
  }
  design_rule_checker.initPA1();
  design_rule_checker.main();
  design_rule_checker.end();

  const bool no_drv = design_rule_checker.getMarkers().empty();
  ap->setAccess(dir, no_drv);

  if (graphics_) {
    graphics_->setPlanarAP(ap, ps.get(), design_rule_checker.getMarkers());
  }
}

void FlexPA::getViasFromMetalWidthMap(
    const Point& pt,
    const frLayerNum layer_num,
    const gtl::polygon_90_set_data<frCoord>& polyset,
    std::vector<std::pair<int, frViaDef*>>& via_defs)
{
  const auto tech = getTech();
  if (layer_num == tech->getTopLayerNum()) {
    return;
  }
  const auto cut_layer = tech->getLayer(layer_num + 1)->getDbLayer();
  // If the upper layer has an NDR special handling will be needed
  // here. Assuming normal min-width routing for now.
  const frCoord top_width = tech->getLayer(layer_num + 2)->getMinWidth();
  const auto width_orient
      = tech->isHorizontalLayer(layer_num) ? gtl::VERTICAL : gtl::HORIZONTAL;
  frCoord bottom_width = -1;
  auto viaMap = cut_layer->getTech()->getMetalWidthViaMap();
  for (auto entry : viaMap) {
    if (entry->getCutLayer() != cut_layer) {
      continue;
    }

    if (entry->isPgVia()) {
      continue;
    }

    if (entry->isViaCutClass()) {
      logger_->warn(
          DRT,
          519,
          "Via cut classes in LEF58_METALWIDTHVIAMAP are not supported.");
      continue;
    }

    if (entry->getAboveLayerWidthLow() > top_width
        || entry->getAboveLayerWidthHigh() < top_width) {
      continue;
    }

    if (bottom_width < 0) {  // compute bottom_width once
      std::vector<gtl::rectangle_data<frCoord>> maxrects;
      gtl::get_max_rectangles(maxrects, polyset);
      for (auto& rect : maxrects) {
        if (contains(rect, gtl::point_data<frCoord>(pt.x(), pt.y()))) {
          const frCoord width = delta(rect, width_orient);
          bottom_width = std::max(bottom_width, width);
        }
      }
    }

    if (entry->getBelowLayerWidthLow() > bottom_width
        || entry->getBelowLayerWidthHigh() < bottom_width) {
      continue;
    }

    via_defs.emplace_back(via_defs.size(), tech->getVia(entry->getViaName()));
  }
}

template <typename T>
void FlexPA::check_addViaAccess(
    frAccessPoint* ap,
    const std::vector<gtl::polygon_90_data<frCoord>>& layer_polys,
    const gtl::polygon_90_set_data<frCoord>& polyset,
    const frDirEnum dir,
    T* pin,
    frInstTerm* inst_term,
    bool deep_search)
{
  const Point begin_point = ap->getPoint();
  const auto layer_num = ap->getLayerNum();
  // skip planar only access
  if (!ap->isViaAllowed()) {
    return;
  }

  bool via_in_pin = false;
  const auto lower_type = ap->getType(true);
  const auto upper_type = ap->getType(false);
  if (layer_num >= VIAINPIN_BOTTOMLAYERNUM
      && layer_num <= VIAINPIN_TOPLAYERNUM) {
    via_in_pin = true;
  } else if ((lower_type == frAccessPointEnum::EncOpt
              && upper_type != frAccessPointEnum::NearbyGrid)
             || (upper_type == frAccessPointEnum::EncOpt
                 && lower_type != frAccessPointEnum::NearbyGrid)) {
    via_in_pin = true;
  }

  // check if ap is on the left/right boundary of the cell
  Rect boundary_bbox;
  bool is_side_bound = false;
  if (inst_term) {
    boundary_bbox = inst_term->getInst()->getBoundaryBBox();
    frCoord width = getDesign()->getTech()->getLayer(layer_num)->getWidth();
    if (begin_point.x() <= boundary_bbox.xMin() + 3 * width
        || begin_point.x() >= boundary_bbox.xMax() - 3 * width) {
      is_side_bound = true;
    }
  }
  const int max_num_via_trial = 2;
  // use std:pair to ensure deterministic behavior
  std::vector<std::pair<int, frViaDef*>> via_defs;
  getViasFromMetalWidthMap(begin_point, layer_num, polyset, via_defs);

  if (via_defs.empty()) {  // no via map entry
    // hardcode first two single vias
    for (auto& [tup, via_def] : layer_num_to_via_defs_[layer_num + 1][1]) {
      via_defs.emplace_back(via_defs.size(), via_def);
      if (via_defs.size() >= max_num_via_trial && !deep_search) {
        break;
      }
    }
  }

  std::set<std::tuple<frCoord, int, frViaDef*>> valid_via_defs;
  for (auto& [idx, via_def] : via_defs) {
    auto via = std::make_unique<frVia>(via_def);
    via->setOrigin(begin_point);
    const Rect box = via->getLayer1BBox();
    if (inst_term) {
      if (!boundary_bbox.contains(box)) {
        continue;
      }
      Rect layer2_boundary_box = via->getLayer2BBox();
      if (!boundary_bbox.contains(layer2_boundary_box)) {
        continue;
      }
    }

    frCoord max_ext = 0;
    const gtl::rectangle_data<frCoord> viarect(
        box.xMin(), box.yMin(), box.xMax(), box.yMax());
    using boost::polygon::operators::operator+=;
    using boost::polygon::operators::operator&=;
    gtl::polygon_90_set_data<frCoord> intersection;
    intersection += viarect;
    intersection &= polyset;
    // via ranking criteria: max extension distance beyond pin shape
    std::vector<gtl::rectangle_data<frCoord>> int_rects;
    intersection.get_rectangles(int_rects,
                                gtl::orientation_2d_enum::HORIZONTAL);
    for (const auto& r : int_rects) {
      max_ext = std::max(max_ext, box.xMax() - gtl::xh(r));
      max_ext = std::max(max_ext, gtl::xl(r) - box.xMin());
    }
    if (!is_side_bound) {
      if (int_rects.size() > 1) {
        int_rects.clear();
        intersection.get_rectangles(int_rects,
                                    gtl::orientation_2d_enum::VERTICAL);
      }
      for (const auto& r : int_rects) {
        max_ext = std::max(max_ext, box.yMax() - gtl::yh(r));
        max_ext = std::max(max_ext, gtl::yl(r) - box.yMin());
      }
    }
    if (via_in_pin && max_ext) {
      continue;
    }
    if (checkViaAccess(ap, via.get(), pin, inst_term, layer_polys)) {
      valid_via_defs.insert({max_ext, idx, via_def});
      if (valid_via_defs.size() >= max_num_via_trial) {
        break;
      }
    }
  }
  ap->setAccess(dir, !valid_via_defs.empty());
  for (auto& [ext, idx, via_def] : valid_via_defs) {
    ap->addViaDef(via_def);
  }
}

template <typename T>
bool FlexPA::checkViaAccess(
    frAccessPoint* ap,
    frVia* via,
    T* pin,
    frInstTerm* inst_term,
    const std::vector<gtl::polygon_90_data<frCoord>>& layer_polys)
{
  for (const frDirEnum dir : frDirEnumPlanar) {
    if (checkDirectionalViaAccess(ap, via, pin, inst_term, layer_polys, dir)) {
      return true;
    }
  }
  return false;
}

template <typename T>
bool FlexPA::checkDirectionalViaAccess(
    frAccessPoint* ap,
    frVia* via,
    T* pin,
    frInstTerm* inst_term,
    const std::vector<gtl::polygon_90_data<frCoord>>& layer_polys,
    frDirEnum dir)
{
  auto upper_layer = getTech()->getLayer(via->getViaDef()->getLayer2Num());
  const bool vert_dir = (dir == frDirEnum::S || dir == frDirEnum::N);
  const bool wrong_dir = (upper_layer->isHorizontal() && vert_dir)
                         || (upper_layer->isVertical() && !vert_dir);
  auto style = upper_layer->getDefaultSegStyle();

  if (wrong_dir) {
    if (!USENONPREFTRACKS || upper_layer->isUnidirectional()) {
      return false;
    }
    style.setWidth(upper_layer->getWrongDirWidth());
  }

  const Point begin_point = ap->getPoint();
  const bool is_block
      = inst_term
        && inst_term->getInst()->getMaster()->getMasterType().isBlock();
  Point end_point;
  check_endPointIsOutside(end_point,
                          layer_polys,
                          begin_point,
                          via->getViaDef()->getLayer2Num(),
                          dir,
                          is_block);

  if (inst_term && inst_term->hasNet()) {
    via->addToNet(inst_term->getNet());
  } else {
    via->addToPin(pin);
  }
  // PS
  auto ps = std::make_unique<frPathSeg>();
  if (dir == frDirEnum::W || dir == frDirEnum::S) {
    ps->setPoints(end_point, begin_point);
    style.setEndStyle(frcTruncateEndStyle, 0);
  } else {
    ps->setPoints(begin_point, end_point);
    style.setBeginStyle(frcTruncateEndStyle, 0);
  }
  ps->setLayerNum(upper_layer->getLayerNum());
  ps->setStyle(style);
  if (inst_term && inst_term->hasNet()) {
    ps->addToNet(inst_term->getNet());
  } else {
    ps->addToPin(pin);
  }

  // Runs the DRC Engine to check for any violations
  FlexGCWorker design_rule_checker(getTech(), logger_);
  design_rule_checker.setIgnoreMinArea();
  design_rule_checker.setIgnoreLongSideEOL();
  design_rule_checker.setIgnoreCornerSpacing();
  const auto pitch = getTech()->getLayer(ap->getLayerNum())->getPitch();
  const auto extension = 5 * pitch;
  Rect tmp_box(begin_point, begin_point);
  Rect ext_box;
  tmp_box.bloat(extension, ext_box);
  auto pin_term = pin->getTerm();
  auto pin_net = pin_term->getNet();
  design_rule_checker.setExtBox(ext_box);
  design_rule_checker.setDrcBox(ext_box);
  if (inst_term) {
    if (!inst_term->getNet() || !inst_term->getNet()->getNondefaultRule()
        || AUTO_TAPER_NDR_NETS) {
      design_rule_checker.addTargetObj(inst_term->getInst());
    }
  } else {
    if (!pin_net || !pin_net->getNondefaultRule() || AUTO_TAPER_NDR_NETS) {
      design_rule_checker.addTargetObj(pin_term);
    }
  }

  design_rule_checker.initPA0(getDesign());
  frBlockObject* owner;
  if (inst_term) {
    if (inst_term->hasNet()) {
      owner = inst_term->getNet();
    } else {
      owner = inst_term;
    }
  } else {
    if (pin_term->hasNet()) {
      owner = pin_net;
    } else {
      owner = pin_term;
    }
  }
  design_rule_checker.addPAObj(ps.get(), owner);
  design_rule_checker.addPAObj(via, owner);
  for (auto& apPs : ap->getPathSegs()) {
    design_rule_checker.addPAObj(&apPs, owner);
  }
  design_rule_checker.initPA1();
  design_rule_checker.main();
  design_rule_checker.end();

  const bool no_drv = design_rule_checker.getMarkers().empty();

  if (graphics_) {
    graphics_->setViaAP(ap, via, design_rule_checker.getMarkers());
  }
  return no_drv;
}

template <typename T>
void FlexPA::check_addAccess(
    frAccessPoint* ap,
    const gtl::polygon_90_set_data<frCoord>& polyset,
    const std::vector<gtl::polygon_90_data<frCoord>>& polys,
    T* pin,
    frInstTerm* inst_term,
    bool deep_search)
{
  if (!deep_search) {
    for (const frDirEnum dir : frDirEnumPlanar) {
      check_addPlanarAccess(ap, polys, dir, pin, inst_term);
    }
  }
  check_addViaAccess(
      ap, polys, polyset, frDirEnum::U, pin, inst_term, deep_search);
}

template <typename T>
void FlexPA::check_setAPsAccesses(
    std::vector<std::unique_ptr<frAccessPoint>>& aps,
    const std::vector<gtl::polygon_90_set_data<frCoord>>& pin_shapes,
    T* pin,
    frInstTerm* inst_term,
    const bool& is_std_cell_pin)
{
  std::vector<std::vector<gtl::polygon_90_data<frCoord>>> layer_polys(
      pin_shapes.size());
  for (int i = 0; i < (int) pin_shapes.size(); i++) {
    pin_shapes[i].get_polygons(layer_polys[i]);
  }
  bool has_access = false;
  for (auto& ap : aps) {
    const auto layer_num = ap->getLayerNum();
    check_addAccess(ap.get(),
                    pin_shapes[layer_num],
                    layer_polys[layer_num],
                    pin,
                    inst_term);
    if (is_std_cell_pin) {
      has_access
          |= ((layer_num == VIA_ACCESS_LAYERNUM && ap->hasAccess(frDirEnum::U))
              || (layer_num != VIA_ACCESS_LAYERNUM && ap->hasAccess()));
    } else {
      has_access |= ap->hasAccess();
    }
  }
  if (!has_access) {
    for (auto& ap : aps) {
      const auto layer_num = ap->getLayerNum();
      check_addAccess(ap.get(),
                      pin_shapes[layer_num],
                      layer_polys[layer_num],
                      pin,
                      inst_term,
                      true);
    }
  }
}

template <typename T>
void FlexPA::updatePinStats(
    const std::vector<std::unique_ptr<frAccessPoint>>& tmp_aps,
    T* pin,
    frInstTerm* inst_term)
{
  bool is_std_cell_pin = false;
  bool is_macro_cell_pin = false;
  if (inst_term) {
    // TODO there should be a better way to get this info by getting the master
    // terms from OpenDB
    dbMasterType masterType
        = inst_term->getInst()->getMaster()->getMasterType();
    is_std_cell_pin = masterType == dbMasterType::CORE
                      || masterType == dbMasterType::CORE_TIEHIGH
                      || masterType == dbMasterType::CORE_TIELOW
                      || masterType == dbMasterType::CORE_ANTENNACELL;

    is_macro_cell_pin = masterType.isBlock() || masterType.isPad()
                        || masterType == dbMasterType::RING;
  }
  for (auto& ap : tmp_aps) {
    if (ap->hasAccess(frDirEnum::W) || ap->hasAccess(frDirEnum::E)
        || ap->hasAccess(frDirEnum::S) || ap->hasAccess(frDirEnum::N)) {
      if (is_std_cell_pin) {
#pragma omp atomic
        std_cell_pin_valid_planar_ap_cnt_++;
      }
      if (is_macro_cell_pin) {
#pragma omp atomic
        macro_cell_pin_valid_planar_ap_cnt_++;
      }
    }
    if (ap->hasAccess(frDirEnum::U)) {
      if (is_std_cell_pin) {
#pragma omp atomic
        std_cell_pin_valid_via_ap_cnt_++;
      }
      if (is_macro_cell_pin) {
#pragma omp atomic
        macro_cell_pin_valid_via_ap_cnt_++;
      }
    }
  }
}

template <typename T>
bool FlexPA::initPinAccessCostBounded(
    std::vector<std::unique_ptr<frAccessPoint>>& aps,
    std::set<std::pair<Point, frLayerNum>>& apset,
    std::vector<gtl::polygon_90_set_data<frCoord>>& pin_shapes,
    T* pin,
    frInstTerm* inst_term,
    const frAccessPointEnum lower_type,
    const frAccessPointEnum upper_type)
{
  bool is_std_cell_pin = false;
  bool is_macro_cell_pin = false;
  if (inst_term) {
    // TODO there should be a better way to get this info by getting the master
    // terms from OpenDB
    dbMasterType masterType
        = inst_term->getInst()->getMaster()->getMasterType();
    is_std_cell_pin = masterType == dbMasterType::CORE
                      || masterType == dbMasterType::CORE_TIEHIGH
                      || masterType == dbMasterType::CORE_TIELOW
                      || masterType == dbMasterType::CORE_ANTENNACELL;

    is_macro_cell_pin = masterType.isBlock() || masterType.isPad()
                        || masterType == dbMasterType::RING;
  }
  const bool is_io_pin = (inst_term == nullptr);
  std::vector<std::unique_ptr<frAccessPoint>> tmp_aps;
  genAPsFromPinShapes(
      tmp_aps, apset, pin, inst_term, pin_shapes, lower_type, upper_type);
  check_setAPsAccesses(tmp_aps, pin_shapes, pin, inst_term, is_std_cell_pin);
  if (is_std_cell_pin) {
#pragma omp atomic
    std_cell_pin_gen_ap_cnt_ += tmp_aps.size();
  }
  if (is_macro_cell_pin) {
#pragma omp atomic
    macro_cell_pin_gen_ap_cnt_ += tmp_aps.size();
  }
  if (graphics_) {
    graphics_->setAPs(tmp_aps, lower_type, upper_type);
  }
  for (auto& ap : tmp_aps) {
    // for stdcell, add (i) planar access if layer_num != VIA_ACCESS_LAYERNUM,
    // and (ii) access if exist access for macro, allow pure planar ap
    if (is_std_cell_pin) {
      const auto layer_num = ap->getLayerNum();
      if ((layer_num == VIA_ACCESS_LAYERNUM && ap->hasAccess(frDirEnum::U))
          || (layer_num != VIA_ACCESS_LAYERNUM && ap->hasAccess())) {
        aps.push_back(std::move(ap));
      }
    } else if ((is_macro_cell_pin || is_io_pin) && ap->hasAccess()) {
      aps.push_back(std::move(ap));
    }
  }
  int n_sparse_access_points = (int) aps.size();
  Rect tbx;
  for (int i = 0; i < (int) aps.size();
       i++) {  // not perfect but will do the job
    int r = design_->getTech()->getLayer(aps[i]->getLayerNum())->getWidth() / 2;
    tbx.init(
        aps[i]->x() - r, aps[i]->y() - r, aps[i]->x() + r, aps[i]->y() + r);
    for (int j = i + 1; j < (int) aps.size(); j++) {
      if (aps[i]->getLayerNum() == aps[j]->getLayerNum()
          && tbx.intersects(aps[j]->getPoint())) {
        n_sparse_access_points--;
        break;
      }
    }
  }
  if (is_std_cell_pin
      && n_sparse_access_points >= MINNUMACCESSPOINT_STDCELLPIN) {
    updatePinStats(aps, pin, inst_term);
    // write to pa
    const int pin_access_idx = unique_insts_.getPAIndex(inst_term->getInst());
    for (auto& ap : aps) {
      pin->getPinAccess(pin_access_idx)->addAccessPoint(std::move(ap));
    }
    return true;
  }
  if (is_macro_cell_pin
      && n_sparse_access_points >= MINNUMACCESSPOINT_MACROCELLPIN) {
    updatePinStats(aps, pin, inst_term);
    // write to pa
    const int pin_access_idx = unique_insts_.getPAIndex(inst_term->getInst());
    for (auto& ap : aps) {
      pin->getPinAccess(pin_access_idx)->addAccessPoint(std::move(ap));
    }
    return true;
  }
  if (is_io_pin && (int) aps.size() > 0) {
    // IO term pin always only have one access
    for (auto& ap : aps) {
      pin->getPinAccess(0)->addAccessPoint(std::move(ap));
    }
    return true;
  }
  return false;
}

// first create all access points with costs
template <typename T>
int FlexPA::initPinAccess(T* pin, frInstTerm* inst_term)
{
  // aps are after xform
  // before checkPoints, ap->hasAccess(dir) indicates whether to check drc
  std::vector<std::unique_ptr<frAccessPoint>> aps;
  std::set<std::pair<Point, frLayerNum>> apset;
  bool is_std_cell_pin = false;
  bool is_macro_cell_pin = false;
  if (inst_term) {
    // TODO there should be a better way to get this info by getting the master
    // terms from OpenDB
    dbMasterType masterType
        = inst_term->getInst()->getMaster()->getMasterType();
    is_std_cell_pin = masterType == dbMasterType::CORE
                      || masterType == dbMasterType::CORE_TIEHIGH
                      || masterType == dbMasterType::CORE_TIELOW
                      || masterType == dbMasterType::CORE_ANTENNACELL;

    is_macro_cell_pin = masterType.isBlock() || masterType.isPad()
                        || masterType == dbMasterType::RING;
  }

  if (graphics_) {
    std::set<frInst*, frBlockObjectComp>* inst_class = nullptr;
    if (inst_term) {
      inst_class = unique_insts_.getClass(inst_term->getInst());
    }
    graphics_->startPin(pin, inst_term, inst_class);
  }

  std::vector<gtl::polygon_90_set_data<frCoord>> pin_shapes
      = mergePinShapes(pin, inst_term);

  for (auto upper : {frAccessPointEnum::OnGrid,
                     frAccessPointEnum::HalfGrid,
                     frAccessPointEnum::Center,
                     frAccessPointEnum::EncOpt,
                     frAccessPointEnum::NearbyGrid}) {
    for (auto lower : {frAccessPointEnum::OnGrid,
                       frAccessPointEnum::HalfGrid,
                       frAccessPointEnum::Center,
                       frAccessPointEnum::EncOpt}) {
      if (upper == frAccessPointEnum::NearbyGrid && !aps.empty()) {
        // Only use NearbyGrid as a last resort (at least until
        // nangate45/aes is resolved).
        continue;
      }
      if (initPinAccessCostBounded(
              aps, apset, pin_shapes, pin, inst_term, lower, upper)) {
        return aps.size();
      }
    }
  }

  // inst_term aps are written back here if not early stopped
  // IO term aps are are written back in initPinAccessCostBounded and always
  // early stopped
  updatePinStats(aps, pin, inst_term);
  const int n_aps = aps.size();
  if (n_aps == 0) {
    if (is_std_cell_pin) {
      std_cell_pin_no_ap_cnt_++;
    }
    if (is_macro_cell_pin) {
      macro_cell_pin_no_ap_cnt_++;
    }
  } else {
    if (inst_term == nullptr) {
      logger_->error(DRT, 254, "inst_term can not be nullptr");
    }
    // write to pa
    const int pin_access_idx = unique_insts_.getPAIndex(inst_term->getInst());
    for (auto& ap : aps) {
      pin->getPinAccess(pin_access_idx)->addAccessPoint(std::move(ap));
    }
  }
  return n_aps;
}

static inline void serializePatterns(
    const std::vector<std::vector<std::unique_ptr<FlexPinAccessPattern>>>&
        patterns,
    const std::string& file_name)
{
  std::ofstream file(file_name.c_str());
  frOArchive ar(file);
  registerTypes(ar);
  ar << patterns;
  file.close();
}
static inline void serializeInstRows(
    const std::vector<std::vector<frInst*>>& inst_rows,
    const std::string& file_name)
{
  paUpdate update;
  update.setInstRows(inst_rows);
  paUpdate::serialize(update, file_name);
}

void FlexPA::initAllAccessPoints()
{
  ProfileTask profile("PA:point");
  int cnt = 0;

  omp_set_num_threads(MAX_THREADS);
  ThreadException exception;
  const auto& unique = unique_insts_.getUnique();
#pragma omp parallel for schedule(dynamic)
  for (int i = 0; i < (int) unique.size(); i++) {  // NOLINT
    try {
      auto& inst = unique[i];
      // only do for core and block cells
      dbMasterType masterType = inst->getMaster()->getMasterType();
      if (masterType != dbMasterType::CORE
          && masterType != dbMasterType::CORE_TIEHIGH
          && masterType != dbMasterType::CORE_TIELOW
          && masterType != dbMasterType::CORE_ANTENNACELL
          && !masterType.isBlock() && !masterType.isPad()
          && masterType != dbMasterType::RING) {
        continue;
      }
      ProfileTask profile("PA:uniqueInstance");
      for (auto& inst_term : inst->getInstTerms()) {
        // only do for normal and clock terms
        if (isSkipInstTerm(inst_term.get())) {
          continue;
        }
        int n_aps = 0;
        for (auto& pin : inst_term->getTerm()->getPins()) {
          n_aps += initPinAccess(pin.get(), inst_term.get());
        }
        if (!n_aps) {
          logger_->error(DRT,
                         73,
                         "No access point for {}/{}.",
                         inst_term->getInst()->getName(),
                         inst_term->getTerm()->getName());
        }
#pragma omp critical
        {
          cnt++;
          if (VERBOSE > 0) {
            if (cnt < 10000) {
              if (cnt % 1000 == 0) {
                logger_->info(DRT, 76, "  Complete {} pins.", cnt);
              }
            } else {
              if (cnt % 10000 == 0) {
                logger_->info(DRT, 77, "  Complete {} pins.", cnt);
              }
            }
          }
        }
      }
    } catch (...) {
      exception.capture();
    }
  }
  exception.rethrow();

  // PA for IO terms
  if (target_insts_.empty()) {
    omp_set_num_threads(MAX_THREADS);
#pragma omp parallel for schedule(dynamic)
    for (unsigned i = 0;  // NOLINT
         i < getDesign()->getTopBlock()->getTerms().size();
         i++) {
      try {
        auto& term = getDesign()->getTopBlock()->getTerms()[i];
        if (term->getType().isSupply()) {
          continue;
        }
        auto net = term->getNet();
        if (!net || net->isSpecial()) {
          continue;
        }
        int n_aps = 0;
        for (auto& pin : term->getPins()) {
          n_aps += initPinAccess(pin.get(), nullptr);
        }
        if (!n_aps) {
          logger_->error(
              DRT, 74, "No access point for PIN/{}.", term->getName());
        }
      } catch (...) {
        exception.capture();
      }
    }
    exception.rethrow();
  }

  if (VERBOSE > 0) {
    logger_->info(DRT, 78, "  Complete {} pins.", cnt);
  }
}

void FlexPA::prepPatternInstRows(std::vector<std::vector<frInst*>> inst_rows)
{
  ThreadException exception;
  int cnt = 0;
  if (isDistributed()) {
    omp_set_num_threads(cloud_sz_);
    const int batch_size = inst_rows.size() / cloud_sz_;
    paUpdate all_updates;
#pragma omp parallel for schedule(dynamic)
    for (int i = 0; i < cloud_sz_; i++) {
      try {
        std::vector<std::vector<frInst*>>::const_iterator start
            = inst_rows.begin() + (i * batch_size);
        std::vector<std::vector<frInst*>>::const_iterator end
            = (i == cloud_sz_ - 1) ? inst_rows.end() : start + batch_size;
        std::vector<std::vector<frInst*>> batch(start, end);
        std::string path = fmt::format("{}/batch_{}.bin", shared_vol_, i);
        serializeInstRows(batch, path);
        dst::JobMessage msg(dst::JobMessage::PIN_ACCESS,
                            dst::JobMessage::UNICAST),
            result;
        std::unique_ptr<PinAccessJobDescription> uDesc
            = std::make_unique<PinAccessJobDescription>();
        uDesc->setPath(path);
        uDesc->setType(PinAccessJobDescription::INST_ROWS);
        msg.setJobDescription(std::move(uDesc));
        const bool ok
            = dist_->sendJob(msg, remote_host_.c_str(), remote_port_, result);
        if (!ok) {
          logger_->error(utl::DRT, 329, "Error sending INST_ROWS Job to cloud");
        }
        auto desc
            = static_cast<PinAccessJobDescription*>(result.getJobDescription());
        paUpdate update;
        paUpdate::deserialize(design_, update, desc->getPath());
        for (const auto& [term, aps] : update.getGroupResults()) {
          term->setAccessPoints(aps);
        }
#pragma omp critical
        {
          for (const auto& res : update.getGroupResults()) {
            all_updates.addGroupResult(res);
          }
          cnt += batch.size();
          if (VERBOSE > 0) {
            if (cnt < 100000) {
              if (cnt % 10000 == 0) {
                logger_->info(DRT, 110, "  Complete {} groups.", cnt);
              }
            } else {
              if (cnt % 100000 == 0) {
                logger_->info(DRT, 111, "  Complete {} groups.", cnt);
              }
            }
          }
        }
      } catch (...) {
        exception.capture();
      }
    }
    // send updates back to workers
    dst::JobMessage msg(dst::JobMessage::PIN_ACCESS,
                        dst::JobMessage::BROADCAST),
        result;
    const std::string updates_path
        = fmt::format("{}/final_updates.bin", shared_vol_);
    paUpdate::serialize(all_updates, updates_path);
    std::unique_ptr<PinAccessJobDescription> uDesc
        = std::make_unique<PinAccessJobDescription>();
    uDesc->setPath(updates_path);
    uDesc->setType(PinAccessJobDescription::UPDATE_PA);
    msg.setJobDescription(std::move(uDesc));
    const bool ok
        = dist_->sendJob(msg, remote_host_.c_str(), remote_port_, result);
    if (!ok) {
      logger_->error(utl::DRT, 332, "Error sending UPDATE_PA Job to cloud");
    }
  } else {
    omp_set_num_threads(MAX_THREADS);
    // choose access pattern of a row of insts
    int rowIdx = 0;
#pragma omp parallel for schedule(dynamic)
    for (int i = 0; i < (int) inst_rows.size(); i++) {  // NOLINT
      try {
        auto& instRow = inst_rows[i];
        genInstRowPattern(instRow);
#pragma omp critical
        {
          rowIdx++;
          cnt++;
          if (VERBOSE > 0) {
            if (cnt < 100000) {
              if (cnt % 10000 == 0) {
                logger_->info(DRT, 82, "  Complete {} groups.", cnt);
              }
            } else {
              if (cnt % 100000 == 0) {
                logger_->info(DRT, 83, "  Complete {} groups.", cnt);
              }
            }
          }
        }
      } catch (...) {
        exception.capture();
      }
    }
  }
  exception.rethrow();
  if (VERBOSE > 0) {
    logger_->info(DRT, 84, "  Complete {} groups.", cnt);
  }
}

void FlexPA::prepPattern()
{
  ProfileTask profile("PA:pattern");

  const auto& unique = unique_insts_.getUnique();

  // revert access points to origin
  unique_inst_patterns_.resize(unique.size());

  int cnt = 0;

  omp_set_num_threads(MAX_THREADS);
  ThreadException exception;
#pragma omp parallel for schedule(dynamic)
  for (int curr_unique_inst_idx = 0; curr_unique_inst_idx < (int) unique.size();
       curr_unique_inst_idx++) {
    try {
      auto& inst = unique[curr_unique_inst_idx];
      // only do for core and block cells
      // TODO the above comment says "block cells" but that's not what the code
      // does?
      dbMasterType masterType = inst->getMaster()->getMasterType();
      if (masterType != dbMasterType::CORE
          && masterType != dbMasterType::CORE_TIEHIGH
          && masterType != dbMasterType::CORE_TIELOW
          && masterType != dbMasterType::CORE_ANTENNACELL) {
        continue;
      }

      int num_valid_pattern = prepPatternInst(inst, curr_unique_inst_idx, 1.0);

      if (num_valid_pattern == 0) {
        // In FAx1_ASAP7_75t_R (in asap7) the pins are mostly horizontal
        // and sorting in X works poorly.  So we try again sorting in Y.
        num_valid_pattern = prepPatternInst(inst, curr_unique_inst_idx, 0.0);
        if (num_valid_pattern == 0) {
          logger_->warn(
              DRT,
              87,
              "No valid pattern for unique instance {}, master is {}.",
              inst->getName(),
              inst->getMaster()->getName());
        }
      }
#pragma omp critical
      {
        cnt++;
        if (VERBOSE > 0) {
          if (cnt < 1000) {
            if (cnt % 100 == 0) {
              logger_->info(
                  DRT, 79, "  Complete {} unique inst patterns.", cnt);
            }
          } else {
            if (cnt % 1000 == 0) {
              logger_->info(
                  DRT, 80, "  Complete {} unique inst patterns.", cnt);
            }
          }
        }
      }
    } catch (...) {
      exception.capture();
    }
  }
  exception.rethrow();
  if (VERBOSE > 0) {
    logger_->info(DRT, 81, "  Complete {} unique inst patterns.", cnt);
  }
  if (isDistributed()) {
    dst::JobMessage msg(dst::JobMessage::PIN_ACCESS,
                        dst::JobMessage::BROADCAST),
        result;
    std::unique_ptr<PinAccessJobDescription> uDesc
        = std::make_unique<PinAccessJobDescription>();
    std::string patterns_file = fmt::format("{}/patterns.bin", shared_vol_);
    serializePatterns(unique_inst_patterns_, patterns_file);
    uDesc->setPath(patterns_file);
    uDesc->setType(PinAccessJobDescription::UPDATE_PATTERNS);
    msg.setJobDescription(std::move(uDesc));
    const bool ok
        = dist_->sendJob(msg, remote_host_.c_str(), remote_port_, result);
    if (!ok) {
      logger_->error(
          utl::DRT, 330, "Error sending UPDATE_PATTERNS Job to cloud");
    }
  }

  // prep pattern for each row
  std::vector<frInst*> insts;
  std::vector<std::vector<frInst*>> inst_rows;
  std::vector<frInst*> row_insts;

  auto instLocComp = [](frInst* const& a, frInst* const& b) {
    const Point originA = a->getOrigin();
    const Point originB = b->getOrigin();
    if (originA.y() == originB.y()) {
      return (originA.x() < originB.x());
    }
    return (originA.y() < originB.y());
  };

  getInsts(insts);
  std::sort(insts.begin(), insts.end(), instLocComp);

  // gen rows of insts
  int prev_y_coord = INT_MIN;
  int prev_x_end_coord = INT_MIN;
  for (auto inst : insts) {
    Point origin = inst->getOrigin();
    if (origin.y() != prev_y_coord || origin.x() > prev_x_end_coord) {
      if (!row_insts.empty()) {
        inst_rows.push_back(row_insts);
        row_insts.clear();
      }
    }
    row_insts.push_back(inst);
    prev_y_coord = origin.y();
    Rect inst_boundary_box = inst->getBoundaryBBox();
    prev_x_end_coord = inst_boundary_box.xMax();
  }
  if (!row_insts.empty()) {
    inst_rows.push_back(row_insts);
  }
  prepPatternInstRows(std::move(inst_rows));
}

void FlexPA::revertAccessPoints()
{
  const auto& unique = unique_insts_.getUnique();
  for (auto& inst : unique) {
    const dbTransform xform = inst->getTransform();
    const Point offset(xform.getOffset());
    dbTransform revertXform;
    revertXform.setOffset(Point(-offset.getX(), -offset.getY()));
    revertXform.setOrient(dbOrientType::R0);

    const auto pin_access_idx = unique_insts_.getPAIndex(inst);
    for (auto& inst_term : inst->getInstTerms()) {
      // if (isSkipInstTerm(inst_term.get())) {
      //   continue;
      // }

      for (auto& pin : inst_term->getTerm()->getPins()) {
        auto pin_access = pin->getPinAccess(pin_access_idx);
        for (auto& access_point : pin_access->getAccessPoints()) {
          Point unique_AP_point(access_point->getPoint());
          revertXform.apply(unique_AP_point);
          access_point->setPoint(unique_AP_point);
          for (auto& ps : access_point->getPathSegs()) {
            Point begin = ps.getBeginPoint();
            Point end = ps.getEndPoint();
            revertXform.apply(begin);
            revertXform.apply(end);
            if (end < begin) {
              Point tmp = begin;
              begin = end;
              end = tmp;
            }
            ps.setPoints(begin, end);
          }
        }
      }
    }
  }
}

// calculate which pattern to be used for each inst
// the insts must be in the same row and sorted from left to right
void FlexPA::genInstRowPattern(std::vector<frInst*>& insts)
{
  if (insts.empty()) {
    return;
  }

  const int num_node = (insts.size() + 2) * ACCESS_PATTERN_END_ITERATION_NUM;

  std::vector<FlexDPNode> nodes(num_node);

  genInstRowPatternInit(nodes, insts);
  genInstRowPatternPerform(nodes, insts);
  genInstRowPattern_commit(nodes, insts);
}

// init dp node array for valid access patterns
void FlexPA::genInstRowPatternInit(std::vector<FlexDPNode>& nodes,
                                   const std::vector<frInst*>& insts)
{
  // init virtual nodes
  const int start_node_idx
      = getFlatIdx(-1, 0, ACCESS_PATTERN_END_ITERATION_NUM);
  const int end_node_Idx
      = getFlatIdx(insts.size(), 0, ACCESS_PATTERN_END_ITERATION_NUM);
  nodes[start_node_idx].setNodeCost(0);
  nodes[start_node_idx].setPathCost(0);
  nodes[end_node_Idx].setNodeCost(0);

  // init inst nodes
  for (int idx_1 = 0; idx_1 < (int) insts.size(); idx_1++) {
    auto& inst = insts[idx_1];
    const int unique_inst_idx = unique_insts_.getIndex(inst);
    auto& inst_patterns = unique_inst_patterns_[unique_inst_idx];
    for (int idx_2 = 0; idx_2 < (int) inst_patterns.size(); idx_2++) {
      const int node_idx
          = getFlatIdx(idx_1, idx_2, ACCESS_PATTERN_END_ITERATION_NUM);
      auto access_pattern = inst_patterns[idx_2].get();
      nodes[node_idx].setNodeCost(access_pattern->getCost());
    }
  }
}

void FlexPA::genInstRowPatternPerform(std::vector<FlexDPNode>& nodes,
                                      const std::vector<frInst*>& insts)
{
  for (int curr_pin_idx = 0; curr_pin_idx <= (int) insts.size();
       curr_pin_idx++) {
    for (int curr_acc_point_idx = 0;
         curr_acc_point_idx < ACCESS_PATTERN_END_ITERATION_NUM;
         curr_acc_point_idx++) {
      const auto curr_node_idx = getFlatIdx(
          curr_pin_idx, curr_acc_point_idx, ACCESS_PATTERN_END_ITERATION_NUM);
      auto& curr_node = nodes[curr_node_idx];
      if (curr_node.getNodeCost() == std::numeric_limits<int>::max()) {
        continue;
      }
      const int prev_pin_idx = curr_pin_idx - 1;
      for (int prev_idx_2 = 0; prev_idx_2 < ACCESS_PATTERN_END_ITERATION_NUM;
           prev_idx_2++) {
        const int prev_node_idx = getFlatIdx(
            prev_pin_idx, prev_idx_2, ACCESS_PATTERN_END_ITERATION_NUM);
        const auto& prev_node = nodes[prev_node_idx];
        if (prev_node.getPathCost() == std::numeric_limits<int>::max()) {
          continue;
        }

        const int edge_cost
            = getEdgeCost(prev_node_idx, curr_node_idx, nodes, insts);
        if (curr_node.getPathCost() == std::numeric_limits<int>::max()
            || curr_node.getPathCost() > prev_node.getPathCost() + edge_cost) {
          curr_node.setPathCost(prev_node.getPathCost() + edge_cost);
          curr_node.setPrevNodeIdx(prev_node_idx);
        }
      }
    }
  }
}

void FlexPA::genInstRowPattern_commit(std::vector<FlexDPNode>& nodes,
                                      const std::vector<frInst*>& insts)
{
  const bool is_debug_mode = false;
  int curr_node_idx
      = getFlatIdx(insts.size(), 0, ACCESS_PATTERN_END_ITERATION_NUM);
  auto curr_node = &(nodes[curr_node_idx]);
  int inst_cnt = insts.size();
  std::vector<int> inst_access_pattern_idx(insts.size(), -1);
  while (curr_node->getPrevNodeIdx() != -1) {
    // non-virtual node
    if (inst_cnt != (int) insts.size()) {
      auto [curr_inst_idx, curr_acc_patterns_idx]
          = getNestedIdx(curr_node_idx, ACCESS_PATTERN_END_ITERATION_NUM);
      inst_access_pattern_idx[curr_inst_idx] = curr_acc_patterns_idx;

      auto& inst = insts[curr_inst_idx];
      int access_point_idx = 0;
      const int unique_inst_idx = unique_insts_.getIndex(inst);
      auto access_pattern
          = unique_inst_patterns_[unique_inst_idx][curr_acc_patterns_idx].get();
      auto& access_points = access_pattern->getPattern();

      // update inst_term ap
      for (auto& inst_term : inst->getInstTerms()) {
        if (isSkipInstTerm(inst_term.get())) {
          continue;
        }

        int pin_idx = 0;
        // to avoid unused variable warning in GCC
        for (int i = 0; i < (int) (inst_term->getTerm()->getPins().size());
             i++) {
          auto& access_point = access_points[access_point_idx];
          inst_term->setAccessPoint(pin_idx, access_point);
          pin_idx++;
          access_point_idx++;
        }
      }
    }
    curr_node_idx = curr_node->getPrevNodeIdx();
    curr_node = &(nodes[curr_node->getPrevNodeIdx()]);
    inst_cnt--;
  }

  if (inst_cnt != -1) {
    std::string inst_names;
    for (frInst* inst : insts) {
      inst_names += '\n' + inst->getName();
    }
    logger_->error(DRT,
                   85,
                   "Valid access pattern combination not found for {}",
                   inst_names);
  }

  if (is_debug_mode) {
    genInstRowPattern_print(nodes, insts);
  }
}

void FlexPA::genInstRowPattern_print(std::vector<FlexDPNode>& nodes,
                                     const std::vector<frInst*>& insts)
{
  int curr_node_idx
      = getFlatIdx(insts.size(), 0, ACCESS_PATTERN_END_ITERATION_NUM);
  auto curr_node = &(nodes[curr_node_idx]);
  int inst_cnt = insts.size();
  std::vector<int> inst_access_pattern_idx(insts.size(), -1);

  while (curr_node->getPrevNodeIdx() != -1) {
    // non-virtual node
    if (inst_cnt != (int) insts.size()) {
      auto [curr_inst_idx, curr_acc_pattern_idx]
          = getNestedIdx(curr_node_idx, ACCESS_PATTERN_END_ITERATION_NUM);
      inst_access_pattern_idx[curr_inst_idx] = curr_acc_pattern_idx;

      // print debug information
      auto& inst = insts[curr_inst_idx];
      int access_point_idx = 0;
      const int unique_inst_idx = unique_insts_.getIndex(inst);
      auto access_pattern
          = unique_inst_patterns_[unique_inst_idx][curr_acc_pattern_idx].get();
      auto& access_points = access_pattern->getPattern();

      for (auto& inst_term : inst->getInstTerms()) {
        if (isSkipInstTerm(inst_term.get())) {
          continue;
        }

        // for (auto &pin: inst_term->getTerm()->getPins()) {
        //  to avoid unused variable warning in GCC
        for (int i = 0; i < (int) (inst_term->getTerm()->getPins().size());
             i++) {
          auto& access_point = access_points[access_point_idx];
          if (access_point) {
            const Point& pt(access_point->getPoint());
            if (inst_term->hasNet()) {
              std::cout << " gcclean2via " << inst->getName() << " "
                        << inst_term->getTerm()->getName() << " "
                        << access_point->getViaDef()->getName() << " " << pt.x()
                        << " " << pt.y() << " " << inst->getOrient().getString()
                        << "\n";
              inst_term_valid_via_ap_cnt_++;
            }
          }
          access_point_idx++;
        }
      }
    }
    curr_node_idx = curr_node->getPrevNodeIdx();
    curr_node = &(nodes[curr_node->getPrevNodeIdx()]);
    inst_cnt--;
  }

  std::cout << std::flush;

  if (inst_cnt != -1) {
    logger_->error(DRT, 276, "Valid access pattern combination not found.");
  }
}

int FlexPA::getEdgeCost(const int prev_node_idx,
                        const int curr_node_idx,
                        const std::vector<FlexDPNode>& nodes,
                        const std::vector<frInst*>& insts)
{
  int edge_cost = 0;
  auto [prev_inst_idx, prev_acc_pattern_idx]
      = getNestedIdx(prev_node_idx, ACCESS_PATTERN_END_ITERATION_NUM);
  auto [curr_inst_idx, curr_acc_pattern_idx]
      = getNestedIdx(curr_node_idx, ACCESS_PATTERN_END_ITERATION_NUM);
  if (prev_inst_idx == -1 || curr_inst_idx == (int) insts.size()) {
    return edge_cost;
  }

  // check DRC
  std::vector<std::unique_ptr<frVia>> temp_vias;
  std::vector<std::pair<frConnFig*, frBlockObject*>> objs;
  // push the vias from prev inst access pattern and curr inst access pattern
  const auto prev_inst = insts[prev_inst_idx];
  const auto prev_unique_inst_idx = unique_insts_.getIndex(prev_inst);
  const auto curr_inst = insts[curr_inst_idx];
  const auto curr_unique_inst_idx = unique_insts_.getIndex(curr_inst);
  const auto prev_pin_access_pattern
      = unique_inst_patterns_[prev_unique_inst_idx][prev_acc_pattern_idx].get();
  const auto curr_pin_access_pattern
      = unique_inst_patterns_[curr_unique_inst_idx][curr_acc_pattern_idx].get();
  addAccessPatternObj(
      prev_inst, prev_pin_access_pattern, objs, temp_vias, true);
  addAccessPatternObj(
      curr_inst, curr_pin_access_pattern, objs, temp_vias, false);

  const bool has_vio = !genPatterns_gc({prev_inst, curr_inst}, objs, Edge);
  if (!has_vio) {
    const int prev_node_cost = nodes[prev_node_idx].getNodeCost();
    const int curr_node_cost = nodes[curr_node_idx].getNodeCost();
    edge_cost = (prev_node_cost + curr_node_cost) / 2;
  } else {
    edge_cost = 1000;
  }

  return edge_cost;
}

void FlexPA::addAccessPatternObj(
    frInst* inst,
    FlexPinAccessPattern* access_pattern,
    std::vector<std::pair<frConnFig*, frBlockObject*>>& objs,
    std::vector<std::unique_ptr<frVia>>& vias,
    const bool isPrev)
{
  const dbTransform xform = inst->getUpdatedXform(true);
  int access_point_idx = 0;
  auto& access_points = access_pattern->getPattern();

  for (auto& inst_term : inst->getInstTerms()) {
    if (isSkipInstTerm(inst_term.get())) {
      continue;
    }

    // to avoid unused variable warning in GCC
    for (int i = 0; i < (int) (inst_term->getTerm()->getPins().size()); i++) {
      auto& access_point = access_points[access_point_idx];
      if (!access_point
          || (isPrev && access_point != access_pattern->getBoundaryAP(false))) {
        access_point_idx++;
        continue;
      }
      if ((!isPrev) && access_point != access_pattern->getBoundaryAP(true)) {
        access_point_idx++;
        continue;
      }
      if (access_point->hasAccess(frDirEnum::U)) {
        auto via = std::make_unique<frVia>(access_point->getViaDef());
        Point pt(access_point->getPoint());
        xform.apply(pt);
        via->setOrigin(pt);
        auto rvia = via.get();
        if (inst_term->hasNet()) {
          objs.emplace_back(rvia, inst_term->getNet());
        } else {
          objs.emplace_back(rvia, inst_term.get());
        }
        vias.push_back(std::move(via));
      }
      access_point_idx++;
    }
  }
}

void FlexPA::getInsts(std::vector<frInst*>& insts)
{
  std::set<frInst*> target_frinsts;
  for (auto inst : target_insts_) {
    target_frinsts.insert(design_->getTopBlock()->findInst(inst->getName()));
  }
  for (auto& inst : design_->getTopBlock()->getInsts()) {
    if (!target_insts_.empty()
        && target_frinsts.find(inst.get()) == target_frinsts.end()) {
      continue;
    }
    if (!unique_insts_.hasUnique(inst.get())) {
      continue;
    }
    dbMasterType masterType = inst->getMaster()->getMasterType();
    if (masterType != dbMasterType::CORE
        && masterType != dbMasterType::CORE_TIEHIGH
        && masterType != dbMasterType::CORE_TIELOW
        && masterType != dbMasterType::CORE_ANTENNACELL) {
      continue;
    }
    bool is_skip = true;
    for (auto& inst_term : inst->getInstTerms()) {
      if (!isSkipInstTerm(inst_term.get())) {
        is_skip = false;
        break;
      }
    }
    if (!is_skip) {
      insts.push_back(inst.get());
    }
  }
}

// Skip power pins, pins connected to special nets, and dangling pins
// (since we won't route these).
//
// Checks only this inst_term and not an equivalent ones.  This
// is a helper to isSkipInstTerm and initSkipInstTerm.
bool FlexPA::isSkipInstTermLocal(frInstTerm* in)
{
  auto term = in->getTerm();
  if (term->getType().isSupply()) {
    return true;
  }
  auto in_net = in->getNet();
  if (in_net && !in_net->isSpecial()) {
    return false;
  }
  return true;
}

bool FlexPA::isSkipInstTerm(frInstTerm* in)
{
  auto inst_class = unique_insts_.getClass(in->getInst());
  if (inst_class == nullptr) {
    return isSkipInstTermLocal(in);
  }

  // This should be already computed in initSkipInstTerm()
  return skip_unique_inst_term_.at({inst_class, in->getTerm()});
}

// the input inst must be unique instance
int FlexPA::prepPatternInst(frInst* inst,
                            const int curr_unique_inst_idx,
                            const double x_weight)
{
  std::vector<std::pair<frCoord, std::pair<frMPin*, frInstTerm*>>> pins;
  // TODO: add assert in case input inst is not unique inst
  int pin_access_idx = unique_insts_.getPAIndex(inst);
  for (auto& inst_term : inst->getInstTerms()) {
    if (isSkipInstTerm(inst_term.get())) {
      continue;
    }
    int n_aps = 0;
    for (auto& pin : inst_term->getTerm()->getPins()) {
      // container of access points
      auto pin_access = pin->getPinAccess(pin_access_idx);
      int sum_x_coord = 0;
      int sum_y_coord = 0;
      int cnt = 0;
      // get avg x coord for sort
      for (auto& access_point : pin_access->getAccessPoints()) {
        sum_x_coord += access_point->getPoint().x();
        sum_y_coord += access_point->getPoint().y();
        cnt++;
      }
      n_aps += cnt;
      if (cnt != 0) {
        const double coord
            = (x_weight * sum_x_coord + (1.0 - x_weight) * sum_y_coord) / cnt;
        pins.push_back({(int) std::round(coord), {pin.get(), inst_term.get()}});
      }
    }
    if (n_aps == 0 && !inst_term->getTerm()->getPins().empty()) {
      logger_->error(DRT, 86, "Pin does not have an access point.");
    }
  }
  std::sort(pins.begin(),
            pins.end(),
            [](const std::pair<frCoord, std::pair<frMPin*, frInstTerm*>>& lhs,
               const std::pair<frCoord, std::pair<frMPin*, frInstTerm*>>& rhs) {
              return lhs.first < rhs.first;
            });

  std::vector<std::pair<frMPin*, frInstTerm*>> pin_inst_term_pairs;
  pin_inst_term_pairs.reserve(pins.size());
  for (auto& [x, m] : pins) {
    pin_inst_term_pairs.push_back(m);
  }

  return genPatterns(pin_inst_term_pairs, curr_unique_inst_idx);
}

int FlexPA::genPatterns(
    const std::vector<std::pair<frMPin*, frInstTerm*>>& pins,
    int curr_unique_inst_idx)
{
  if (pins.empty()) {
    return -1;
  }

  int max_access_point_size = 0;
  int pin_access_idx = unique_insts_.getPAIndex(pins[0].second->getInst());
  for (auto& [pin, inst_term] : pins) {
    max_access_point_size
        = std::max(max_access_point_size,
                   pin->getPinAccess(pin_access_idx)->getNumAccessPoints());
  }
  if (max_access_point_size == 0) {
    return 0;
  }

  // moved for mt
  std::set<std::vector<int>> inst_access_patterns;
  std::set<std::pair<int, int>> used_access_points;
  std::set<std::pair<int, int>> viol_access_points;
  int num_valid_pattern = 0;

  num_valid_pattern += FlexPA::genPatterns_helper(pins,
                                                  inst_access_patterns,
                                                  used_access_points,
                                                  viol_access_points,
                                                  curr_unique_inst_idx,
                                                  max_access_point_size);
  // try reverse order if no valid pattern
  if (num_valid_pattern == 0) {
    auto reversed_pins = pins;
    reverse(reversed_pins.begin(), reversed_pins.end());

    num_valid_pattern += FlexPA::genPatterns_helper(reversed_pins,
                                                    inst_access_patterns,
                                                    used_access_points,
                                                    viol_access_points,
                                                    curr_unique_inst_idx,
                                                    max_access_point_size);
  }

  return num_valid_pattern;
}

int FlexPA::genPatterns_helper(
    const std::vector<std::pair<frMPin*, frInstTerm*>>& pins,
    std::set<std::vector<int>>& inst_access_patterns,
    std::set<std::pair<int, int>>& used_access_points,
    std::set<std::pair<int, int>>& viol_access_points,
    const int curr_unique_inst_idx,
    const int max_access_point_size)
{
  int num_node = (pins.size() + 2) * max_access_point_size;
  int num_edge = num_node * max_access_point_size;
  int num_valid_pattern = 0;

  std::vector<FlexDPNode> nodes(num_node);
  std::vector<int> vio_edge(num_edge, -1);

  genPatternsInit(nodes,
                  pins,
                  inst_access_patterns,
                  used_access_points,
                  viol_access_points,
                  max_access_point_size);

  for (int i = 0; i < ACCESS_PATTERN_END_ITERATION_NUM; i++) {
    genPatterns_reset(nodes, pins, max_access_point_size);
    genPatterns_perform(nodes,
                        pins,
                        vio_edge,
                        used_access_points,
                        viol_access_points,
                        curr_unique_inst_idx,
                        max_access_point_size);
    bool is_valid = false;
    if (genPatterns_commit(nodes,
                           pins,
                           is_valid,
                           inst_access_patterns,
                           used_access_points,
                           viol_access_points,
                           curr_unique_inst_idx,
                           max_access_point_size)) {
      if (is_valid) {
        num_valid_pattern++;
      } else {
      }
    } else {
      break;
    }
  }
  return num_valid_pattern;
}

// init dp node array for valid access points
void FlexPA::genPatternsInit(
    std::vector<FlexDPNode>& nodes,
    const std::vector<std::pair<frMPin*, frInstTerm*>>& pins,
    std::set<std::vector<int>>& inst_access_patterns,
    std::set<std::pair<int, int>>& used_access_points,
    std::set<std::pair<int, int>>& viol_access_points,
    int max_access_point_size)
{
  // clear temp storage and flag
  inst_access_patterns.clear();
  used_access_points.clear();
  viol_access_points.clear();

  // init virtual nodes
  int start_node_idx = getFlatIdx(-1, 0, max_access_point_size);
  int end_node_Idx = getFlatIdx(pins.size(), 0, max_access_point_size);
  nodes[start_node_idx].setNodeCost(0);
  nodes[start_node_idx].setPathCost(0);
  nodes[end_node_Idx].setNodeCost(0);
  // init pin nodes
  int pin_idx = 0;
  int ap_idx = 0;
  int pin_access_idx = unique_insts_.getPAIndex(pins[0].second->getInst());

  for (auto& [pin, inst_term] : pins) {
    ap_idx = 0;
    for (auto& ap : pin->getPinAccess(pin_access_idx)->getAccessPoints()) {
      int node_idx = getFlatIdx(pin_idx, ap_idx, max_access_point_size);
      nodes[node_idx].setNodeCost(ap->getCost());
      ap_idx++;
    }
    pin_idx++;
  }
}

void FlexPA::genPatterns_reset(
    std::vector<FlexDPNode>& nodes,
    const std::vector<std::pair<frMPin*, frInstTerm*>>& pins,
    int max_access_point_size)
{
  for (auto& node : nodes) {
    node.setPathCost(std::numeric_limits<int>::max());
    node.setPrevNodeIdx(-1);
  }

  int start_node_idx = getFlatIdx(-1, 0, max_access_point_size);
  int end_node_Idx = getFlatIdx(pins.size(), 0, max_access_point_size);
  nodes[start_node_idx].setNodeCost(0);
  nodes[start_node_idx].setPathCost(0);
  nodes[end_node_Idx].setNodeCost(0);
}

bool FlexPA::genPatterns_gc(
    const std::set<frBlockObject*>& target_objs,
    const std::vector<std::pair<frConnFig*, frBlockObject*>>& objs,
    const PatternType pattern_type,
    std::set<frBlockObject*>* owners)
{
  if (objs.empty()) {
    if (VERBOSE > 1) {
      logger_->warn(DRT, 89, "genPattern_gc objs empty.");
    }
    return true;
  }

  FlexGCWorker design_rule_checker(getTech(), logger_);
  design_rule_checker.setIgnoreMinArea();
  design_rule_checker.setIgnoreLongSideEOL();
  design_rule_checker.setIgnoreCornerSpacing();

  frCoord llx = std::numeric_limits<frCoord>::max();
  frCoord lly = std::numeric_limits<frCoord>::max();
  frCoord urx = std::numeric_limits<frCoord>::min();
  frCoord ury = std::numeric_limits<frCoord>::min();
  for (auto& [connFig, owner] : objs) {
    Rect bbox = connFig->getBBox();
    llx = std::min(llx, bbox.xMin());
    lly = std::min(lly, bbox.yMin());
    urx = std::max(urx, bbox.xMax());
    ury = std::max(ury, bbox.yMax());
  }
  const Rect ext_box(llx - 3000, lly - 3000, urx + 3000, ury + 3000);
  design_rule_checker.setExtBox(ext_box);
  design_rule_checker.setDrcBox(ext_box);

  design_rule_checker.setTargetObjs(target_objs);
  if (target_objs.empty()) {
    design_rule_checker.setIgnoreDB();
  }
  design_rule_checker.initPA0(getDesign());
  for (auto& [connFig, owner] : objs) {
    design_rule_checker.addPAObj(connFig, owner);
  }
  design_rule_checker.initPA1();
  design_rule_checker.main();
  design_rule_checker.end();

  const bool no_drv = design_rule_checker.getMarkers().empty();
  if (owners) {
    for (auto& marker : design_rule_checker.getMarkers()) {
      for (auto& src : marker->getSrcs()) {
        owners->insert(src);
      }
    }
  }
  if (graphics_) {
    graphics_->setObjsAndMakers(
        objs, design_rule_checker.getMarkers(), pattern_type);
  }
  return no_drv;
}

void FlexPA::genPatterns_perform(
    std::vector<FlexDPNode>& nodes,
    const std::vector<std::pair<frMPin*, frInstTerm*>>& pins,
    std::vector<int>& vio_edges,
    const std::set<std::pair<int, int>>& used_access_points,
    const std::set<std::pair<int, int>>& viol_access_points,
    const int curr_unique_inst_idx,
    const int max_access_point_size)
{
  for (int curr_pin_idx = 0; curr_pin_idx <= (int) pins.size();
       curr_pin_idx++) {
    for (int curr_acc_point_idx = 0; curr_acc_point_idx < max_access_point_size;
         curr_acc_point_idx++) {
      auto curr_node_idx
          = getFlatIdx(curr_pin_idx, curr_acc_point_idx, max_access_point_size);
      auto& curr_node = nodes[curr_node_idx];
      if (curr_node.getNodeCost() == std::numeric_limits<int>::max()) {
        continue;
      }
      int prev_pin_idx = curr_pin_idx - 1;
      for (int prev_acc_point_idx = 0;
           prev_acc_point_idx < max_access_point_size;
           prev_acc_point_idx++) {
        const int prev_node_idx = getFlatIdx(
            prev_pin_idx, prev_acc_point_idx, max_access_point_size);
        auto& prev_node = nodes[prev_node_idx];
        if (prev_node.getPathCost() == std::numeric_limits<int>::max()) {
          continue;
        }

        const int edge_cost = getEdgeCost(prev_node_idx,
                                          curr_node_idx,
                                          nodes,
                                          pins,
                                          vio_edges,
                                          used_access_points,
                                          viol_access_points,
                                          curr_unique_inst_idx,
                                          max_access_point_size);
        if (curr_node.getPathCost() == std::numeric_limits<int>::max()
            || curr_node.getPathCost() > prev_node.getPathCost() + edge_cost) {
          curr_node.setPathCost(prev_node.getPathCost() + edge_cost);
          curr_node.setPrevNodeIdx(prev_node_idx);
        }
      }
    }
  }
}

int FlexPA::getEdgeCost(
    const int prev_node_idx,
    const int curr_node_idx,
    const std::vector<FlexDPNode>& nodes,
    const std::vector<std::pair<frMPin*, frInstTerm*>>& pins,
    std::vector<int>& vio_edges,
    const std::set<std::pair<int, int>>& used_access_points,
    const std::set<std::pair<int, int>>& viol_access_points,
    const int curr_unique_inst_idx,
    const int max_access_point_size)
{
  int edge_cost = 0;
  auto [prev_pin_idx, prev_acc_point_idx]
      = getNestedIdx(prev_node_idx, max_access_point_size);
  auto [curr_pin_idx, curr_acc_point_idx]
      = getNestedIdx(curr_node_idx, max_access_point_size);
  if (prev_pin_idx == -1 || curr_pin_idx == (int) pins.size()) {
    return edge_cost;
  }

  bool has_vio = false;
  // check if the edge has been calculated
  int edge_idx = getFlatEdgeIdx(prev_pin_idx,
                                prev_acc_point_idx,
                                curr_acc_point_idx,
                                max_access_point_size);
  if (vio_edges[edge_idx] != -1) {
    has_vio = (vio_edges[edge_idx] == 1);
  } else {
    auto curr_unique_inst = unique_insts_.getUnique(curr_unique_inst_idx);
    dbTransform xform = curr_unique_inst->getUpdatedXform(true);
    // check DRC
    std::vector<std::pair<frConnFig*, frBlockObject*>> objs;
    const auto& [pin_1, inst_term_1] = pins[prev_pin_idx];
    const auto target_obj = inst_term_1->getInst();
    const int pin_access_idx = unique_insts_.getPAIndex(target_obj);
    const auto pa_1 = pin_1->getPinAccess(pin_access_idx);
<<<<<<< HEAD
    std::unique_ptr<frVia> via_1;
    if (pa_1->getAccessPoint(prev_acc_point_idx)->hasAccess(frDirEnum::U)) {
      via_1 = std::make_unique<frVia>(
          pa_1->getAccessPoint(prev_acc_point_idx)->getViaDef());
      Point pt1(pa_1->getAccessPoint(prev_acc_point_idx)->getPoint());
=======
    std::unique_ptr<frVia> via1;
    if (pa_1->getAccessPoint(prev_idx_2)->hasAccess(frDirEnum::U)) {
      via1 = std::make_unique<frVia>(
          pa_1->getAccessPoint(prev_idx_2)->getViaDef());
      Point pt1(pa_1->getAccessPoint(prev_idx_2)->getPoint());
>>>>>>> 2a048a17
      xform.apply(pt1);
      via1->setOrigin(pt1);
      if (inst_term_1->hasNet()) {
        objs.emplace_back(via1.get(), inst_term_1->getNet());
      } else {
        objs.emplace_back(via1.get(), inst_term_1);
      }
    }

    const auto& [pin_2, inst_term_2] = pins[curr_pin_idx];
    const auto pa_2 = pin_2->getPinAccess(pin_access_idx);
<<<<<<< HEAD
    std::unique_ptr<frVia> via_2;
    if (pa_2->getAccessPoint(curr_acc_point_idx)->hasAccess(frDirEnum::U)) {
      via_2 = std::make_unique<frVia>(
          pa_2->getAccessPoint(curr_acc_point_idx)->getViaDef());
      Point pt2(pa_2->getAccessPoint(curr_acc_point_idx)->getPoint());
=======
    std::unique_ptr<frVia> via2;
    if (pa_2->getAccessPoint(curr_idx_2)->hasAccess(frDirEnum::U)) {
      via2 = std::make_unique<frVia>(
          pa_2->getAccessPoint(curr_idx_2)->getViaDef());
      Point pt2(pa_2->getAccessPoint(curr_idx_2)->getPoint());
>>>>>>> 2a048a17
      xform.apply(pt2);
      via2->setOrigin(pt2);
      if (inst_term_2->hasNet()) {
        objs.emplace_back(via2.get(), inst_term_2->getNet());
      } else {
        objs.emplace_back(via2.get(), inst_term_2);
      }
    }

    has_vio = !genPatterns_gc({target_obj}, objs, Edge);
    vio_edges[edge_idx] = has_vio;

    // look back for GN14
    if (!has_vio && prev_node_idx != -1) {
      // check one more back
      auto prev_prev_node_idx = nodes[prev_node_idx].getPrevNodeIdx();
      if (prev_prev_node_idx != -1) {
        auto [prev_prev_pin_idx, prev_prev_acc_point_idx]
            = getNestedIdx(prev_prev_node_idx, max_access_point_size);
        if (prev_prev_pin_idx != -1) {
          const auto& [pin_3, inst_term_3] = pins[prev_prev_pin_idx];
          auto pa_3 = pin_3->getPinAccess(pin_access_idx);
          std::unique_ptr<frVia> via3;
          if (pa_3->getAccessPoint(prev_prev_acc_point_idx)
                  ->hasAccess(frDirEnum::U)) {
            via3 = std::make_unique<frVia>(
                pa_3->getAccessPoint(prev_prev_acc_point_idx)->getViaDef());
            Point pt3(
                pa_3->getAccessPoint(prev_prev_acc_point_idx)->getPoint());
            xform.apply(pt3);
            via3->setOrigin(pt3);
            if (inst_term_3->hasNet()) {
              objs.emplace_back(via3.get(), inst_term_3->getNet());
            } else {
              objs.emplace_back(via3.get(), inst_term_3);
            }
          }

          has_vio = !genPatterns_gc({target_obj}, objs, Edge);
        }
      }
    }
  }

  if (!has_vio) {
    if ((prev_pin_idx == 0
         && used_access_points.find(
                std::make_pair(prev_pin_idx, prev_acc_point_idx))
                != used_access_points.end())
        || (curr_pin_idx == (int) pins.size() - 1
            && used_access_points.find(
                   std::make_pair(curr_pin_idx, curr_acc_point_idx))
                   != used_access_points.end())) {
      edge_cost = 100;
    } else if (viol_access_points.find(
                   std::make_pair(prev_pin_idx, prev_acc_point_idx))
                   != viol_access_points.end()
               || viol_access_points.find(
                      std::make_pair(curr_pin_idx, curr_acc_point_idx))
                      != viol_access_points.end()) {
      edge_cost = 1000;
    } else if (prev_node_idx >= 0) {
      const int prev_node_cost = nodes[prev_node_idx].getNodeCost();
      const int curr_node_cost = nodes[curr_node_idx].getNodeCost();
      edge_cost = (prev_node_cost + curr_node_cost) / 2;
    }
  } else {
    edge_cost = 1000 /*violation cost*/;
  }

  return edge_cost;
}

bool FlexPA::genPatterns_commit(
    const std::vector<FlexDPNode>& nodes,
    const std::vector<std::pair<frMPin*, frInstTerm*>>& pins,
    bool& is_valid,
    std::set<std::vector<int>>& inst_access_patterns,
    std::set<std::pair<int, int>>& used_access_points,
    std::set<std::pair<int, int>>& viol_access_points,
    const int curr_unique_inst_idx,
    const int max_access_point_size)
{
  bool has_new_pattern = false;
  int curr_node_idx = getFlatIdx(pins.size(), 0, max_access_point_size);
  auto curr_node = &(nodes[curr_node_idx]);
  int pin_cnt = pins.size();
  std::vector<int> access_pattern(pin_cnt, -1);
  while (curr_node->getPrevNodeIdx() != -1) {
    // non-virtual node
    if (pin_cnt != (int) pins.size()) {
      auto [curr_pin_idx, curr_acc_point_idx]
          = getNestedIdx(curr_node_idx, max_access_point_size);
      access_pattern[curr_pin_idx] = curr_acc_point_idx;
      used_access_points.insert(
          std::make_pair(curr_pin_idx, curr_acc_point_idx));
    }

    curr_node_idx = curr_node->getPrevNodeIdx();
    curr_node = &(nodes[curr_node->getPrevNodeIdx()]);
    pin_cnt--;
  }

  if (pin_cnt != -1) {
    logger_->error(DRT, 90, "Valid access pattern not found.");
  }

  // add to pattern set if unique
  if (inst_access_patterns.find(access_pattern) == inst_access_patterns.end()) {
    inst_access_patterns.insert(access_pattern);
    // create new access pattern and push to uniqueInstances
    auto pin_access_pattern = std::make_unique<FlexPinAccessPattern>();
    std::map<frMPin*, frAccessPoint*> pin_to_access_point;
    // check DRC for the whole pattern
    std::vector<std::pair<frConnFig*, frBlockObject*>> objs;
    std::vector<std::unique_ptr<frVia>> temp_vias;
    frInst* target_obj = nullptr;
    for (int pin_idx = 0; pin_idx < (int) pins.size(); pin_idx++) {
      auto acc_point_idx = access_pattern[pin_idx];
      auto& [pin, inst_term] = pins[pin_idx];
      auto inst = inst_term->getInst();
      target_obj = inst;
      const int pin_access_idx = unique_insts_.getPAIndex(inst);
      const auto pa = pin->getPinAccess(pin_access_idx);
      const auto access_point = pa->getAccessPoint(acc_point_idx);
      pin_to_access_point[pin] = access_point;

      // add objs
      std::unique_ptr<frVia> via;
      if (access_point->hasAccess(frDirEnum::U)) {
        via = std::make_unique<frVia>(access_point->getViaDef());
        auto rvia = via.get();
        temp_vias.push_back(std::move(via));

        dbTransform xform = inst->getUpdatedXform(true);
        Point pt(access_point->getPoint());
        xform.apply(pt);
        rvia->setOrigin(pt);
        if (inst_term->hasNet()) {
          objs.emplace_back(rvia, inst_term->getNet());
        } else {
          objs.emplace_back(rvia, inst_term);
        }
      }
    }

    frAccessPoint* left_access_point = nullptr;
    frAccessPoint* right_access_point = nullptr;
    frCoord left_pt = std::numeric_limits<frCoord>::max();
    frCoord right_pt = std::numeric_limits<frCoord>::min();

    const auto& [pin, inst_term] = pins[0];
    const auto inst = inst_term->getInst();
    for (auto& inst_term : inst->getInstTerms()) {
      if (isSkipInstTerm(inst_term.get())) {
        continue;
      }
      uint64_t n_no_ap_pins = 0;
      for (auto& pin : inst_term->getTerm()->getPins()) {
        if (pin_to_access_point.find(pin.get()) == pin_to_access_point.end()) {
          n_no_ap_pins++;
          pin_access_pattern->addAccessPoint(nullptr);
        } else {
<<<<<<< HEAD
          const auto& ap = pin_to_access_point[pin.get()];
          const Point tmpPt = ap->getPoint();
          if (tmpPt.x() < leftPt) {
            leftAP = ap;
            leftPt = tmpPt.x();
=======
          const auto& ap = pin_to_access_pattern[pin.get()];
          const Point tmp_pt = ap->getPoint();
          if (tmp_pt.x() < left_pt) {
            left_access_point = ap;
            left_pt = tmp_pt.x();
>>>>>>> 2a048a17
          }
          if (tmp_pt.x() > right_pt) {
            right_access_point = ap;
            right_pt = tmp_pt.x();
          }
          pin_access_pattern->addAccessPoint(ap);
        }
      }
      if (n_no_ap_pins == inst_term->getTerm()->getPins().size()) {
        logger_->error(DRT, 91, "Pin does not have valid ap.");
      }
    }
    pin_access_pattern->setBoundaryAP(true, left_access_point);
    pin_access_pattern->setBoundaryAP(false, right_access_point);

    std::set<frBlockObject*> owners;
    if (target_obj != nullptr
        && genPatterns_gc({target_obj}, objs, Commit, &owners)) {
      pin_access_pattern->updateCost();
      unique_inst_patterns_[curr_unique_inst_idx].push_back(
          std::move(pin_access_pattern));
      // genPatterns_print(nodes, pins, max_access_point_size);
      is_valid = true;
    } else {
      for (int idx_1 = 0; idx_1 < (int) pins.size(); idx_1++) {
        auto idx_2 = access_pattern[idx_1];
        auto& [pin, inst_term] = pins[idx_1];
        if (inst_term->hasNet()) {
          if (owners.find(inst_term->getNet()) != owners.end()) {
            viol_access_points.insert(std::make_pair(idx_1, idx_2));  // idx ;
          }
        } else {
          if (owners.find(inst_term) != owners.end()) {
            viol_access_points.insert(std::make_pair(idx_1, idx_2));  // idx ;
          }
        }
      }
    }

    has_new_pattern = true;
  } else {
    has_new_pattern = false;
  }

  return has_new_pattern;
}

void FlexPA::genPatternsPrintDebug(
    std::vector<FlexDPNode>& nodes,
    const std::vector<std::pair<frMPin*, frInstTerm*>>& pins,
    int max_access_point_size)
{
  int curr_node_idx = getFlatIdx(pins.size(), 0, max_access_point_size);
  auto curr_node = &(nodes[curr_node_idx]);
  int pin_cnt = pins.size();

  dbTransform xform;
  auto& [pin, inst_term] = pins[0];
  if (inst_term) {
    frInst* inst = inst_term->getInst();
    xform = inst->getTransform();
    xform.setOrient(dbOrientType::R0);
  }

  std::cout << "failed pattern:";

  double dbu = getDesign()->getTopBlock()->getDBUPerUU();
  while (curr_node->getPrevNodeIdx() != -1) {
    // non-virtual node
    if (pin_cnt != (int) pins.size()) {
      auto& [pin, inst_term] = pins[pin_cnt];
      auto inst = inst_term->getInst();
      std::cout << " " << inst_term->getTerm()->getName();
      const int pin_access_idx = unique_insts_.getPAIndex(inst);
      auto pa = pin->getPinAccess(pin_access_idx);
      auto [curr_pin_idx, curr_acc_point_idx]
          = getNestedIdx(curr_node_idx, max_access_point_size);
      Point pt(pa->getAccessPoint(curr_acc_point_idx)->getPoint());
      xform.apply(pt);
      std::cout << " (" << pt.x() / dbu << ", " << pt.y() / dbu << ")";
    }

    curr_node_idx = curr_node->getPrevNodeIdx();
    curr_node = &(nodes[curr_node->getPrevNodeIdx()]);
    pin_cnt--;
  }
  std::cout << std::endl;
  if (pin_cnt != -1) {
    logger_->error(DRT, 277, "Valid access pattern not found.");
  }
}

void FlexPA::genPatterns_print(
    std::vector<FlexDPNode>& nodes,
    const std::vector<std::pair<frMPin*, frInstTerm*>>& pins,
    const int max_access_point_size)
{
  int curr_node_idx = getFlatIdx(pins.size(), 0, max_access_point_size);
  auto curr_node = &(nodes[curr_node_idx]);
  int pin_cnt = pins.size();

  std::cout << "new pattern\n";

  while (curr_node->getPrevNodeIdx() != -1) {
    // non-virtual node
    if (pin_cnt != (int) pins.size()) {
      auto& [pin, inst_term] = pins[pin_cnt];
      auto inst = inst_term->getInst();
      const int pin_access_idx = unique_insts_.getPAIndex(inst);
      auto pa = pin->getPinAccess(pin_access_idx);
      auto [curr_pin_idx, curr_acc_point_idx]
          = getNestedIdx(curr_node_idx, max_access_point_size);
      std::unique_ptr<frVia> via = std::make_unique<frVia>(
          pa->getAccessPoint(curr_acc_point_idx)->getViaDef());
      Point pt(pa->getAccessPoint(curr_acc_point_idx)->getPoint());
      std::cout << " gccleanvia " << inst->getMaster()->getName() << " "
                << inst_term->getTerm()->getName() << " "
                << via->getViaDef()->getName() << " " << pt.x() << " " << pt.y()
                << " " << inst->getOrient().getString() << "\n";
    }

    curr_node_idx = curr_node->getPrevNodeIdx();
    curr_node = &(nodes[curr_node->getPrevNodeIdx()]);
    pin_cnt--;
  }
  if (pin_cnt != -1) {
    logger_->error(DRT, 278, "Valid access pattern not found.");
  }
}

// get flat index
// idx_1 is outer index and idx_2 is inner index dpNodes[idx_1][idx_2]
int FlexPA::getFlatIdx(const int idx_1, const int idx_2, const int idx_2_dim)
{
  return ((idx_1 + 1) * idx_2_dim + idx_2);
}

// get idx_1 and idx_2 from flat index
std::pair<int, int> FlexPA::getNestedIdx(const int flat_idx,
                                         const int idx_2_dim)
{
  const int idx_1 = flat_idx / idx_2_dim - 1;
  const int idx_2 = flat_idx % idx_2_dim;
  return {idx_1, idx_2};
}

// get flat edge index
int FlexPA::getFlatEdgeIdx(const int prev_idx_1,
                           const int prev_idx_2,
                           const int curr_idx_2,
                           const int idx_2_dim)
{
  return ((prev_idx_1 + 1) * idx_2_dim + prev_idx_2) * idx_2_dim + curr_idx_2;
}

}  // namespace drt<|MERGE_RESOLUTION|>--- conflicted
+++ resolved
@@ -1881,22 +1881,25 @@
 void FlexPA::genInstRowPatternPerform(std::vector<FlexDPNode>& nodes,
                                       const std::vector<frInst*>& insts)
 {
-  for (int curr_pin_idx = 0; curr_pin_idx <= (int) insts.size();
-       curr_pin_idx++) {
-    for (int curr_acc_point_idx = 0;
-         curr_acc_point_idx < ACCESS_PATTERN_END_ITERATION_NUM;
-         curr_acc_point_idx++) {
-      const auto curr_node_idx = getFlatIdx(
-          curr_pin_idx, curr_acc_point_idx, ACCESS_PATTERN_END_ITERATION_NUM);
+  for (int curr_inst_idx = 0; curr_inst_idx <= (int) insts.size();
+       curr_inst_idx++) {
+    for (int curr_acc_pattern_idx = 0;
+         curr_acc_pattern_idx < ACCESS_PATTERN_END_ITERATION_NUM;
+         curr_acc_pattern_idx++) {
+      const auto curr_node_idx = getFlatIdx(curr_inst_idx,
+                                            curr_acc_pattern_idx,
+                                            ACCESS_PATTERN_END_ITERATION_NUM);
       auto& curr_node = nodes[curr_node_idx];
       if (curr_node.getNodeCost() == std::numeric_limits<int>::max()) {
         continue;
       }
-      const int prev_pin_idx = curr_pin_idx - 1;
-      for (int prev_idx_2 = 0; prev_idx_2 < ACCESS_PATTERN_END_ITERATION_NUM;
-           prev_idx_2++) {
-        const int prev_node_idx = getFlatIdx(
-            prev_pin_idx, prev_idx_2, ACCESS_PATTERN_END_ITERATION_NUM);
+      const int prev_inst_idx = curr_inst_idx - 1;
+      for (int prev_acc_pattern_idx = 0;
+           prev_acc_pattern_idx < ACCESS_PATTERN_END_ITERATION_NUM;
+           prev_acc_pattern_idx++) {
+        const int prev_node_idx = getFlatIdx(prev_inst_idx,
+                                             prev_acc_pattern_idx,
+                                             ACCESS_PATTERN_END_ITERATION_NUM);
         const auto& prev_node = nodes[prev_node_idx];
         if (prev_node.getPathCost() == std::numeric_limits<int>::max()) {
           continue;
@@ -2537,19 +2540,11 @@
     const auto target_obj = inst_term_1->getInst();
     const int pin_access_idx = unique_insts_.getPAIndex(target_obj);
     const auto pa_1 = pin_1->getPinAccess(pin_access_idx);
-<<<<<<< HEAD
-    std::unique_ptr<frVia> via_1;
+    std::unique_ptr<frVia> via1;
     if (pa_1->getAccessPoint(prev_acc_point_idx)->hasAccess(frDirEnum::U)) {
-      via_1 = std::make_unique<frVia>(
+      via1 = std::make_unique<frVia>(
           pa_1->getAccessPoint(prev_acc_point_idx)->getViaDef());
       Point pt1(pa_1->getAccessPoint(prev_acc_point_idx)->getPoint());
-=======
-    std::unique_ptr<frVia> via1;
-    if (pa_1->getAccessPoint(prev_idx_2)->hasAccess(frDirEnum::U)) {
-      via1 = std::make_unique<frVia>(
-          pa_1->getAccessPoint(prev_idx_2)->getViaDef());
-      Point pt1(pa_1->getAccessPoint(prev_idx_2)->getPoint());
->>>>>>> 2a048a17
       xform.apply(pt1);
       via1->setOrigin(pt1);
       if (inst_term_1->hasNet()) {
@@ -2561,19 +2556,11 @@
 
     const auto& [pin_2, inst_term_2] = pins[curr_pin_idx];
     const auto pa_2 = pin_2->getPinAccess(pin_access_idx);
-<<<<<<< HEAD
-    std::unique_ptr<frVia> via_2;
+    std::unique_ptr<frVia> via2;
     if (pa_2->getAccessPoint(curr_acc_point_idx)->hasAccess(frDirEnum::U)) {
-      via_2 = std::make_unique<frVia>(
+      via2 = std::make_unique<frVia>(
           pa_2->getAccessPoint(curr_acc_point_idx)->getViaDef());
       Point pt2(pa_2->getAccessPoint(curr_acc_point_idx)->getPoint());
-=======
-    std::unique_ptr<frVia> via2;
-    if (pa_2->getAccessPoint(curr_idx_2)->hasAccess(frDirEnum::U)) {
-      via2 = std::make_unique<frVia>(
-          pa_2->getAccessPoint(curr_idx_2)->getViaDef());
-      Point pt2(pa_2->getAccessPoint(curr_idx_2)->getPoint());
->>>>>>> 2a048a17
       xform.apply(pt2);
       via2->setOrigin(pt2);
       if (inst_term_2->hasNet()) {
@@ -2737,19 +2724,11 @@
           n_no_ap_pins++;
           pin_access_pattern->addAccessPoint(nullptr);
         } else {
-<<<<<<< HEAD
           const auto& ap = pin_to_access_point[pin.get()];
-          const Point tmpPt = ap->getPoint();
-          if (tmpPt.x() < leftPt) {
-            leftAP = ap;
-            leftPt = tmpPt.x();
-=======
-          const auto& ap = pin_to_access_pattern[pin.get()];
           const Point tmp_pt = ap->getPoint();
           if (tmp_pt.x() < left_pt) {
             left_access_point = ap;
             left_pt = tmp_pt.x();
->>>>>>> 2a048a17
           }
           if (tmp_pt.x() > right_pt) {
             right_access_point = ap;
