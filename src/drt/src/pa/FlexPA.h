/* Authors: Lutong Wang and Bangqi Xu */
/*
 * Copyright (c) 2019, The Regents of the University of California
 * All rights reserved.
 *
 * Redistribution and use in source and binary forms, with or without
 * modification, are permitted provided that the following conditions are met:
 *     * Redistributions of source code must retain the above copyright
 *       notice, this list of conditions and the following disclaimer.
 *     * Redistributions in binary form must reproduce the above copyright
 *       notice, this list of conditions and the following disclaimer in the
 *       documentation and/or other materials provided with the distribution.
 *     * Neither the name of the University nor the
 *       names of its contributors may be used to endorse or promote products
 *       derived from this software without specific prior written permission.
 *
 * THIS SOFTWARE IS PROVIDED BY THE COPYRIGHT HOLDERS AND CONTRIBUTORS "AS IS"
 * AND ANY EXPRESS OR IMPLIED WARRANTIES, INCLUDING, BUT NOT LIMITED TO, THE
 * IMPLIED WARRANTIES OF MERCHANTABILITY AND FITNESS FOR A PARTICULAR PURPOSE
 * ARE DISCLAIMED. IN NO EVENT SHALL THE REGENTS BE LIABLE FOR ANY DIRECT,
 * INDIRECT, INCIDENTAL, SPECIAL, EXEMPLARY, OR CONSEQUENTIAL DAMAGES
 * (INCLUDING, BUT NOT LIMITED TO, PROCUREMENT OF SUBSTITUTE GOODS OR SERVICES;
 * LOSS OF USE, DATA, OR PROFITS; OR BUSINESS INTERRUPTION) HOWEVER CAUSED AND
 * ON ANY THEORY OF LIABILITY, WHETHER IN CONTRACT, STRICT LIABILITY, OR TORT
 * (INCLUDING NEGLIGENCE OR OTHERWISE) ARISING IN ANY WAY OUT OF THE USE OF THIS
 * SOFTWARE, EVEN IF ADVISED OF THE POSSIBILITY OF SUCH DAMAGE.
 */

#pragma once

#include <boost/polygon/polygon.hpp>
#include <cstdint>

#include "FlexPA_unique.h"
#include "frDesign.h"
namespace gtl = boost::polygon;

namespace odb {
class dbDatabase;
}

namespace dst {
class Distributed;
}

namespace boost::serialization {
class access;
}

namespace drt {
// not default via, upperWidth, lowerWidth, not align upper, upperArea,
// lowerArea, not align lower, via name
using ViaRawPriorityTuple
    = std::tuple<bool, frCoord, frCoord, bool, frCoord, frCoord, bool>;

class FlexPinAccessPattern;
class FlexDPNode;
class FlexPAGraphics;

class FlexPA
{
 public:
  enum PatternType
  {
    Edge,
    Commit
  };

  FlexPA(frDesign* in,
         Logger* logger,
         dst::Distributed* dist,
         RouterConfiguration* router_cfg);
  ~FlexPA();

  void setDebug(frDebugSettings* settings, odb::dbDatabase* db);
  void setTargetInstances(const frCollection<odb::dbInst*>& insts);
  void setDistributed(const std::string& rhost,
                      uint16_t rport,
                      const std::string& shared_vol,
                      int cloud_sz);

  int main();

 private:
  frDesign* design_;
  Logger* logger_;
  dst::Distributed* dist_;
  RouterConfiguration* router_cfg_;

  std::unique_ptr<FlexPAGraphics> graphics_;
  std::string debugPinName_;

  int std_cell_pin_gen_ap_cnt_ = 0;
  int std_cell_pin_valid_planar_ap_cnt_ = 0;
  int std_cell_pin_valid_via_ap_cnt_ = 0;
  int std_cell_pin_no_ap_cnt_ = 0;
  int inst_term_valid_via_ap_cnt_ = 0;
  int macro_cell_pin_gen_ap_cnt_ = 0;
  int macro_cell_pin_valid_planar_ap_cnt_ = 0;
  int macro_cell_pin_valid_via_ap_cnt_ = 0;
  int macro_cell_pin_no_ap_cnt_ = 0;
  std::vector<std::vector<std::unique_ptr<FlexPinAccessPattern>>>
      unique_inst_patterns_;

  UniqueInsts unique_insts_;
  using UniqueMTerm = std::pair<const UniqueInsts::InstSet*, frMTerm*>;
  std::map<UniqueMTerm, bool> skip_unique_inst_term_;

  // helper structures
  std::vector<std::map<frCoord, frAccessPointEnum>> track_coords_;
  std::map<frLayerNum, std::map<int, std::map<ViaRawPriorityTuple, frViaDef*>>>
      layer_num_to_via_defs_;
  frCollection<odb::dbInst*> target_insts_;

  std::string remote_host_;
  uint16_t remote_port_ = -1;
  std::string shared_vol_;
  int cloud_sz_ = -1;

  // helper functions
  frDesign* getDesign() const { return design_; }
  frTechObject* getTech() const { return design_->getTech(); }
  void setDesign(frDesign* in)
  {
    design_ = in;
    unique_insts_.setDesign(in);
  }
  void applyPatternsFile(const char* file_path);
  ViaRawPriorityTuple getViaRawPriority(frViaDef* via_def);
  bool isSkipInstTermLocal(frInstTerm* in);
  bool isSkipInstTerm(frInstTerm* in);
  bool isDistributed() const { return !remote_host_.empty(); }

  // init
  void init();
  void initTrackCoords();
  void initViaRawPriority();
  void initSkipInstTerm();
  // prep
  void prep();

  bool isStdCell(frInst* inst);
  bool isMacroCell(frInst* inst);
  /**
   * @brief initializes all access points of a single unique instance
   *
   * @param inst the unique instance
   */
  void initInstAccessPoints(frInst* inst);

  /**
   * @brief initializes all access points of all unique instances
   */
  void initAllAccessPoints();
  void getViasFromMetalWidthMap(
      const Point& pt,
      frLayerNum layer_num,
      const gtl::polygon_90_set_data<frCoord>& polyset,
      std::vector<std::pair<int, frViaDef*>>& via_defs);

  /**
   * @brief fully initializes a pin's access points
   *
   * @param pin the pin (frBPin)
   * @param inst_term terminal related to the pin
   *
   * @return the number of access points generated
   */
  template <typename T>
  int initPinAccess(T* pin, frInstTerm* inst_term = nullptr);

  /**
   * @brief Contructs a vector with all pin figures in each layer
   *
   * @param pin pin object which will have figures merged by layer
   * @param inst_term instance terminal from which to get xform
   * @param is_shrink if polygons will be shrunk
   *
   * @return A vector of pin shapes in each layer
   */
  template <typename T>
  std::vector<gtl::polygon_90_set_data<frCoord>>
  mergePinShapes(T* pin, frInstTerm* inst_term, bool is_shrink = false);
  // type 0 -- on-grid; 1 -- half-grid; 2 -- center; 3 -- via-enc-opt
  /**
   * @brief Generates all necessary access points from all pin_shapes (pin)
   *
   * @param aps vector of access points that will be filled
   * @param apset set of access points data (auxilary)
   * @param pin pin object
   * @param inst_term instance terminal, owner of the access points
   * @param pin_shapes vector of pin shapes in every layer
   * @param lower_type lowest access cost considered
   * @param upper_type highest access cost considered
   */
  template <typename T>
  void genAPsFromPinShapes(
      std::vector<std::unique_ptr<frAccessPoint>>& aps,
      std::set<std::pair<Point, frLayerNum>>& apset,
      T* pin,
      frInstTerm* inst_term,
      const std::vector<gtl::polygon_90_set_data<frCoord>>& pin_shapes,
      frAccessPointEnum lower_type,
      frAccessPointEnum upper_type);

  /**
   * @brief Generates all necessary access points from all layer_shapes (pin)
   *
   * @param aps vector of access points that will be filled
   * @param apset set of access points data (auxilary)
   * @param inst_term instance terminal, owner of the access points
   * @param layer_shapes pin shapes on that layer
   * @param layer_num layer in which the shapes exists
   * @param allow_via if via access is allowed
   * @param lower_type lowest access cost considered
   * @param upper_type highest access cost considered
   */
  void genAPsFromLayerShapes(
      std::vector<std::unique_ptr<frAccessPoint>>& aps,
      std::set<std::pair<Point, frLayerNum>>& apset,
      frInstTerm* inst_term,
      const gtl::polygon_90_set_data<frCoord>& layer_shapes,
      frLayerNum layer_num,
      bool allow_via,
      frAccessPointEnum lower_type,
      frAccessPointEnum upper_type);

  bool enclosesOnTrackPlanarAccess(const gtl::rectangle_data<frCoord>& rect,
                                   frLayerNum layer_num);

  /**
   * @brief Generates all necessary access points from a rectangle shape (pin
   * fig)
   *
   * @param aps vector of access points that will be filled
   * @param apset set of access points data (auxilary)
   * @param layer_num layer in which the rectangle exists
   * @param allow_planar if planar access is allowed
   * @param allow_via if via access is allowed
   * @param lower_type lowest access cost considered
   * @param upper_type highest access cost considered
   * @param is_macro_cell_pin TODO: not sure
   */
  void genAPsFromRect(std::vector<std::unique_ptr<frAccessPoint>>& aps,
                      std::set<std::pair<Point, frLayerNum>>& apset,
                      const gtl::rectangle_data<frCoord>& rect,
                      frLayerNum layer_num,
                      bool allow_planar,
                      bool allow_via,
                      frAccessPointEnum lower_type,
                      frAccessPointEnum upper_type,
                      bool is_macro_cell_pin);

  /**
   * @brief Generates an OnGrid access point (on or half track)
   *
   * @param coords map from access points to their cost
   * @param track_coords all possible track coords with cost
   * @param low lower range of coordinates considered
   * @param high higher range of coordinates considered
   * @param use_nearby_grid if the associated cost should be NearbyGrid or the
   * track cost
   */
  void genAPOnTrack(std::map<frCoord, frAccessPointEnum>& coords,
                    const std::map<frCoord, frAccessPointEnum>& track_coords,
                    frCoord low,
                    frCoord high,
                    bool use_nearby_grid = false);

  /**
   * @brief If there are less than 3 OnGrid coords between low and high
   * will generate a Centered access point to compensate
   *
   * @param coords map from candidate access points to their cost
   * @param layer_num number of the layer
   * @param low lower range of coordinates considered
   * @param high higher range of coordinates considered
   */
  void genAPCentered(std::map<frCoord, frAccessPointEnum>& coords,
                     frLayerNum layer_num,
                     frCoord low,
                     frCoord high);

  /**
   * @brief Generates an Enclosed Boundary access point
   *
   * @param coords map from access points to their cost
   * @param rect pin rectangle to which via is bounded
   * @param layer_num number of the layer
   */

  void genAPEnclosedBoundary(std::map<frCoord, frAccessPointEnum>& coords,
                             const gtl::rectangle_data<frCoord>& rect,
                             frLayerNum layer_num,
                             bool is_curr_layer_horz);

  /**
   * @brief Calls the other genAP functions according to the informed cost
   *
   * @param cost access point cost
   * @param coords access points cost map (will get at least one new entry)
   * @param track_coords coordinates of tracks on the layer
   * @param base_layer_num if two layers are being considered this is the lower,
   * if only one is being considered this is the layer
   * @param layer_num number of the current layer
   * @param rect rectangle representing pin shape
   * @param is_curr_layer_horz if the current layer is horizontal
   * @param offset TODO: not sure, something to do with macro cells
   */
  void genAPCosted(frAccessPointEnum cost,
                   std::map<frCoord, frAccessPointEnum>& coords,
                   const std::map<frCoord, frAccessPointEnum>& track_coords,
                   frLayerNum base_layer_num,
                   frLayerNum layer_num,
                   const gtl::rectangle_data<frCoord>& rect,
                   bool is_curr_layer_horz,
                   int offset = 0);

  void gen_initializeAccessPoints(
      std::vector<std::unique_ptr<frAccessPoint>>& aps,
      std::set<std::pair<Point, frLayerNum>>& apset,
      const gtl::rectangle_data<frCoord>& rect,
      frLayerNum layer_num,
      bool allow_planar,
      bool allow_via,
      bool is_layer1_horz,
      const std::map<frCoord, frAccessPointEnum>& x_coords,
      const std::map<frCoord, frAccessPointEnum>& y_coords,
      frAccessPointEnum lower_type,
      frAccessPointEnum upper_type);

  /**
   * @brief Created an access point from x,y and layer num and adds it to aps
   * and apset. Also sets its accesses
   *
   * @param aps Vector containing the access points
   * @param apset Set containing access points data (auxilary)
   * @param maxrect Rect limiting where the point can be
   * @param x access point x coord
   * @param y access point y coord
   * @param layer_num access point layer
   * @param allow_planar if the access point allows planar access
   * @param allow_via if the access point allows via access
   * @param low_cost lowest access cost considered
   * @param high_cost highest access cost considered
   */
  void gen_createAccessPoint(std::vector<std::unique_ptr<frAccessPoint>>& aps,
                             std::set<std::pair<Point, frLayerNum>>& apset,
                             const gtl::rectangle_data<frCoord>& maxrect,
                             frCoord x,
                             frCoord y,
                             frLayerNum layer_num,
                             bool allow_planar,
                             bool allow_via,
                             frAccessPointEnum low_cost,
                             frAccessPointEnum high_cost);

  /**
   * @brief Sets the allowed accesses of the access points of a given pin.
   *
   * @param aps vector of access points of the pin
   * @param pin_shapes vector of pin shapes of the pin
   * @param pin the pin
   * @param inst_term terminal
   * @param is_std_cell_pin if the pin if from a standard cell
   */
  template <typename T>
  void check_setAPsAccesses(
      std::vector<std::unique_ptr<frAccessPoint>>& aps,
      const std::vector<gtl::polygon_90_set_data<frCoord>>& pin_shapes,
      T* pin,
      frInstTerm* inst_term,
      const bool& is_std_cell_pin);

  /**
   * @brief Adds accesses to the access point
   *
   * @param ap access point
   * @param polyset polys auxilary set (same information as polys)
   * @param polys a vector of pin shapes on all layers of the current pin
   * @param pin access pin
   * @param inst_term terminal
   * @param deep_search TODO: not sure
   */
  template <typename T>
  void check_addAccess(frAccessPoint* ap,
                       const gtl::polygon_90_set_data<frCoord>& polyset,
                       const std::vector<gtl::polygon_90_data<frCoord>>& polys,
                       T* pin,
                       frInstTerm* inst_term,
                       bool deep_search = false);

  /**
   * @brief Tries to add a planar access to in the direction.
   *
   * @param ap access point
   * @param layer_polys vector of pin polygons on every layer
   * @param dir candidate dir to the access
   * @param pin access pin
   * @param inst_term terminal
   */
  template <typename T>
  void check_addPlanarAccess(
      frAccessPoint* ap,
      const std::vector<gtl::polygon_90_data<frCoord>>& layer_polys,
      frDirEnum dir,
      T* pin,
      frInstTerm* inst_term);

  template <typename T>
  bool isPlanarViolationFree(frAccessPoint* ap,
                             T* pin,
                             frPathSeg* ps,
                             frInstTerm* inst_term,
                             Point point,
                             frLayer* layer);

  /**
   * @brief Generates an end_point given an begin_point in the direction
   *
   * @param layer_polys Pin Polygons on the layer (used for a check)
   * TODO: maybe the check can be moves to isPointOusideShapes, but not sure
   * @param begin_point The begin reference point
   * @param layer_num layer where the point is being created
   * @param dir direction where the point will be created
   * @param is_block wether the begin_point is from a macro block
   *
   * @returns the generated end point
   */
  Point genEndPoint(
      const std::vector<gtl::polygon_90_data<frCoord>>& layer_polys,
      const Point& begin_point,
      frLayerNum layer_num,
      frDirEnum dir,
      bool is_block);

  /**
   * @brief Checks if a point is outside the layer_polygons
   *
   * @return if the point is outside the pin shapes
   */
  bool isPointOutsideShapes(
      const Point& point,
      const std::vector<gtl::polygon_90_data<frCoord>>& layer_polys);

  template <typename T>
  void check_addViaAccess(
      frAccessPoint* ap,
      const std::vector<gtl::polygon_90_data<frCoord>>& layer_polys,
      const gtl::polygon_90_set_data<frCoord>& polyset,
      frDirEnum dir,
      T* pin,
      frInstTerm* inst_term,
      bool deep_search = false);

  /**
   * @brief Checks if a Via Access Point is legal
   *
   * @param ap Access Point
   * @param via Via checked
   * @param pin Pin checked
   * @param inst_term Instance Terminal
   * @param layer_polys The Pin polygons in the pertinent layer
   *
   * @return If the Via Access Point is legal
   */
  template <typename T>
  bool checkViaAccess(
      frAccessPoint* ap,
      frVia* via,
      T* pin,
      frInstTerm* inst_term,
      const std::vector<gtl::polygon_90_data<frCoord>>& layer_polys);

  /**
   * @brief Checks if a the Via Access can be subsequently accesses from the
   * given dir
   *
   * @param ap Access Point
   * @param via Via checked
   * @param pin Pin checked
   * @param inst_term Instance Terminal
   * @param layer_polys The Pin polygons in the access point layer
   * @param dir The dir that the via will be accessed
   *
   * @return If an access from that direction causes no DRV
   */
  template <typename T>
  bool checkDirectionalViaAccess(
      frAccessPoint* ap,
      frVia* via,
      T* pin,
      frInstTerm* inst_term,
      const std::vector<gtl::polygon_90_data<frCoord>>& layer_polys,
      frDirEnum dir);

  template <typename T>
  bool isViaViolationFree(frAccessPoint* ap,
                          frVia* via,
                          T* pin,
                          frPathSeg* ps,
                          frInstTerm* inst_term,
                          Point point);

  template <typename T>
  void updatePinStats(
      const std::vector<std::unique_ptr<frAccessPoint>>& tmp_aps,
      T* pin,
      frInstTerm* inst_term);

  /**
   * @brief initializes the accesses of a given pin but only considered
   * acccesses costed bounded between lower and upper cost.
   *
   * @param aps access points of the pin
   * @param apset data of the access points (auxilary)
   * @param pin_shapes shapes of the pin
   * @param pin the pin
   * @param inst_term terminal
   * @param lower_type lower bound cost
   * @param upper_type upper bound cost
   *
   * @return if the initialization was sucessful
   */

  /**
   * @brief initializes the accesses of a given pin but only considered
   * acccesses costed bounded between lower and upper cost.
   *
   * @param aps access points of the pin
   * @param apset data of the access points (auxilary)
   * @param pin_shapes shapes of the pin
   * @param pin the pin
   * @param inst_term terminal
   * @param lower_type lower bound cost
   * @param upper_type upper bound cost
   *
   * @return if the initialization was sucessful
   */
  template <typename T>
  bool initPinAccessCostBounded(
      std::vector<std::unique_ptr<frAccessPoint>>& aps,
      std::set<std::pair<Point, frLayerNum>>& apset,
      std::vector<gtl::polygon_90_set_data<frCoord>>& pin_shapes,
      T* pin,
      frInstTerm* inst_term,
      frAccessPointEnum lower_type,
      frAccessPointEnum upper_type);

  void prepPattern();

  void prepPatternInstRows(std::vector<std::vector<frInst*>> inst_rows);

  int prepPatternInst(frInst* inst, int curr_unique_inst_idx, double x_weight);

  int genPatterns(const std::vector<std::pair<frMPin*, frInstTerm*>>& pins,
                  int curr_unique_inst_idx);

  int genPatterns_helper(
      const std::vector<std::pair<frMPin*, frInstTerm*>>& pins,
      std::set<std::vector<int>>& inst_access_patterns,
      std::set<std::pair<int, int>>& used_access_points,
      std::set<std::pair<int, int>>& viol_access_points,
      int curr_unique_inst_idx,
      int max_access_point_size);

  void genPatternsInit(std::vector<FlexDPNode>& nodes,
                       const std::vector<std::pair<frMPin*, frInstTerm*>>& pins,
                       std::set<std::vector<int>>& inst_access_patterns,
                       std::set<std::pair<int, int>>& used_access_points,
                       std::set<std::pair<int, int>>& viol_access_points,
                       int max_access_point_size);

  void genPatterns_reset(
      std::vector<FlexDPNode>& nodes,
      const std::vector<std::pair<frMPin*, frInstTerm*>>& pins,
      int max_access_point_size);

  void genPatterns_perform(
      std::vector<FlexDPNode>& nodes,
      const std::vector<std::pair<frMPin*, frInstTerm*>>& pins,
      std::vector<int>& vio_edges,
      const std::set<std::pair<int, int>>& used_access_points,
      const std::set<std::pair<int, int>>& viol_access_points,
      int curr_unique_inst_idx,
      int max_access_point_size);

  int getEdgeCost(FlexDPNode* prev_node_idx,
                  FlexDPNode* curr_node_idx,
                  const std::vector<FlexDPNode>& nodes,
                  const std::vector<std::pair<frMPin*, frInstTerm*>>& pins,
                  std::vector<int>& vio_edges,
                  const std::set<std::pair<int, int>>& used_access_points,
                  const std::set<std::pair<int, int>>& viol_access_points,
                  int curr_unique_inst_idx,
                  int max_access_point_size);

  /**
   * @brief Extracts the access patterns given the graph nodes composing the
<<<<<<< HEAD
   * access points relatioship
   *
   * @param nodes {pin,access_point} nodes of the access pattern graph
   * @param pins vector os pins of the unique instance
   * @param used_access_points a set of all used access points
   * @param max_access_point_size number of acc points the instance with most
   * acc points has
=======
   * access points relationship
   *
   * @param nodes {pin,access_point} nodes of the access pattern graph
   * @param pins vector of pins of the unique instance
   * @param used_access_points a set of all used access points
   * @param max_access_point_size the maximum number of access points across
   * all instances
>>>>>>> 6a3bf02d
   *
   * @returns a vector of ints representing the access pattern in the form:
   * access_pattern[pin_idx] = access_point_idx of the pin
   */
  std::vector<int> extractAccessPatternFromNodes(
      const std::vector<FlexDPNode>& nodes,
      const std::vector<std::pair<frMPin*, frInstTerm*>>& pins,
      std::set<std::pair<int, int>>& used_access_points,
      int max_access_point_size);

  bool genPatterns_commit(
      const std::vector<FlexDPNode>& nodes,
      const std::vector<std::pair<frMPin*, frInstTerm*>>& pins,
      bool& is_valid,
      std::set<std::vector<int>>& inst_access_patterns,
      std::set<std::pair<int, int>>& used_access_points,
      std::set<std::pair<int, int>>& viol_access_points,
      int curr_unique_inst_idx,
      int max_access_point_size);

  void genPatternsPrintDebug(
      std::vector<FlexDPNode>& nodes,
      const std::vector<std::pair<frMPin*, frInstTerm*>>& pins,
      int max_access_point_size);

  void genPatterns_print(
      std::vector<FlexDPNode>& nodes,
      const std::vector<std::pair<frMPin*, frInstTerm*>>& pins,
      int max_access_point_size);

  int getFlatIdx(int idx_1, int idx_2, int idx_2_dim);

<<<<<<< HEAD
=======
  void getNestedIdx(int flat_idx, int& idx_1, int& idx_2, int idx_2_dim);

>>>>>>> 6a3bf02d
  int getFlatEdgeIdx(int prev_idx_1,
                     int prev_idx_2,
                     int curr_idx_2,
                     int idx_2_dim);

  bool genPatterns_gc(
      const std::set<frBlockObject*>& target_objs,
      const std::vector<std::pair<frConnFig*, frBlockObject*>>& objs,
      PatternType pattern_type,
      std::set<frBlockObject*>* owners = nullptr);

  void getInsts(std::vector<frInst*>& insts);

  void genInstRowPattern(std::vector<frInst*>& insts);

  void genInstRowPatternInit(std::vector<FlexDPNode>& nodes,
                             const std::vector<frInst*>& insts);

  void genInstRowPatternPerform(std::vector<FlexDPNode>& nodes,
                                const std::vector<frInst*>& insts);

  void genInstRowPattern_commit(std::vector<FlexDPNode>& nodes,
                                const std::vector<frInst*>& insts);

  void genInstRowPattern_print(std::vector<FlexDPNode>& nodes,
                               const std::vector<frInst*>& insts);

  int getEdgeCost(FlexDPNode* prev_node_idx,
                  FlexDPNode* curr_node_idx,
                  const std::vector<FlexDPNode>& nodes,
                  const std::vector<frInst*>& insts);

  void revertAccessPoints();

  void addAccessPatternObj(
      frInst* inst,
      FlexPinAccessPattern* access_pattern,
      std::vector<std::pair<frConnFig*, frBlockObject*>>& objs,
      std::vector<std::unique_ptr<frVia>>& vias,
      bool isPrev);

  friend class RoutingCallBack;
};

class FlexPinAccessPattern
{
 public:
  // getter
  const std::vector<frAccessPoint*>& getPattern() const { return pattern_; }
  frAccessPoint* getBoundaryAP(bool isLeft) const
  {
    return isLeft ? left_ : right_;
  }
  int getCost() const { return cost_; }
  // setter
  void addAccessPoint(frAccessPoint* in) { pattern_.push_back(in); }
  void setBoundaryAP(bool isLeft, frAccessPoint* in)
  {
    if (isLeft) {
      left_ = in;
    } else {
      right_ = in;
    }
  }
  void updateCost()
  {
    cost_ = 0;
    for (auto& ap : pattern_) {
      if (ap) {
        cost_ += ap->getCost();
      }
    }
  }

 private:
  std::vector<frAccessPoint*> pattern_;
  frAccessPoint* left_ = nullptr;
  frAccessPoint* right_ = nullptr;
  int cost_ = std::numeric_limits<int>::max();
  template <class Archive>
  void serialize(Archive& ar, unsigned int version);
  friend class boost::serialization::access;
};

// dynamic programming related
class FlexDPNode
{
 public:
  // getters
  int getPathCost() const { return pathCost_; }
  int getNodeCost() const { return nodeCost_; }
  FlexDPNode* getPrevNode() const { return prev_node_; }
  std::pair<int, int> getIdx() const { return idx_; }
  bool isSource() const { return virtual_source_; }
  bool isDrain() const { return virtual_drain_; }
  bool isVirtual() const { return (virtual_source_ || virtual_drain_); }

  // setters
  void setPathCost(int in) { pathCost_ = in; }
  void setNodeCost(int in) { nodeCost_ = in; }
  void setPrevNode(FlexDPNode* in) { prev_node_ = in; }
  void setIdx(std::pair<int, int> in) { idx_ = in; }
  void setAsSource() { virtual_source_ = true; }
  void setAsDrain() { virtual_drain_ = true; }

  bool hasPrevNode() const { return prev_node_ != nullptr; }

 private:
  bool virtual_source_ = false;
  bool virtual_drain_ = false;
  int pathCost_ = std::numeric_limits<int>::max();
  int nodeCost_ = std::numeric_limits<int>::max();
  /*either {pin_idx, acc_point_idx} or {inst_idx, acc_pattern_idx} depending on
   * context*/
  std::pair<int, int> idx_ = {-1, -1};
  FlexDPNode* prev_node_ = nullptr;
};
}  // namespace drt<|MERGE_RESOLUTION|>--- conflicted
+++ resolved
@@ -597,15 +597,6 @@
 
   /**
    * @brief Extracts the access patterns given the graph nodes composing the
-<<<<<<< HEAD
-   * access points relatioship
-   *
-   * @param nodes {pin,access_point} nodes of the access pattern graph
-   * @param pins vector os pins of the unique instance
-   * @param used_access_points a set of all used access points
-   * @param max_access_point_size number of acc points the instance with most
-   * acc points has
-=======
    * access points relationship
    *
    * @param nodes {pin,access_point} nodes of the access pattern graph
@@ -613,7 +604,6 @@
    * @param used_access_points a set of all used access points
    * @param max_access_point_size the maximum number of access points across
    * all instances
->>>>>>> 6a3bf02d
    *
    * @returns a vector of ints representing the access pattern in the form:
    * access_pattern[pin_idx] = access_point_idx of the pin
@@ -646,11 +636,6 @@
 
   int getFlatIdx(int idx_1, int idx_2, int idx_2_dim);
 
-<<<<<<< HEAD
-=======
-  void getNestedIdx(int flat_idx, int& idx_1, int& idx_2, int idx_2_dim);
-
->>>>>>> 6a3bf02d
   int getFlatEdgeIdx(int prev_idx_1,
                      int prev_idx_2,
                      int curr_idx_2,
@@ -745,8 +730,8 @@
   FlexDPNode* getPrevNode() const { return prev_node_; }
   std::pair<int, int> getIdx() const { return idx_; }
   bool isSource() const { return virtual_source_; }
-  bool isDrain() const { return virtual_drain_; }
-  bool isVirtual() const { return (virtual_source_ || virtual_drain_); }
+  bool isSink() const { return virtual_sink_; }
+  bool isVirtual() const { return (virtual_source_ || virtual_sink_); }
 
   // setters
   void setPathCost(int in) { pathCost_ = in; }
@@ -754,13 +739,13 @@
   void setPrevNode(FlexDPNode* in) { prev_node_ = in; }
   void setIdx(std::pair<int, int> in) { idx_ = in; }
   void setAsSource() { virtual_source_ = true; }
-  void setAsDrain() { virtual_drain_ = true; }
+  void setAsSink() { virtual_sink_ = true; }
 
   bool hasPrevNode() const { return prev_node_ != nullptr; }
 
  private:
   bool virtual_source_ = false;
-  bool virtual_drain_ = false;
+  bool virtual_sink_ = false;
   int pathCost_ = std::numeric_limits<int>::max();
   int nodeCost_ = std::numeric_limits<int>::max();
   /*either {pin_idx, acc_point_idx} or {inst_idx, acc_pattern_idx} depending on
