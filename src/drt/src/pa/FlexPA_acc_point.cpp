--- conflicted
+++ resolved
@@ -1236,36 +1236,9 @@
       aps.push_back(std::move(ap));
     }
   }
-<<<<<<< HEAD
-  int n_sparse_access_points = (int) aps.size();
-  Rect tbx;
-  for (int i = 0; i < (int) aps.size();
-       i++) {  // not perfect but will do the job
-    int r = design_->getTech()->getLayer(aps[i]->getLayerNum())->getWidth() / 2;
-    tbx.init(
-        aps[i]->x() - r, aps[i]->y() - r, aps[i]->x() + r, aps[i]->y() + r);
-    for (int j = i + 1; j < (int) aps.size(); j++) {
-      if (aps[i]->getLayerNum() == aps[j]->getLayerNum()
-          && tbx.intersects(aps[j]->getPoint())) {
-        n_sparse_access_points--;
-        break;
-      }
-    }
-  }
-  if (is_std_cell_pin
-      && n_sparse_access_points >= router_cfg_->MINNUMACCESSPOINT_STDCELLPIN) {
-    updatePinStats(aps, pin, inst_term);
-    // write to pa
-    const int pin_access_idx = inst_term->getInst()->getPinAccessIdx();
-    for (auto& ap : aps) {
-      pin->getPinAccess(pin_access_idx)->addAccessPoint(std::move(ap));
-    }
-    return true;
-=======
 
   if (!EnoughAccessPoints(aps, inst_term)) {
     return false;
->>>>>>> 024b93dc
   }
 
   if (is_std_cell_pin || is_macro_cell_pin) {
