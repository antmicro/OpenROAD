// SPDX-License-Identifier: BSD-3-Clause
// Copyright (c) 2019-2025, The OpenROAD Authors

#include <algorithm>
#include <cstddef>
#include <map>
#include <memory>
#include <set>
#include <string>
#include <utility>
#include <vector>

#include "boost/polygon/polygon.hpp"
#include "db/infra/frSegStyle.h"
#include "db/obj/frAccess.h"
#include "db/obj/frBlockObject.h"
#include "db/obj/frInstTerm.h"
#include "db/obj/frShape.h"
#include "db/obj/frVia.h"
#include "db/tech/frLayer.h"
#include "db/tech/frViaDef.h"
#include "frBaseTypes.h"
#include "frProfileTask.h"
#include "gc/FlexGC.h"
#include "odb/dbTransform.h"
#include "odb/geom.h"
#include "omp.h"
#include "pa/AbstractPAGraphics.h"
#include "pa/FlexPA.h"
#include "utl/Logger.h"
#include "utl/exception.h"

namespace drt {

using utl::ThreadException;

/**
 *
 * @details This follows the Tao of PAO paper cost structure.
 * On track and half track are the preffered access points,
 * this function is responsible for generating them.
 * It iterates over every track coord in the range [low, high]
 * and inserts one of its coordinates on the coords map.
 * if use_nearby_grid is true it changes the access point cost to it.
 *
 * TODO:
 * This function doesn't seem to be getting the best access point.
 * it iterates through every track contained between low and high
 * and takes the first one (closest to low) not the best one (lowest cost).
 * note that std::map.insert() will not override and entry.
 * it should prioritize OnGrid access points
 */
void FlexPA::genAPOnTrack(
    std::map<frCoord, frAccessPointEnum>& coords,
    const std::map<frCoord, frAccessPointEnum>& track_coords,
    const frCoord low,
    const frCoord high,
    const bool use_nearby_grid)
{
  for (auto it = track_coords.lower_bound(low); it != track_coords.end();
       it++) {
    auto& [coord, cost] = *it;
    if (coord > high) {
      break;
    }
    if (use_nearby_grid) {
      coords.insert({coord, frAccessPointEnum::NearbyGrid});
    } else {
      coords.insert(*it);
    }
  }
}

// will not generate center for wider edge
/**
 * @details This follows the Tao of PAO paper cost structure.
 * First it iterates through the range [low, high] to check if there are
 * at least 3 possible OnTrack access points as those take priority.
 * If false it created and access points in the middle point between [low, high]
 */

void FlexPA::genAPCentered(std::map<frCoord, frAccessPointEnum>& coords,
                           const frLayerNum layer_num,
                           const frCoord low,
                           const frCoord high)
{
  // if touching two tracks, then no center??
  int candidates_on_grid = 0;
  for (auto it = coords.lower_bound(low); it != coords.end(); it++) {
    auto& [coordinate, cost] = *it;
    if (coordinate > high) {
      break;
    }
    if (cost == frAccessPointEnum::OnGrid) {
      candidates_on_grid++;
    }
  }
  if (candidates_on_grid >= 3) {
    return;
  }

  // If there are less than 3 coords OnGrid will create a Centered Access
  // odb::Point
  frCoord manu_grid = getDesign()->getTech()->getManufacturingGrid();
  frCoord coord = (low + high) / 2 / manu_grid * manu_grid;

  if (coords.find(coord) == coords.end()) {
    coords.insert(std::make_pair(coord, frAccessPointEnum::Center));
  } else {
    coords[coord] = std::min(coords[coord], frAccessPointEnum::Center);
  }
}

void FlexPA::genViaEnclosedCoords(std::map<frCoord, frAccessPointEnum>& coords,
                                  const gtl::rectangle_data<frCoord>& rect,
                                  const frViaDef* via_def,
                                  const frLayerNum layer_num,
                                  const bool is_curr_layer_horz)
{
  const auto rect_width = gtl::delta(rect, gtl::HORIZONTAL);
  const auto rect_height = gtl::delta(rect, gtl::VERTICAL);
  frVia via(via_def);
  const odb::Rect box = via.getLayer1BBox();
  const auto via_width = box.dx();
  const auto via_height = box.dy();
  if (via_width > rect_width || via_height > rect_height) {
    return;
  }
  const int coord_top = is_curr_layer_horz ? gtl::yh(rect) - box.yMax()
                                           : gtl::xh(rect) - box.xMax();
  const int coord_low = is_curr_layer_horz ? gtl::yl(rect) - box.yMin()
                                           : gtl::xl(rect) - box.xMin();
  for (const int coord : {coord_top, coord_low}) {
    if (coords.find(coord) == coords.end()) {
      coords.insert(std::make_pair(coord, frAccessPointEnum::EncOpt));
    } else {
      coords[coord] = std::min(coords[coord], frAccessPointEnum::EncOpt);
    }
  }
}

/**
 * @details This follows the Tao of PAO paper cost structure.
 * Enclosed Boundary APs satisfy via-in-pin requirement.
 * This is the worst access point adressed in the paper
 */

void FlexPA::genAPEnclosedBoundary(std::map<frCoord, frAccessPointEnum>& coords,
                                   const gtl::rectangle_data<frCoord>& rect,
                                   const frLayerNum layer_num,
                                   const bool is_curr_layer_horz)
{
  if (layer_num + 1 > getDesign()->getTech()->getTopLayerNum()) {
    return;
  }
  // hardcode first two single vias
  const int max_num_via_trial = 2;
  int cnt = 0;
  for (auto& [tup, via] : layer_num_to_via_defs_[layer_num + 1][1]) {
    genViaEnclosedCoords(coords, rect, via, layer_num, is_curr_layer_horz);
    cnt++;
    if (cnt >= max_num_via_trial) {
      break;
    }
  }
}

void FlexPA::genAPCosted(
    const frAccessPointEnum cost,
    std::map<frCoord, frAccessPointEnum>& coords,
    const std::map<frCoord, frAccessPointEnum>& track_coords,
    const frLayerNum base_layer_num,
    const frLayerNum layer_num,
    const gtl::rectangle_data<frCoord>& rect,
    const int offset)
{
  auto layer = getDesign()->getTech()->getLayer(layer_num);
  const bool is_curr_layer_horz = layer->isHorizontal();
  const auto min_width_layer = layer->getMinWidth();
  const int rect_min = is_curr_layer_horz ? gtl::yl(rect) : gtl::xl(rect);
  const int rect_max = is_curr_layer_horz ? gtl::yh(rect) : gtl::xh(rect);

  switch (cost) {
    case (frAccessPointEnum::OnGrid):
      genAPOnTrack(coords, track_coords, rect_min + offset, rect_max - offset);
      break;

      // frAccessPointEnum::Halfgrid not defined

    case (frAccessPointEnum::Center):
      genAPCentered(
          coords, base_layer_num, rect_min + offset, rect_max - offset);
      break;

    case (frAccessPointEnum::EncOpt):
      genAPEnclosedBoundary(coords, rect, base_layer_num, is_curr_layer_horz);
      break;

    case (frAccessPointEnum::NearbyGrid):
      genAPOnTrack(
          coords, track_coords, rect_min - min_width_layer, rect_min, true);
      genAPOnTrack(
          coords, track_coords, rect_max, rect_max + min_width_layer, true);
      break;

    default:
      logger_->error(DRT, 257, "Invalid frAccessPointEnum type");
  }
}

// Responsible for checking if an AP is valid and configuring it
void FlexPA::createSingleAccessPoint(
    std::vector<std::unique_ptr<frAccessPoint>>& aps,
    std::set<std::pair<odb::Point, frLayerNum>>& apset,
    const gtl::rectangle_data<frCoord>& maxrect,
    const frCoord x,
    const frCoord y,
    const frLayerNum layer_num,
    const bool allow_planar,
    const bool allow_via,
    const frAccessPointEnum lower_type,
    const frAccessPointEnum upper_type)
{
  gtl::point_data<frCoord> pt(x, y);
  if (!gtl::contains(maxrect, pt) && lower_type != frAccessPointEnum::NearbyGrid
      && upper_type != frAccessPointEnum::NearbyGrid) {
    return;
  }
  odb::Point fpt(x, y);
  if (apset.find(std::make_pair(fpt, layer_num)) != apset.end()) {
    return;
  }
  auto ap = std::make_unique<frAccessPoint>(fpt, layer_num);

  ap->setMultipleAccesses(frDirEnumPlanar, allow_planar);

  if (allow_planar) {
    const auto lower_layer = getDesign()->getTech()->getLayer(layer_num);
    // rectonly forbid wrongway planar access
    // rightway on grid only forbid off track rightway planar access
    // horz layer
    if (lower_layer->getDir() == dbTechLayerDir::HORIZONTAL) {
      if (lower_layer->isUnidirectional() || !router_cfg_->USENONPREFTRACKS) {
        ap->setMultipleAccesses(frDirEnumVert, false);
      }
      if (lower_layer->getLef58RightWayOnGridOnlyConstraint()
          && lower_type != frAccessPointEnum::OnGrid) {
        ap->setMultipleAccesses(frDirEnumHorz, false);
      }
    }
    // vert layer
    if (lower_layer->getDir() == dbTechLayerDir::VERTICAL) {
      if (lower_layer->isUnidirectional() || !router_cfg_->USENONPREFTRACKS) {
        ap->setMultipleAccesses(frDirEnumHorz, false);
      }
      if (lower_layer->getLef58RightWayOnGridOnlyConstraint()
          && lower_type != frAccessPointEnum::OnGrid) {
        ap->setMultipleAccesses(frDirEnumVert, false);
      }
    }
  }

  ap->setAllowVia(allow_via);
  ap->setType((frAccessPointEnum) lower_type, true);
  ap->setType((frAccessPointEnum) upper_type, false);
  if ((lower_type == frAccessPointEnum::NearbyGrid
       || upper_type == frAccessPointEnum::NearbyGrid)) {
    odb::Point end;
    const int hwidth
        = design_->getTech()->getLayer(ap->getLayerNum())->getMinWidth() / 2;

    end.setX(std::clamp(
        fpt.x(), gtl::xl(maxrect) + hwidth, gtl::xh(maxrect) - hwidth));
    end.setY(std::clamp(
        fpt.y(), gtl::yl(maxrect) + hwidth, gtl::yh(maxrect) - hwidth));

    odb::Point e = fpt;
    if (fpt.x() != end.x()) {
      e.setX(end.x());
    } else if (fpt.y() != end.y()) {
      e.setY(end.y());
    }
    if (e != fpt) {
      frPathSeg ps;
      ps.setPoints_safe(fpt, e);
      if (ps.getBeginPoint() == end) {
        ps.setBeginStyle(frEndStyle(frcTruncateEndStyle));
      } else if (ps.getEndPoint() == end) {
        ps.setEndStyle(frEndStyle(frcTruncateEndStyle));
      }
      ap->addPathSeg(ps);
      if (e != end) {
        fpt = e;
        ps.setPoints_safe(fpt, end);
        if (ps.getBeginPoint() == end) {
          ps.setBeginStyle(frEndStyle(frcTruncateEndStyle));
        } else {
          ps.setEndStyle(frEndStyle(frcTruncateEndStyle));
        }
        ap->addPathSeg(ps);
      }
    }
  }
  aps.push_back(std::move(ap));
  apset.insert(std::make_pair(fpt, layer_num));
}

void FlexPA::createMultipleAccessPoints(
    frInstTerm* inst_term,
    std::vector<std::unique_ptr<frAccessPoint>>& aps,
    std::set<std::pair<odb::Point, frLayerNum>>& apset,
    const gtl::rectangle_data<frCoord>& rect,
    const frLayerNum layer_num,
    const std::map<frCoord, frAccessPointEnum>& x_coords,
    const std::map<frCoord, frAccessPointEnum>& y_coords,
    const frAccessPointEnum lower_type,
    const frAccessPointEnum upper_type)
{
  auto layer = getDesign()->getTech()->getLayer(layer_num);
  bool allow_via = !isIOTerm(inst_term);
  bool allow_planar = true;
  //  only VIA_ACCESS_LAYERNUM layer can have via access
  if (isStdCellTerm(inst_term)) {
    if ((layer_num >= router_cfg_->VIAINPIN_BOTTOMLAYERNUM
         && layer_num <= router_cfg_->VIAINPIN_TOPLAYERNUM)
        || layer_num <= router_cfg_->VIA_ACCESS_LAYERNUM) {
      allow_planar = false;
    }
  }
  const int aps_size_before = aps.size();
  // build points;
  for (auto& [x_coord, cost_x] : x_coords) {
    for (auto& [y_coord, cost_y] : y_coords) {
      // lower full/half/center
      auto& low_layer_type = layer->isHorizontal() ? cost_y : cost_x;
      auto& up_layer_type = layer->isVertical() ? cost_y : cost_x;
      if (low_layer_type == lower_type && up_layer_type == upper_type) {
        createSingleAccessPoint(aps,
                                apset,
                                rect,
                                x_coord,
                                y_coord,
                                layer_num,
                                allow_planar,
                                allow_via,
                                lower_type,
                                upper_type);
      }
    }
  }
  const int new_aps_size = aps.size() - aps_size_before;
  if (inst_term && isStdCell(inst_term->getInst())) {
#pragma omp atomic
    std_cell_pin_gen_ap_cnt_ += new_aps_size;
  }
  if (inst_term && isMacroCell(inst_term->getInst())) {
#pragma omp atomic
    macro_cell_pin_gen_ap_cnt_ += new_aps_size;
  }
}

/**
 * @details Generates all necessary access points from a rectangle shape
 * In this case a rectangle is one of the pin shapes of the pin
 */
void FlexPA::genAPsFromRect(const gtl::rectangle_data<frCoord>& rect,
                            const frLayerNum layer_num,
                            std::map<frCoord, frAccessPointEnum>& x_coords,
                            std::map<frCoord, frAccessPointEnum>& y_coords,
                            const frAccessPointEnum lower_type,
                            const frAccessPointEnum upper_type,
                            const bool is_macro_cell_pin)
{
  if (OnlyAllowOnGridAccess(layer_num, is_macro_cell_pin)
      && upper_type != frAccessPointEnum::OnGrid) {
    return;
  }
  frLayer* layer = getDesign()->getTech()->getLayer(layer_num);
  const auto min_width_layer1 = layer->getMinWidth();
  if (std::min(gtl::delta(rect, gtl::HORIZONTAL),
               gtl::delta(rect, gtl::VERTICAL))
      < min_width_layer1) {
    return;
  }
  frLayerNum second_layer_num = 0;
  if (layer_num + 2 <= getDesign()->getTech()->getTopLayerNum()) {
    second_layer_num = layer_num + 2;
  } else if (layer_num - 2 >= getDesign()->getTech()->getBottomLayerNum()) {
    second_layer_num = layer_num - 2;
  } else {
    logger_->error(DRT, 68, "genAPsFromRect cannot find second_layer_num.");
  }
  auto& layer1_track_coords = track_coords_[layer_num];
  auto& layer2_track_coords = track_coords_[second_layer_num];
  const bool is_layer1_horz = layer->isHorizontal();

  int hwidth = layer->getWidth() / 2;
  bool use_center_line = false;
  if (is_macro_cell_pin && !layer->getLef58RightWayOnGridOnlyConstraint()) {
    auto rect_dir = gtl::guess_orientation(rect);
    if ((rect_dir == gtl::HORIZONTAL && is_layer1_horz)
        || (rect_dir == gtl::VERTICAL && !is_layer1_horz)) {
      auto layer_width = layer->getWidth();
      if ((rect_dir == gtl::HORIZONTAL
           && gtl::delta(rect, gtl::VERTICAL) < 2 * layer_width)
          || (rect_dir == gtl::VERTICAL
              && gtl::delta(rect, gtl::HORIZONTAL) < 2 * layer_width)) {
        use_center_line = true;
      }
    }
  }

  // gen all full/half grid coords
  /** offset used to only be used after an if (!is_macro_cell_pin ||
   * !use_center_line), so this logic was combined with offset is_macro_cell_pin
   * ? hwidth : 0;
   */
  const int offset = is_macro_cell_pin && !use_center_line ? hwidth : 0;
  const int layer1_rect_min = is_layer1_horz ? gtl::yl(rect) : gtl::xl(rect);
  const int layer1_rect_max = is_layer1_horz ? gtl::yh(rect) : gtl::xh(rect);
  auto& layer1_coords = is_layer1_horz ? y_coords : x_coords;
  auto& layer2_coords = is_layer1_horz ? x_coords : y_coords;

  const frAccessPointEnum frDirEnums[] = {frAccessPointEnum::OnGrid,
                                          frAccessPointEnum::Center,
                                          frAccessPointEnum::EncOpt,
                                          frAccessPointEnum::NearbyGrid};

  for (const auto cost : frDirEnums) {
    if (upper_type >= cost) {
      genAPCosted(cost,
                  layer2_coords,
                  layer2_track_coords,
                  layer_num,
                  second_layer_num,
                  rect,
                  offset);
    }
  }
  if (!use_center_line) {
    for (const auto cost : frDirEnums) {
      if (lower_type >= cost) {
        genAPCosted(cost,
                    layer1_coords,
                    layer1_track_coords,
                    layer_num,
                    layer_num,
                    rect);
      }
    }
  } else {
    genAPCentered(layer1_coords, layer_num, layer1_rect_min, layer1_rect_max);
    for (auto& [layer1_coord, cost] : layer1_coords) {
      layer1_coords[layer1_coord] = frAccessPointEnum::OnGrid;
    }
  }
}

bool FlexPA::OnlyAllowOnGridAccess(const frLayerNum layer_num,
                                   const bool is_macro_cell_pin)
{
  // lower layer is current layer
  // rightway on grid only forbid off track up via access on upper layer
  const auto upper_layer
      = (layer_num + 2 <= getDesign()->getTech()->getTopLayerNum())
            ? getDesign()->getTech()->getLayer(layer_num + 2)
            : nullptr;
  if (!is_macro_cell_pin && upper_layer
      && upper_layer->getLef58RightWayOnGridOnlyConstraint()) {
    return true;
  }
  return false;
}

void FlexPA::genAPsFromLayerShapes(
    LayerToRectCoordsMap& layer_rect_to_coords,
    frInstTerm* inst_term,
    const gtl::polygon_90_set_data<frCoord>& layer_shapes,
    const frLayerNum layer_num,
    const frAccessPointEnum lower_type,
    const frAccessPointEnum upper_type)
{
  // IO term is treated as the MacroCellPin as the top block
  bool is_macro_cell_pin = isMacroCellTerm(inst_term) || isIOTerm(inst_term);

  std::vector<gtl::rectangle_data<frCoord>> maxrects;
  gtl::get_max_rectangles(maxrects, layer_shapes);
  for (auto& bbox_rect : maxrects) {
    std::map<frCoord, frAccessPointEnum> x_coords;
    std::map<frCoord, frAccessPointEnum> y_coords;

    genAPsFromRect(bbox_rect,
                   layer_num,
                   x_coords,
                   y_coords,
                   lower_type,
                   upper_type,
                   is_macro_cell_pin);

    layer_rect_to_coords[layer_num].push_back(
        {bbox_rect, {x_coords, y_coords}});
  }
}

// filter off-grid coordinate
// lower on-grid 0, upper on-grid 0 = 0
// lower 1/2     1, upper on-grid 0 = 1
// lower center  2, upper on-grid 0 = 2
// lower center  2, upper center  2 = 4

void FlexPA::createAPsFromLayerToRectCoordsMap(
    const LayerToRectCoordsMap& layer_rect_to_coords,
    std::vector<std::unique_ptr<frAccessPoint>>& aps,
    std::set<std::pair<odb::Point, frLayerNum>>& apset,
    frInstTerm* inst_term,
    const frAccessPointEnum lower_type,
    const frAccessPointEnum upper_type)
{
  for (const auto& [layer_num, rect_coords] : layer_rect_to_coords) {
    for (const auto& [rect, coords] : rect_coords) {
      const auto& [x_coords, y_coords] = coords;
      createMultipleAccessPoints(inst_term,
                                 aps,
                                 apset,
                                 rect,
                                 layer_num,
                                 x_coords,
                                 y_coords,
                                 lower_type,
                                 upper_type);
    }
  }
}

void FlexPA::genAPsFromPinShapes(
    LayerToRectCoordsMap& layer_rect_to_coords,
    frInstTerm* inst_term,
    const std::vector<gtl::polygon_90_set_data<frCoord>>& pin_shapes,
    const frAccessPointEnum lower_type,
    const frAccessPointEnum upper_type)
{
  //  only VIA_ACCESS_LAYERNUM layer can have via access
  frLayerNum layer_num = 0;
  for (const auto& layer_shapes : pin_shapes) {
    if (!layer_shapes.empty()
        && getDesign()->getTech()->getLayer(layer_num)->isRoutable()) {
      genAPsFromLayerShapes(layer_rect_to_coords,
                            inst_term,
                            layer_shapes,
                            layer_num,
                            lower_type,
                            upper_type);
    }
    layer_num++;
  }
}

odb::Point FlexPA::genEndPoint(
    const std::vector<gtl::polygon_90_data<frCoord>>& layer_polys,
    const odb::Point& begin_point,
    const frLayerNum layer_num,
    const frDirEnum dir,
    const bool is_block)
{
  const int step_size_multiplier = 3;
  frCoord x = begin_point.x();
  frCoord y = begin_point.y();
  const frCoord width = getDesign()->getTech()->getLayer(layer_num)->getWidth();
  const frCoord step_size = step_size_multiplier * width;
  const frCoord pitch = getDesign()->getTech()->getLayer(layer_num)->getPitch();
  gtl::rectangle_data<frCoord> rect;
  if (is_block) {
    gtl::extents(rect, layer_polys[0]);
    if (layer_polys.size() > 1) {
      logger_->warn(DRT, 6000, "Macro pin has more than 1 polygon");
    }
  }
  switch (dir) {
    case (frDirEnum::W):
      if (is_block) {
        x = gtl::xl(rect) - pitch;
      } else {
        x -= step_size;
      }
      break;
    case (frDirEnum::E):
      if (is_block) {
        x = gtl::xh(rect) + pitch;
      } else {
        x += step_size;
      }
      break;
    case (frDirEnum::S):
      if (is_block) {
        y = gtl::yl(rect) - pitch;
      } else {
        y -= step_size;
      }
      break;
    case (frDirEnum::N):
      if (is_block) {
        y = gtl::yh(rect) + pitch;
      } else {
        y += step_size;
      }
      break;
    default:
      logger_->error(DRT, 70, "Unexpected direction in getPlanarEP.");
  }
  return {x, y};
}

bool FlexPA::isPointOutsideShapes(
    const odb::Point& point,
    const std::vector<gtl::polygon_90_data<frCoord>>& layer_polys)
{
  const gtl::point_data<frCoord> pt(point.getX(), point.getY());
  for (auto& layer_poly : layer_polys) {
    if (gtl::contains(layer_poly, pt)) {
      return false;
      break;
    }
  }
  return true;
}

template <typename T>
bool FlexPA::filterPlanarAccess(
    frAccessPoint* ap,
    const std::vector<gtl::polygon_90_data<frCoord>>& layer_polys,
    frDirEnum dir,
    T* pin,
    frInstTerm* inst_term)
{
  const odb::Point begin_point = ap->getPoint();
  // skip viaonly access
  if (!ap->hasAccess(dir)) {
    return false;
  }
  const bool is_block
      = inst_term
        && inst_term->getInst()->getMaster()->getMasterType().isBlock();
  const odb::Point end_point
      = genEndPoint(layer_polys, begin_point, ap->getLayerNum(), dir, is_block);
  const bool is_outside = isPointOutsideShapes(end_point, layer_polys);
  // skip if two width within shape for standard cell
  if (!is_outside) {
    ap->setAccess(dir, false);
    return false;
  }
  // TODO: EDIT HERE Wrongdirection segments
  frLayer* layer = getDesign()->getTech()->getLayer(ap->getLayerNum());
  auto ps = std::make_unique<frPathSeg>();
  auto style = layer->getDefaultSegStyle();
  const bool vert_dir = (dir == frDirEnum::S || dir == frDirEnum::N);
  const bool wrong_dir
      = (layer->getDir() == dbTechLayerDir::HORIZONTAL && vert_dir)
        || (layer->getDir() == dbTechLayerDir::VERTICAL && !vert_dir);
  if (dir == frDirEnum::W || dir == frDirEnum::S) {
    ps->setPoints(end_point, begin_point);
    style.setEndStyle(frcTruncateEndStyle, 0);
  } else {
    ps->setPoints(begin_point, end_point);
    style.setBeginStyle(frcTruncateEndStyle, 0);
  }
  if (wrong_dir) {
    style.setWidth(layer->getWrongDirWidth());
  }
  ps->setLayerNum(ap->getLayerNum());
  ps->setStyle(style);
  if (inst_term && inst_term->hasNet()) {
    ps->addToNet(inst_term->getNet());
  } else {
    ps->addToPin(pin);
  }

  const bool no_drv
      = isPlanarViolationFree(ap, pin, ps.get(), inst_term, begin_point, layer);
  ap->setAccess(dir, no_drv);

  return no_drv;
}

template <typename T>
bool FlexPA::isPlanarViolationFree(frAccessPoint* ap,
                                   T* pin,
                                   frPathSeg* ps,
                                   frInstTerm* inst_term,
                                   const odb::Point point,
                                   frLayer* layer)
{
  // Runs the DRC Engine to check for any violations
  FlexGCWorker design_rule_checker(getTech(), logger_, router_cfg_);
  design_rule_checker.setIgnoreMinArea();
  design_rule_checker.setIgnoreCornerSpacing();
  const auto pitch = layer->getPitch();
  const auto extension = 5 * pitch;
  odb::Rect tmp_box(point, point);
  odb::Rect ext_box;
  tmp_box.bloat(extension, ext_box);
  design_rule_checker.setExtBox(ext_box);
  design_rule_checker.setDrcBox(ext_box);
  if (inst_term) {
    design_rule_checker.addTargetObj(inst_term->getInst());
  } else {
    design_rule_checker.addTargetObj(pin->getTerm());
  }
  design_rule_checker.initPA0(getDesign());
  auto pin_term = pin->getTerm();
  frBlockObject* owner;
  if (inst_term) {
    if (inst_term->hasNet()) {
      owner = inst_term->getNet();
    } else {
      owner = inst_term;
    }
  } else {
    if (pin_term->hasNet()) {
      owner = pin_term->getNet();
    } else {
      owner = pin_term;
    }
  }
  design_rule_checker.addPAObj(ps, owner);
  for (auto& apPs : ap->getPathSegs()) {
    design_rule_checker.addPAObj(&apPs, owner);
  }
  design_rule_checker.initPA1();
  design_rule_checker.main();

  if (graphics_) {
    graphics_->setPlanarAP(ap, ps, design_rule_checker.getMarkers());
  }

  return design_rule_checker.getMarkers().empty();
}

void FlexPA::getViasFromMetalWidthMap(
    const odb::Point& pt,
    const frLayerNum layer_num,
    const gtl::polygon_90_set_data<frCoord>& polyset,
    std::vector<std::pair<int, const frViaDef*>>& via_defs)
{
  const auto tech = getTech();
  if (layer_num == tech->getTopLayerNum()) {
    return;
  }
  const auto cut_layer = tech->getLayer(layer_num + 1)->getDbLayer();
  // If the upper layer has an NDR special handling will be needed
  // here. Assuming normal min-width routing for now.
  const frCoord top_width = tech->getLayer(layer_num + 2)->getMinWidth();
  const auto width_orient
      = tech->isHorizontalLayer(layer_num) ? gtl::VERTICAL : gtl::HORIZONTAL;
  frCoord bottom_width = -1;
  auto viaMap = cut_layer->getTech()->getMetalWidthViaMap();
  for (auto entry : viaMap) {
    if (entry->getCutLayer() != cut_layer) {
      continue;
    }

    if (entry->isPgVia()) {
      continue;
    }

    if (entry->isViaCutClass()) {
      logger_->warn(
          DRT,
          519,
          "Via cut classes in LEF58_METALWIDTHVIAMAP are not supported.");
      continue;
    }

    if (entry->getAboveLayerWidthLow() > top_width
        || entry->getAboveLayerWidthHigh() < top_width) {
      continue;
    }

    if (bottom_width < 0) {  // compute bottom_width once
      std::vector<gtl::rectangle_data<frCoord>> maxrects;
      gtl::get_max_rectangles(maxrects, polyset);
      for (auto& rect : maxrects) {
        if (contains(rect, gtl::point_data<frCoord>(pt.x(), pt.y()))) {
          const frCoord width = delta(rect, width_orient);
          bottom_width = std::max(bottom_width, width);
        }
      }
    }

    if (entry->getBelowLayerWidthLow() > bottom_width
        || entry->getBelowLayerWidthHigh() < bottom_width) {
      continue;
    }

    via_defs.emplace_back(via_defs.size(), tech->getVia(entry->getViaName()));
  }
}

frCoord FlexPA::viaMaxExt(frInstTerm* inst_term,
                          frAccessPoint* ap,
                          const gtl::polygon_90_set_data<frCoord>& polyset,
                          const frViaDef* via_def)
{
  const odb::Point begin_point = ap->getPoint();
  const auto layer_num = ap->getLayerNum();
  auto via = std::make_unique<frVia>(via_def);
  via->setOrigin(begin_point);
  const odb::Rect box = via->getLayer1BBox();

  // check if ap is on the left/right boundary of the cell
  odb::Rect boundary_bbox;
  bool is_side_bound = false;
  if (inst_term) {
    boundary_bbox = inst_term->getInst()->getBoundaryBBox();
    frCoord width = getDesign()->getTech()->getLayer(layer_num)->getWidth();
    if (begin_point.x() <= boundary_bbox.xMin() + 3 * width
        || begin_point.x() >= boundary_bbox.xMax() - 3 * width) {
      is_side_bound = true;
    }
  }

  frCoord max_ext = 0;
  const gtl::rectangle_data<frCoord> viarect(
      box.xMin(), box.yMin(), box.xMax(), box.yMax());
  using boost::polygon::operators::operator+=;
  using boost::polygon::operators::operator&=;
  gtl::polygon_90_set_data<frCoord> intersection;
  intersection += viarect;
  intersection &= polyset;
  // via ranking criteria: max extension distance beyond pin shape
  std::vector<gtl::rectangle_data<frCoord>> int_rects;
  intersection.get_rectangles(int_rects, gtl::orientation_2d_enum::HORIZONTAL);
  for (const auto& r : int_rects) {
    max_ext = std::max(max_ext, box.xMax() - gtl::xh(r));
    max_ext = std::max(max_ext, gtl::xl(r) - box.xMin());
  }
  if (!is_side_bound) {
    if (int_rects.size() > 1) {
      int_rects.clear();
      intersection.get_rectangles(int_rects,
                                  gtl::orientation_2d_enum::VERTICAL);
    }
    for (const auto& r : int_rects) {
      max_ext = std::max(max_ext, box.yMax() - gtl::yh(r));
      max_ext = std::max(max_ext, gtl::yl(r) - box.yMin());
    }
  }
  return max_ext;
}

template <typename T>
void FlexPA::filterViaAccess(
    frAccessPoint* ap,
    const std::vector<gtl::polygon_90_data<frCoord>>& layer_polys,
    const gtl::polygon_90_set_data<frCoord>& polyset,
    T* pin,
    frInstTerm* inst_term,
    bool deep_search)
{
  const odb::Point begin_point = ap->getPoint();
  const auto layer_num = ap->getLayerNum();

  // skip planar only access
  if (!ap->isViaAllowed()) {
    return;
  }

  bool via_in_pin = false;
  const auto lower_type = ap->getType(true);
  const auto upper_type = ap->getType(false);
  if (layer_num >= router_cfg_->VIAINPIN_BOTTOMLAYERNUM
      && layer_num <= router_cfg_->VIAINPIN_TOPLAYERNUM) {
    via_in_pin = true;
  } else if ((lower_type == frAccessPointEnum::EncOpt
              && upper_type != frAccessPointEnum::NearbyGrid)
             || (upper_type == frAccessPointEnum::EncOpt
                 && lower_type != frAccessPointEnum::NearbyGrid)) {
    via_in_pin = true;
  }

  const int max_num_via_trial = 2;
  // use std:pair to ensure deterministic behavior
  std::vector<std::pair<int, const frViaDef*>> via_defs;
  getViasFromMetalWidthMap(begin_point, layer_num, polyset, via_defs);

  if (via_defs.empty()) {  // no via map entry
    // hardcode first two single vias
    for (auto& [tup, via_def] : layer_num_to_via_defs_[layer_num + 1][1]) {
      via_defs.emplace_back(via_defs.size(), via_def);
      if (via_defs.size() >= max_num_via_trial && !deep_search) {
        break;
      }
    }
  }

  int valid_via_count = 0;
  for (auto& [idx, via_def] : via_defs) {
    auto via = std::make_unique<frVia>(via_def, begin_point);
    const odb::Rect box = via->getLayer1BBox();
    if (inst_term) {
      odb::Rect boundary_bbox = inst_term->getInst()->getBoundaryBBox();
      if (!boundary_bbox.contains(box)) {
        continue;
      }
      odb::Rect layer2_boundary_box = via->getLayer2BBox();
      if (!boundary_bbox.contains(layer2_boundary_box)) {
        continue;
      }
    }

    frCoord max_ext = viaMaxExt(inst_term, ap, polyset, via_def);

    if (via_in_pin && max_ext) {
      continue;
    }
    if (checkViaPlanarAccess(ap, via.get(), pin, inst_term, layer_polys)) {
      ap->addViaDef(via_def);
      ap->setAccess(frDirEnum::U);
      valid_via_count++;
      if (valid_via_count >= max_num_via_trial) {
        break;
      }
    }
  }
}

template <typename T>
bool FlexPA::validateAPForPlanarAccess(
    frAccessPoint* ap,
    const std::vector<std::vector<gtl::polygon_90_data<frCoord>>>& layer_polys,
    T* pin,
    frInstTerm* inst_term)
{
  bool allow_planar_access = false;
  for (const frDirEnum dir : frDirEnumPlanar) {
    allow_planar_access |= filterPlanarAccess(
        ap, layer_polys[ap->getLayerNum()], dir, pin, inst_term);
  }
  return allow_planar_access;
}

template <typename T>
bool FlexPA::checkViaPlanarAccess(
    frAccessPoint* ap,
    frVia* via,
    T* pin,
    frInstTerm* inst_term,
    const std::vector<gtl::polygon_90_data<frCoord>>& layer_polys)
{
  for (const frDirEnum dir : frDirEnumPlanar) {
    if (checkDirectionalViaAccess(ap, via, pin, inst_term, layer_polys, dir)) {
      return true;
    }
  }
  return false;
}

template <typename T>
bool FlexPA::checkDirectionalViaAccess(
    frAccessPoint* ap,
    frVia* via,
    T* pin,
    frInstTerm* inst_term,
    const std::vector<gtl::polygon_90_data<frCoord>>& layer_polys,
    frDirEnum dir)
{
  auto upper_layer = getTech()->getLayer(via->getViaDef()->getLayer2Num());
  const bool vert_dir = (dir == frDirEnum::S || dir == frDirEnum::N);
  const bool wrong_dir = (upper_layer->isHorizontal() && vert_dir)
                         || (upper_layer->isVertical() && !vert_dir);
  auto style = upper_layer->getDefaultSegStyle();

  if (wrong_dir) {
    if (!router_cfg_->USENONPREFTRACKS || upper_layer->isUnidirectional()) {
      return false;
    }
    style.setWidth(upper_layer->getWrongDirWidth());
  }

  const odb::Point begin_point = ap->getPoint();
  const bool is_block
      = inst_term
        && inst_term->getInst()->getMaster()->getMasterType().isBlock();
  const odb::Point end_point = genEndPoint(layer_polys,
                                           begin_point,
                                           via->getViaDef()->getLayer2Num(),
                                           dir,
                                           is_block);

  if (inst_term && inst_term->hasNet()) {
    via->addToNet(inst_term->getNet());
  } else {
    via->addToPin(pin);
  }
  // PS
  auto ps = std::make_unique<frPathSeg>();
  if (dir == frDirEnum::W || dir == frDirEnum::S) {
    ps->setPoints(end_point, begin_point);
    style.setEndStyle(frcTruncateEndStyle, 0);
  } else {
    ps->setPoints(begin_point, end_point);
    style.setBeginStyle(frcTruncateEndStyle, 0);
  }
  ps->setLayerNum(upper_layer->getLayerNum());
  ps->setStyle(style);
  if (inst_term && inst_term->hasNet()) {
    ps->addToNet(inst_term->getNet());
  } else {
    ps->addToPin(pin);
  }
  return isViaViolationFree(ap, via, pin, ps.get(), inst_term, begin_point);
}

template <typename T>
bool FlexPA::isViaViolationFree(frAccessPoint* ap,
                                frVia* via,
                                T* pin,
                                frPathSeg* ps,
                                frInstTerm* inst_term,
                                const odb::Point point)
{
  // Runs the DRC Engine to check for any violations
  FlexGCWorker design_rule_checker(getTech(), logger_, router_cfg_);
  design_rule_checker.setIgnoreMinArea();
  design_rule_checker.setIgnoreLongSideEOL();
  design_rule_checker.setIgnoreCornerSpacing();
  const auto pitch = getTech()->getLayer(ap->getLayerNum())->getPitch();
  const auto extension = 5 * pitch;
  odb::Rect tmp_box(point, point);
  odb::Rect ext_box;
  tmp_box.bloat(extension, ext_box);
  auto pin_term = pin->getTerm();
  auto pin_net = pin_term->getNet();
  design_rule_checker.setExtBox(ext_box);
  design_rule_checker.setDrcBox(ext_box);
  if (inst_term) {
    if (!inst_term->getNet() || !inst_term->getNet()->getNondefaultRule()
        || router_cfg_->AUTO_TAPER_NDR_NETS) {
      design_rule_checker.addTargetObj(inst_term->getInst());
    }
  } else {
    if (!pin_net || !pin_net->getNondefaultRule()
        || router_cfg_->AUTO_TAPER_NDR_NETS) {
      design_rule_checker.addTargetObj(pin_term);
    }
  }

  design_rule_checker.initPA0(getDesign());
  frBlockObject* owner;
  if (inst_term) {
    if (inst_term->hasNet()) {
      owner = inst_term->getNet();
    } else {
      owner = inst_term;
    }
  } else {
    if (pin_term->hasNet()) {
      owner = pin_net;
    } else {
      owner = pin_term;
    }
  }
  design_rule_checker.addPAObj(ps, owner);
  design_rule_checker.addPAObj(via, owner);
  for (auto& apPs : ap->getPathSegs()) {
    design_rule_checker.addPAObj(&apPs, owner);
  }
  design_rule_checker.initPA1();
  design_rule_checker.main();

  const bool no_drv = design_rule_checker.getMarkers().empty();

  if (graphics_) {
    graphics_->setViaAP(ap, via, design_rule_checker.getMarkers());
  }
  return no_drv;
}

template <typename T>
void FlexPA::filterMultipleAPAccesses(
    std::vector<std::unique_ptr<frAccessPoint>>& aps,
    const std::vector<gtl::polygon_90_set_data<frCoord>>& pin_shapes,
    T* pin,
    frInstTerm* inst_term,
    const bool& is_std_cell_pin)
{
  std::vector<std::vector<gtl::polygon_90_data<frCoord>>> layer_polys(
      pin_shapes.size());
  for (int i = 0; i < (int) pin_shapes.size(); i++) {
    pin_shapes[i].get_polygons(layer_polys[i]);
  }
  bool has_access = false;
  for (auto& ap : aps) {
    const auto layer_num = ap->getLayerNum();
    filterViaAccess(ap.get(),
                    layer_polys[layer_num],
                    pin_shapes[layer_num],
                    pin,
                    inst_term);
    if (is_std_cell_pin) {
      has_access |= ((layer_num <= router_cfg_->VIA_ACCESS_LAYERNUM
                      && ap->hasAccess(frDirEnum::U))
                     || (layer_num > router_cfg_->VIA_ACCESS_LAYERNUM
                         && ap->hasAccess()));
    } else {
      has_access |= ap->hasAccess();
    }
  }
  if (!has_access) {
    for (auto& ap : aps) {
      const auto layer_num = ap->getLayerNum();
      filterViaAccess(ap.get(),
                      layer_polys[layer_num],
                      pin_shapes[layer_num],
                      pin,
                      inst_term,
                      true);
    }
  }
}

void FlexPA::updatePinStats(
    const std::vector<std::unique_ptr<frAccessPoint>>& new_aps,
    frInstTerm* inst_term)
{
  if (isIOTerm(inst_term)) {
    return;
  }

  bool is_std_cell_pin = isStdCellTerm(inst_term);
  bool is_macro_cell_pin = isMacroCellTerm(inst_term);

  if (new_aps.empty()) {
    if (is_std_cell_pin) {
      std_cell_pin_no_ap_cnt_++;
    } else if (is_macro_cell_pin) {
      macro_cell_pin_no_ap_cnt_++;
    }
  }

  for (auto& ap : new_aps) {
    if (ap->hasPlanarAccess()) {
      if (is_std_cell_pin) {
#pragma omp atomic
        std_cell_pin_valid_planar_ap_cnt_++;
      }
      if (is_macro_cell_pin) {
#pragma omp atomic
        macro_cell_pin_valid_planar_ap_cnt_++;
      }
    }
    if (ap->hasAccess(frDirEnum::U)) {
      if (is_std_cell_pin) {
#pragma omp atomic
        std_cell_pin_valid_via_ap_cnt_++;
      }
      if (is_macro_cell_pin) {
#pragma omp atomic
        macro_cell_pin_valid_via_ap_cnt_++;
      }
    }
  }
}

bool FlexPA::EnoughSparsePoints(
    std::vector<std::unique_ptr<frAccessPoint>>& aps,
    frInstTerm* inst_term)
{
  const bool is_std_cell_pin = isStdCellTerm(inst_term);
  const bool is_macro_cell_pin = isMacroCellTerm(inst_term);
  /* This is a Max Clique problem, each ap is a node, draw an edge between two
   aps if they are far away as to not intersect. n_sparse_access_points,
   ideally, is the Max Clique of this graph. the current implementation gives a
   very rough approximation, it works, but I think it can be improved.
   */
  int n_sparse_access_points = (int) aps.size();
  for (int i = 0; i < (int) aps.size(); i++) {
    const int colision_dist
        = design_->getTech()->getLayer(aps[i]->getLayerNum())->getWidth() / 2;
    odb::Rect ap_colision_box;
    odb::Rect(aps[i]->getPoint(), aps[i]->getPoint())
        .bloat(colision_dist, ap_colision_box);
    for (int j = i + 1; j < (int) aps.size(); j++) {
      if (aps[i]->getLayerNum() == aps[j]->getLayerNum()
          && ap_colision_box.intersects(aps[j]->getPoint())) {
        n_sparse_access_points--;
        break;
      }
    }
  }

  if (is_std_cell_pin
      && n_sparse_access_points >= router_cfg_->MINNUMACCESSPOINT_STDCELLPIN) {
    return true;
  }
  if (is_macro_cell_pin
      && n_sparse_access_points
             >= router_cfg_->MINNUMACCESSPOINT_MACROCELLPIN) {
    return true;
  }
  return false;
}

bool FlexPA::EnoughPointsFarFromEdge(
    std::vector<std::unique_ptr<frAccessPoint>>& aps,
    frInstTerm* inst_term)
{
  const int far_from_edge_requirement = 1;
  odb::Rect cell_box = inst_term->getInst()->getBBox();
  int total_far_from_edge = 0;
  for (auto& ap : aps) {
    const int colision_dist
        = design_->getTech()->getLayer(ap->getLayerNum())->getWidth() * 2;
    odb::Rect ap_colision_box;
    odb::Rect(ap->getPoint(), ap->getPoint())
        .bloat(colision_dist, ap_colision_box);
    if (cell_box.contains(ap_colision_box)) {
      total_far_from_edge++;
      if (total_far_from_edge >= far_from_edge_requirement) {
        return true;
      }
    }
  }
  return false;
}

bool FlexPA::EnoughAccessPoints(
    std::vector<std::unique_ptr<frAccessPoint>>& aps,
    frInstTerm* inst_term,
    pa_requirements_met& reqs)
{
  if (isIOTerm(inst_term)) {
    return !aps.empty();
  }

  reqs.sparse_points = EnoughSparsePoints(aps, inst_term);

  return (reqs.sparse_points);
}

template <typename T>
bool FlexPA::genPinAccessCostBounded(
    std::vector<std::unique_ptr<frAccessPoint>>& aps,
    std::set<std::pair<odb::Point, frLayerNum>>& apset,
    const std::vector<gtl::polygon_90_set_data<frCoord>>& pin_shapes,
    const std::vector<std::vector<gtl::polygon_90_data<frCoord>>>& layer_polys,
    T* pin,
    frInstTerm* inst_term,
    const frAccessPointEnum lower_type,
    const frAccessPointEnum upper_type,
    pa_requirements_met& reqs)
{
  const bool is_std_cell_pin = isStdCellTerm(inst_term);
  std::vector<std::unique_ptr<frAccessPoint>> new_aps;
  LayerToRectCoordsMap layer_rect_to_coords;
  genAPsFromPinShapes(
      layer_rect_to_coords, inst_term, pin_shapes, lower_type, upper_type);
  createAPsFromLayerToRectCoordsMap(
      layer_rect_to_coords, new_aps, apset, inst_term, lower_type, upper_type);
  for (auto& ap : new_aps) {
    validateAPForPlanarAccess(ap.get(), layer_polys, pin, inst_term);
  }
  filterMultipleAPAccesses(
      new_aps, pin_shapes, pin, inst_term, is_std_cell_pin);
  if (graphics_) {
    graphics_->setAPs(new_aps, lower_type, upper_type);
  }
  for (auto& ap : new_aps) {
    if (!ap->hasAccess()) {
      continue;
    }
    // for stdcell, add (i) planar access if layer_num != VIA_ACCESS_LAYERNUM,
    // and (ii) access if exist access for macro, allow pure planar ap
    if (is_std_cell_pin) {
      if (ap->getLayerNum() <= router_cfg_->VIA_ACCESS_LAYERNUM
          && !ap->hasAccess(frDirEnum::U)) {
        continue;
      }
    }
    aps.push_back(std::move(ap));
  }

  return EnoughAccessPoints(aps, inst_term, reqs);
}

template <typename T>
std::vector<gtl::polygon_90_set_data<frCoord>>
FlexPA::mergePinShapes(T* pin, frInstTerm* inst_term, const bool is_shrink)
{
  frInst* inst = nullptr;
  if (inst_term) {
    inst = inst_term->getInst();
  }

  odb::dbTransform xform;
  if (inst) {
    xform = inst->getDBTransform();
  }

  frTechObject* tech = getDesign()->getTech();
  std::size_t num_layers = tech->getLayers().size();

  std::vector<frCoord> layer_widths;
  if (is_shrink) {
    layer_widths.resize(num_layers, 0);
    for (int i = 0; i < int(layer_widths.size()); i++) {
      layer_widths[i] = tech->getLayer(i)->getWidth();
    }
  }

  std::vector<gtl::polygon_90_set_data<frCoord>> pin_shapes(num_layers);

  for (auto& shape : pin->getFigs()) {
    if (shape->typeId() == frcRect) {
      auto obj = static_cast<frRect*>(shape.get());
      auto layer_num = obj->getLayerNum();
      auto layer = tech->getLayer(layer_num);
      dbTechLayerDir dir = layer->getDir();
      if (!layer->isRoutable()) {
        continue;
      }
      odb::Rect box = obj->getBBox();
      xform.apply(box);
      gtl::rectangle_data<frCoord> rect(
          box.xMin(), box.yMin(), box.xMax(), box.yMax());
      if (is_shrink) {
        if (dir == dbTechLayerDir::HORIZONTAL) {
          gtl::shrink(rect, gtl::VERTICAL, layer_widths[layer_num] / 2);
        } else if (dir == dbTechLayerDir::VERTICAL) {
          gtl::shrink(rect, gtl::HORIZONTAL, layer_widths[layer_num] / 2);
        }
      }
      using boost::polygon::operators::operator+=;
      pin_shapes[layer_num] += rect;
    } else if (shape->typeId() == frcPolygon) {
      auto obj = static_cast<frPolygon*>(shape.get());
      auto layer_num = obj->getLayerNum();
      std::vector<gtl::point_data<frCoord>> points;
      // must be copied pts
      for (odb::Point pt : obj->getPoints()) {
        xform.apply(pt);
        points.emplace_back(pt.x(), pt.y());
      }
      gtl::polygon_90_data<frCoord> poly;
      poly.set(points.begin(), points.end());
      using boost::polygon::operators::operator+=;
      pin_shapes[layer_num] += poly;
    } else {
      logger_->error(DRT, 67, "FlexPA mergePinShapes unsupported shape.");
    }
  }
  return pin_shapes;
}

// first create all access points with costs
template <typename T>
int FlexPA::genPinAccess(T* pin, frInstTerm* inst_term)
{
  // IO term pin always only have one access
  const int pin_access_idx
      = inst_term ? inst_term->getInst()->getPinAccessIdx() : 0;
  if (pin->getPinAccess(pin_access_idx)->getNumAccessPoints() > 0) {
    pin->getPinAccess(pin_access_idx)->clearAccessPoints();
  }

  // aps are after xform
  // before checkPoints, ap->hasAccess(dir) indicates whether to check drc
  std::vector<std::unique_ptr<frAccessPoint>> aps;
  std::set<std::pair<odb::Point, frLayerNum>> apset;

  if (graphics_) {
    UniqueClass* inst_class = nullptr;
    if (inst_term) {
      inst_class = unique_insts_.getUniqueClass(inst_term->getInst());
    }
    graphics_->startPin(pin, inst_term, inst_class);
  }

  std::vector<gtl::polygon_90_set_data<frCoord>> pin_shapes
      = mergePinShapes(pin, inst_term);

  std::vector<std::vector<gtl::polygon_90_data<frCoord>>> layer_polys(
      pin_shapes.size());
  for (int i = 0; i < (int) pin_shapes.size(); i++) {
    pin_shapes[i].get_polygons(layer_polys[i]);
  }

  pa_requirements_met reqs;

  bool enough_access_points = false;

  for (auto upper : {frAccessPointEnum::OnGrid,
                     frAccessPointEnum::HalfGrid,
                     frAccessPointEnum::Center,
                     frAccessPointEnum::EncOpt,
                     frAccessPointEnum::NearbyGrid}) {
    for (auto lower : {frAccessPointEnum::OnGrid,
                       frAccessPointEnum::HalfGrid,
                       frAccessPointEnum::Center,
                       frAccessPointEnum::EncOpt}) {
      if (upper == frAccessPointEnum::NearbyGrid && !aps.empty()) {
        // Only use NearbyGrid as a last resort (at least until
        // nangate45/aes is resolved).
        continue;
      }

      if (enough_access_points) {
        break;
      }

      enough_access_points = genPinAccessCostBounded(aps,
                                                     apset,
                                                     pin_shapes,
                                                     layer_polys,
                                                     pin,
                                                     inst_term,
                                                     lower,
                                                     upper,
                                                     reqs);
    }
  }

  if (!enough_access_points && inst_term) {
    std::string unmet_requirements;
    if (!reqs.sparse_points) {
      unmet_requirements
          += "\n\tAt least "
             + (isStdCellTerm(inst_term)
                    ? std::to_string(router_cfg_->MINNUMACCESSPOINT_STDCELLPIN)
                    : std::to_string(
                          router_cfg_->MINNUMACCESSPOINT_MACROCELLPIN))
             + " sparse access points";
    }
    debugPrint(logger_,
               utl::DRT,
               "pin_access",
               1,
               "Access point generation for {} did not meet :{}",
               inst_term->getName(),
               unmet_requirements);
  }

  // Sorts via_defs in each ap
  for (auto& ap : aps) {
    std::map<const frViaDef*, int> cost_map;
    for (const auto& viaDefsLayer : ap->getAllViaDefs()) {
      for (const frViaDef* via_def : viaDefsLayer) {
        cost_map[via_def] = viaMaxExt(
            inst_term, ap.get(), pin_shapes[ap->getLayerNum()], via_def);
      }
    }

    ap->sortViaDefs(cost_map);
  }

  updatePinStats(aps, inst_term);
  // write to pa
  for (auto& ap : aps) {
    pin->getPinAccess(pin_access_idx)->addAccessPoint(std::move(ap));
  }
  return aps.size();
}

void FlexPA::genInstAccessPoints(frInst* unique_inst)
{
  ProfileTask profile("PA:uniqueInstance");
  for (auto& inst_term : unique_inst->getInstTerms()) {
    // only do for normal and clock terms
    if (isSkipInstTerm(inst_term.get())) {
      continue;
    }
    int n_aps = 0;
    for (auto& pin : inst_term->getTerm()->getPins()) {
      n_aps += genPinAccess(pin.get(), inst_term.get());
    }
    if (!n_aps) {
      logger_->error(DRT,
                     73,
                     "No access point for {}/{} ({}).",
                     inst_term->getInst()->getName(),
                     inst_term->getTerm()->getName(),
                     inst_term->getInst()->getMaster()->getName());
    }
  }
}

void FlexPA::genAllAccessPoints()
{
  ProfileTask profile("PA:point");
  int pin_count = 0;

  omp_set_num_threads(router_cfg_->MAX_THREADS);
  ThreadException exception;

  const auto& unique = unique_insts_.getUniqueClasses();
#pragma omp parallel for schedule(dynamic)
  for (const auto& unique_class : unique) {  // NOLINT
    try {
      auto candidate_inst = unique_class->getFirstInst();
      // only do for core and block cells
      if (!isStdCell(candidate_inst) && !isMacroCell(candidate_inst)) {
        continue;
      }

      genInstAccessPoints(candidate_inst);
      if (router_cfg_->VERBOSE <= 0) {
        continue;
      }

      int inst_terms_cnt
          = static_cast<int>(candidate_inst->getInstTerms().size());
#pragma omp critical
      for (int j = 0; j < inst_terms_cnt; j++) {
        pin_count++;
        if (pin_count % (pin_count > 10000 ? 10000 : 1000) == 0) {
          logger_->info(DRT, 76, "  Complete {} pins.", pin_count);
        }
      }
    } catch (...) {
      exception.capture();
    }
  }
  exception.rethrow();

  // PA for IO terms
  if (target_insts_.empty()) {
    omp_set_num_threads(router_cfg_->MAX_THREADS);
#pragma omp parallel for schedule(dynamic)
    for (unsigned i = 0;  // NOLINT
         i < getDesign()->getTopBlock()->getTerms().size();
         i++) {
      try {
        auto& term = getDesign()->getTopBlock()->getTerms()[i];
        if (term->getType().isSupply()) {
          continue;
        }
        auto net = term->getNet();
        if (!net || net->isSpecial()) {
          continue;
        }
        int n_aps = 0;
        for (auto& pin : term->getPins()) {
          n_aps += genPinAccess(pin.get(), nullptr);
        }
        if (!n_aps) {
          logger_->error(
              DRT, 74, "No access point for PIN/{}.", term->getName());
        }
      } catch (...) {
        exception.capture();
      }
    }
    exception.rethrow();
  }

  if (router_cfg_->VERBOSE > 0) {
    logger_->info(DRT, 78, "  Complete {} pins.", pin_count);
  }
}
void FlexPA::revertAccessPoints(frInst* inst)
{
  const dbTransform xform = inst->getTransform();
  const Point offset(xform.getOffset());
  dbTransform revertXform(Point(-offset.getX(), -offset.getY()));

  const auto pin_access_idx = inst->getPinAccessIdx();
  for (auto& inst_term : inst->getInstTerms()) {
    for (auto& pin : inst_term->getTerm()->getPins()) {
      auto pin_access = pin->getPinAccess(pin_access_idx);
      for (auto& access_point : pin_access->getAccessPoints()) {
        Point unique_AP_point(access_point->getPoint());
        revertXform.apply(unique_AP_point);
        access_point->setPoint(unique_AP_point);
        for (auto& ps : access_point->getPathSegs()) {
          Point begin = ps.getBeginPoint();
          Point end = ps.getEndPoint();
          revertXform.apply(begin);
          revertXform.apply(end);
          if (end < begin) {
            Point tmp = begin;
            begin = end;
            end = tmp;
          }
          ps.setPoints(begin, end);
        }
      }
    }
  }
}

void FlexPA::revertAccessPoints()
{
  const auto& unique = unique_insts_.getUniqueClasses();
  for (const auto& unique_class : unique) {
<<<<<<< HEAD
    if (unique_class->getInsts().empty()) {
      continue;
=======
    auto candidate_inst = unique_class->getFirstInst();
    const odb::dbTransform xform = candidate_inst->getTransform();
    const odb::Point offset(xform.getOffset());
    odb::dbTransform revertXform(odb::Point(-offset.getX(), -offset.getY()));

    const auto pin_access_idx = candidate_inst->getPinAccessIdx();
    for (auto& inst_term : candidate_inst->getInstTerms()) {
      for (auto& pin : inst_term->getTerm()->getPins()) {
        auto pin_access = pin->getPinAccess(pin_access_idx);
        for (auto& access_point : pin_access->getAccessPoints()) {
          odb::Point unique_AP_point(access_point->getPoint());
          revertXform.apply(unique_AP_point);
          access_point->setPoint(unique_AP_point);
          for (auto& ps : access_point->getPathSegs()) {
            odb::Point begin = ps.getBeginPoint();
            odb::Point end = ps.getEndPoint();
            revertXform.apply(begin);
            revertXform.apply(end);
            if (end < begin) {
              odb::Point tmp = begin;
              begin = end;
              end = tmp;
            }
            ps.setPoints(begin, end);
          }
        }
      }
>>>>>>> 3e6b7ea4
    }
    auto inst = unique_class->getFirstInst();
    revertAccessPoints(inst);
  }
}

}  // namespace drt<|MERGE_RESOLUTION|>--- conflicted
+++ resolved
@@ -1558,25 +1558,25 @@
 }
 void FlexPA::revertAccessPoints(frInst* inst)
 {
-  const dbTransform xform = inst->getTransform();
-  const Point offset(xform.getOffset());
-  dbTransform revertXform(Point(-offset.getX(), -offset.getY()));
+  const odb::dbTransform xform = inst->getTransform();
+  const odb::Point offset(xform.getOffset());
+  odb::dbTransform revertXform(odb::Point(-offset.getX(), -offset.getY()));
 
   const auto pin_access_idx = inst->getPinAccessIdx();
   for (auto& inst_term : inst->getInstTerms()) {
     for (auto& pin : inst_term->getTerm()->getPins()) {
       auto pin_access = pin->getPinAccess(pin_access_idx);
       for (auto& access_point : pin_access->getAccessPoints()) {
-        Point unique_AP_point(access_point->getPoint());
+        odb::Point unique_AP_point(access_point->getPoint());
         revertXform.apply(unique_AP_point);
         access_point->setPoint(unique_AP_point);
         for (auto& ps : access_point->getPathSegs()) {
-          Point begin = ps.getBeginPoint();
-          Point end = ps.getEndPoint();
+          odb::Point begin = ps.getBeginPoint();
+          odb::Point end = ps.getEndPoint();
           revertXform.apply(begin);
           revertXform.apply(end);
           if (end < begin) {
-            Point tmp = begin;
+            odb::Point tmp = begin;
             begin = end;
             end = tmp;
           }
@@ -1591,38 +1591,8 @@
 {
   const auto& unique = unique_insts_.getUniqueClasses();
   for (const auto& unique_class : unique) {
-<<<<<<< HEAD
     if (unique_class->getInsts().empty()) {
       continue;
-=======
-    auto candidate_inst = unique_class->getFirstInst();
-    const odb::dbTransform xform = candidate_inst->getTransform();
-    const odb::Point offset(xform.getOffset());
-    odb::dbTransform revertXform(odb::Point(-offset.getX(), -offset.getY()));
-
-    const auto pin_access_idx = candidate_inst->getPinAccessIdx();
-    for (auto& inst_term : candidate_inst->getInstTerms()) {
-      for (auto& pin : inst_term->getTerm()->getPins()) {
-        auto pin_access = pin->getPinAccess(pin_access_idx);
-        for (auto& access_point : pin_access->getAccessPoints()) {
-          odb::Point unique_AP_point(access_point->getPoint());
-          revertXform.apply(unique_AP_point);
-          access_point->setPoint(unique_AP_point);
-          for (auto& ps : access_point->getPathSegs()) {
-            odb::Point begin = ps.getBeginPoint();
-            odb::Point end = ps.getEndPoint();
-            revertXform.apply(begin);
-            revertXform.apply(end);
-            if (end < begin) {
-              odb::Point tmp = begin;
-              begin = end;
-              end = tmp;
-            }
-            ps.setPoints(begin, end);
-          }
-        }
-      }
->>>>>>> 3e6b7ea4
     }
     auto inst = unique_class->getFirstInst();
     revertAccessPoints(inst);
