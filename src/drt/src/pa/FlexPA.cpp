// SPDX-License-Identifier: BSD-3-Clause
// Copyright (c) 2019-2025, The OpenROAD Authors

#include "pa/FlexPA.h"

#include <omp.h>

#include <chrono>
#include <cstdint>
#include <fstream>
#include <iostream>
#include <memory>
#include <sstream>
#include <string>
#include <unordered_map>
#include <utility>
#include <vector>

#include "boost/archive/text_iarchive.hpp"
#include "boost/archive/text_oarchive.hpp"
#include "boost/io/ios_state.hpp"
#include "boost/serialization/export.hpp"
#include "db/infra/frTime.h"
#include "db/obj/frAccess.h"
#include "db/obj/frBlockObject.h"
#include "distributed/PinAccessJobDescription.h"
#include "distributed/frArchive.h"
#include "distributed/paUpdate.h"
#include "dst/Distributed.h"
#include "dst/JobMessage.h"
#include "frProfileTask.h"
#include "gc/FlexGC.h"
#include "global.h"
#include "odb/db.h"
#include "pa/AbstractPAGraphics.h"
#include "serialization.h"
#include "utl/exception.h"

BOOST_CLASS_EXPORT(drt::PinAccessJobDescription)

namespace drt {

using utl::ThreadException;

static inline void serializePatterns(
    const std::unordered_map<
        UniqueClass*,
        std::vector<std::unique_ptr<FlexPinAccessPattern>>>& patterns,
    const std::string& file_name)
{
  std::ofstream file(file_name.c_str());
  frOArchive ar(file);
  registerTypes(ar);
  int sz = patterns.size();
  ar << sz;
  for (auto& [unique_class, pattern] : patterns) {
    frBlockObject* obj = (frBlockObject*) unique_class->getFirstInst();
    serializeBlockObject(ar, obj);
    ar << pattern;
  }
  file.close();
}

FlexPA::FlexPA(frDesign* in,
               utl::Logger* logger,
               dst::Distributed* dist,
               RouterConfiguration* router_cfg)
    : design_(in),
      logger_(logger),
      dist_(dist),
      router_cfg_(router_cfg),
      unique_insts_(design_, target_insts_, logger_, router_cfg)
{
}

// must be out-of-line due to the unique_ptr
FlexPA::~FlexPA() = default;

void FlexPA::setDebug(std::unique_ptr<AbstractPAGraphics> pa_graphics)
{
  graphics_ = std::move(pa_graphics);
}

void FlexPA::init()
{
  ProfileTask profile("PA:init");
  for (auto& master : design_->getMasters()) {
    for (auto& term : master->getTerms()) {
      for (auto& pin : term->getPins()) {
        pin->clearPinAccess();
      }
    }
  }

  for (auto& term : design_->getTopBlock()->getTerms()) {
    for (auto& pin : term->getPins()) {
      pin->clearPinAccess();
    }
  }
  initViaRawPriority();
  initTrackCoords();

  unique_insts_.init();
  initAllSkipInstTerm();
}
void FlexPA::updateUniqueInst(frInst* unique_inst)
{
  initSkipInstTerm(unique_inst);
  genInstAccessPoints(unique_inst);
  if (isStdCell(unique_inst)) {
    prepPatternInst(unique_inst);
  }
  revertAccessPoints(unique_inst);
}

void FlexPA::addDirtyInst(frInst* inst)
{
  dirty_insts_.insert(inst);
}

void FlexPA::removeDirtyInst(frInst* inst)
{
  dirty_insts_.erase(inst);
}

void FlexPA::addMovedInst(frInst* inst)
{
  moved_insts_.insert(inst);
}

void FlexPA::removeMovedInst(frInst* inst)
{
  moved_insts_.erase(inst);
}

void FlexPA::updateDirtyInsts()
{
<<<<<<< HEAD
  frOrderedIdSet<frInst*>
      dirty_unique_insts;  // list of unique insts that have updated connections
  frOrderedIdSet<frInst*>
      new_unique_insts;  // list of compleltely new unique insts
  frOrderedIdSet<frInst*> pattern_insts
      = moved_insts_;  // list of insts that need row pattern generation
  for (const auto& inst : dirty_insts_) {
    debugPrint(logger_,
               DRT,
               "incr_pin_access",
               1,
               "updateDirtyInsts: {} {} {}",
               inst->getName(),
               inst->getOrigin(),
               inst->getOrient());
    const auto old_unique_head = unique_insts_.getUnique(inst);
    const auto& unique_class = unique_insts_.computeUniqueClass(inst);
    frInst* new_unique_head = nullptr;
    if (unique_class.size() >= 1) {
      new_unique_head = unique_insts_.getUnique(*unique_class.begin());
    }
    const bool is_change_unique_head
        = new_unique_head != old_unique_head || old_unique_head == nullptr;
    if (is_change_unique_head) {
      debugPrint(logger_,
                 DRT,
                 "incr_pin_access",
                 1,
                 "new unique inst: {}",
                 inst->getName());
      deleteInst(inst);
      const bool is_new_unique = unique_insts_.addInst(inst);
      if (is_new_unique) {
        new_unique_insts.insert(inst);
        dirty_unique_insts.insert(inst);
        continue;
      }
    }
    auto cur_unique_head = unique_insts_.getUnique(inst);
    if (new_unique_insts.find(cur_unique_head) != new_unique_insts.end()) {
      continue;
    }
    inst->setPinAccessIdx(cur_unique_head->getPinAccessIdx());
    const bool is_dirty_unique = updateSkipInstTerm(inst);
    if (is_dirty_unique) {
      pattern_insts.insert(inst);
      dirty_unique_insts.insert(cur_unique_head);
      for (auto& child_inst : *unique_insts_.getClass(cur_unique_head)) {
        pattern_insts.insert(child_inst);
      }
    }
  }
  for (auto& inst : new_unique_insts) {
    unique_insts_.initUniqueInstPinAccess(inst);
  }
  std::vector<frInst*> dirty_unique_insts_vec(dirty_unique_insts.begin(),
                                              dirty_unique_insts.end());
#pragma omp parallel for schedule(dynamic)
  for (auto& inst : dirty_unique_insts_vec) {
    inst->setHasPinAccessUpdate(true);
    updateUniqueInst(inst);
#pragma omp critical
    {
      inst->getMaster()->setHasPinAccessUpdate(true);
    }
=======
  const bool new_unique = unique_insts_.addInst(inst);
  auto unique_class = unique_insts_.getUniqueClass(inst);
  if (new_unique) {
    unique_insts_.initUniqueInstPinAccess(unique_class);
    initSkipInstTerm(unique_class);
    genInstAccessPoints(inst);
    prepPatternInst(inst);
  }
  inst->setPinAccessIdx(unique_class->getPinAccessIdx());

  insts_set_.insert(inst);
  if (isSkipInst(inst)) {
    return;
>>>>>>> 6795ef15
  }
  frOrderedIdSet<frInst*> processed_insts;
  std::vector<std::vector<frInst*>> inst_rows;
  for (auto& inst : pattern_insts) {
    addToInstsSet(inst);
    if (processed_insts.find(inst) != processed_insts.end() || isSkipInst(inst)
        || !isStdCell(inst)) {
      continue;
    }
    std::vector<frInst*> inst_row = getAdjacentInstancesCluster(inst);
    processed_insts.insert(inst_row.begin(), inst_row.end());
    inst_rows.push_back(inst_row);
  }
#pragma omp parallel for schedule(dynamic)
  for (auto& inst_row : inst_rows) {
    genInstRowPattern(inst_row);
  }
  for (auto& inst : processed_insts) {
    inst->setHasPinAccessUpdate(true);
  }
  dirty_insts_.clear();
  moved_insts_.clear();
}  // namespace drt

void FlexPA::deleteInst(frInst* inst)
{
<<<<<<< HEAD
  auto unique_inst = unique_insts_.getUnique(inst);
  if (unique_inst == nullptr) {
    return;
  }
  const bool is_class_head = (inst == unique_inst);

  // if inst is the class head the new head will be returned by deleteInst()
  frInst* class_head = unique_insts_.deleteInst(inst);

  // whole class has to be deleted
  if (!class_head) {
    unique_inst_patterns_.erase(inst);
    skip_unique_inst_term_.erase(inst);
  }
  // new class representative has to be chosen
  else if (is_class_head) {
    unique_inst_patterns_[class_head] = std::move(unique_inst_patterns_[inst]);
    unique_inst_patterns_.erase(inst);
    skip_unique_inst_term_[class_head]
        = std::move(skip_unique_inst_term_[inst]);
    skip_unique_inst_term_.erase(inst);
=======
  auto old_unique_class = unique_insts_.getUniqueClass(inst);
  unique_insts_.deleteInst(inst);
  // whole class has to be deleted
  if (old_unique_class->getInsts().empty()) {
    unique_inst_patterns_.erase(old_unique_class);
    unique_insts_.deleteUniqueClass(old_unique_class);
>>>>>>> 6795ef15
  }
  removeInstFromInstSet(inst);
}

void FlexPA::removeInstFromInstSet(frInst* inst)
{
  insts_set_.erase(inst);
}

void FlexPA::applyPatternsFile(const char* file_path)
{
  unique_inst_patterns_.clear();
  std::ifstream file(file_path);
  frIArchive ar(file);
  ar.setDesign(design_);
  registerTypes(ar);
  int sz = 0;
  ar >> sz;
  while (sz--) {
    frBlockObject* obj;
    serializeBlockObject(ar, obj);
    auto unique_class = unique_insts_.getUniqueClass(static_cast<frInst*>(obj));
    auto& pattern = unique_inst_patterns_[unique_class];
    ar >> pattern;
  }
  file.close();
}

void FlexPA::prep()
{
  ProfileTask profile("PA:prep");
  genAllAccessPoints();
  revertAccessPoints();
  if (isDistributed()) {
    std::vector<paUpdate> updates;
    paUpdate update;
    for (const auto& master : design_->getMasters()) {
      for (const auto& term : master->getTerms()) {
        for (const auto& pin : term->getPins()) {
          std::vector<std::unique_ptr<frPinAccess>> pa;
          pa.reserve(pin->getNumPinAccess());
          for (int i = 0; i < pin->getNumPinAccess(); i++) {
            pa.push_back(std::make_unique<frPinAccess>(*pin->getPinAccess(i)));
          }
          update.addPinAccess(pin.get(), std::move(pa));
        }
      }
    }
    for (const auto& term : design_->getTopBlock()->getTerms()) {
      for (const auto& pin : term->getPins()) {
        std::vector<std::unique_ptr<frPinAccess>> pa;
        pa.reserve(pin->getNumPinAccess());
        for (int i = 0; i < pin->getNumPinAccess(); i++) {
          pa.push_back(std::make_unique<frPinAccess>(*pin->getPinAccess(i)));
        }
        update.addPinAccess(pin.get(), std::move(pa));
      }
    }

    dst::JobMessage msg(dst::JobMessage::kPinAccess,
                        dst::JobMessage::kBroadcast),
        result;
    std::unique_ptr<PinAccessJobDescription> uDesc
        = std::make_unique<PinAccessJobDescription>();
    std::string updates_file = fmt::format("{}/updates.bin", shared_vol_);
    paUpdate::serialize(update, updates_file);
    uDesc->setPath(updates_file);
    uDesc->setType(PinAccessJobDescription::UPDATE_PA);
    msg.setJobDescription(std::move(uDesc));
    const bool ok
        = dist_->sendJob(msg, remote_host_.c_str(), remote_port_, result);
    if (!ok) {
      logger_->error(utl::DRT, 331, "Error sending UPDATE_PA Job to cloud");
    }
  }
  prepPattern();
}

void FlexPA::prepPattern()
{
  ProfileTask profile("PA:pattern");

  const auto& unique = unique_insts_.getUniqueClasses();

  // revert access points to origin
  unique_inst_patterns_.reserve(unique.size());

  int cnt = 0;

  omp_set_num_threads(router_cfg_->MAX_THREADS);
  ThreadException exception;
#pragma omp parallel for schedule(dynamic)
  for (auto& unique_class : unique) {
    try {
      // only do for core and block cells
      // TODO the above comment says "block cells" but that's not what the code
      // does?
      if (unique_class->getInsts().empty()) {
        continue;
      }
      auto candidate_inst = *unique_class->getInsts().begin();
      if (!isStdCell(candidate_inst)) {
        continue;
      }
      prepPatternInst(candidate_inst);
#pragma omp critical
      {
        cnt++;
        if (router_cfg_->VERBOSE > 0) {
          if (cnt % (cnt > 1000 ? 1000 : 100) == 0) {
            logger_->info(DRT, 79, "  Complete {} unique inst patterns.", cnt);
          }
        }
      }
    } catch (...) {
      exception.capture();
    }
  }
  exception.rethrow();
  if (router_cfg_->VERBOSE > 0) {
    logger_->info(DRT, 81, "  Complete {} unique inst patterns.", cnt);
  }
  if (isDistributed()) {
    dst::JobMessage msg(dst::JobMessage::kPinAccess,
                        dst::JobMessage::kBroadcast),
        result;
    std::unique_ptr<PinAccessJobDescription> uDesc
        = std::make_unique<PinAccessJobDescription>();
    std::string patterns_file = fmt::format("{}/patterns.bin", shared_vol_);
    serializePatterns(unique_inst_patterns_, patterns_file);
    uDesc->setPath(patterns_file);
    uDesc->setType(PinAccessJobDescription::UPDATE_PATTERNS);
    msg.setJobDescription(std::move(uDesc));
    const bool ok
        = dist_->sendJob(msg, remote_host_.c_str(), remote_port_, result);
    if (!ok) {
      logger_->error(
          utl::DRT, 330, "Error sending UPDATE_PATTERNS Job to cloud");
    }
  }

  std::vector<std::vector<frInst*>> inst_rows = computeInstRows();
  prepPatternInstRows(inst_rows);
}

void FlexPA::setTargetInstances(const frCollection<odb::dbInst*>& insts)
{
  target_insts_ = insts;
}

void FlexPA::setDistributed(const std::string& rhost,
                            const uint16_t rport,
                            const std::string& shared_vol,
                            const int cloud_sz)
{
  remote_host_ = rhost;
  remote_port_ = rport;
  shared_vol_ = shared_vol;
  cloud_sz_ = cloud_sz;
}

// Skip power pins, pins connected to special nets, dangling pins and pins
// connected by abuttment (since we won't route these).
//
// Checks only this inst_term and not an equivalent ones.  This
// is a helper to isSkipInstTerm and initSkipInstTerm.
bool FlexPA::isSkipInstTermLocal(frInstTerm* in)
{
  auto term = in->getTerm();
  if (term->getType().isSupply()) {
    return true;
  }
  auto in_net = in->getNet();
  if (in_net && in_net->isConnectedByAbutment()) {
    return true;
  }
  if (in_net && !in_net->isSpecial()) {
    return false;
  }
  return true;
}

bool FlexPA::isSkipInstTerm(frInstTerm* in)
{
<<<<<<< HEAD
  auto unique_inst = unique_insts_.getUnique(in->getInst());
  if (unique_inst == nullptr) {
=======
  auto inst_class = unique_insts_.getUniqueClass(in->getInst());
  if (inst_class == nullptr) {
>>>>>>> 6795ef15
    return isSkipInstTermLocal(in);
  }

  // This should be already computed in initSkipInstTerm()
<<<<<<< HEAD
  return skip_unique_inst_term_.at(unique_inst).at(in->getTerm());
=======
  return inst_class->isSkipTerm(in->getTerm());
>>>>>>> 6795ef15
}

bool FlexPA::isSkipInst(frInst* inst)
{
  for (auto& inst_term : inst->getInstTerms()) {
    if (!isSkipInstTerm(inst_term.get())) {
      return false;
    }
  }
  return true;
}

// TODO there should be a better way to get this info by getting the master
// terms from OpenDB
bool FlexPA::isStdCell(frInst* inst)
{
  return inst->getMaster()->getMasterType().isCore();
}

bool FlexPA::isMacroCell(frInst* inst)
{
  dbMasterType masterType = inst->getMaster()->getMasterType();
  return (masterType.isBlock() || masterType.isPad()
          || masterType == dbMasterType::RING);
}

bool FlexPA::isStdCellTerm(frInstTerm* inst_term)
{
  return inst_term && isStdCell(inst_term->getInst());
}

bool FlexPA::isMacroCellTerm(frInstTerm* inst_term)
{
  return inst_term && isMacroCell(inst_term->getInst());
}

// It is sometimes important to understand that when PA is checking for nullptr
// it means its checking for an io term, not a corner case with an invalid
// inst_term. This function is made to avoid confusion
bool FlexPA::isIOTerm(frInstTerm* inst_term)
{
  return inst_term == nullptr;
}

int FlexPA::main()
{
  ProfileTask profile("PA:main");

  frTime t;
  if (router_cfg_->VERBOSE > 0) {
    logger_->info(DRT, 165, "Start pin access.");
  }

  init();
  prep();

  int std_cell_pin_cnt = 0;
  for (auto& inst : getDesign()->getTopBlock()->getInsts()) {
    if (inst->getMaster()->getMasterType() != dbMasterType::CORE) {
      continue;
    }
    for (auto& inst_term : inst->getInstTerms()) {
      if (isSkipInstTerm(inst_term.get())) {
        continue;
      }
      if (inst_term->hasNet()) {
        std_cell_pin_cnt++;
      }
    }
  }

  if (router_cfg_->VERBOSE > 0) {
    unique_insts_.report();
    //clang-format off
    logger_->report("#stdCellGenAp          = {}", std_cell_pin_gen_ap_cnt_);
    logger_->report("#stdCellValidPlanarAp  = {}",
                    std_cell_pin_valid_planar_ap_cnt_);
    logger_->report("#stdCellValidViaAp     = {}",
                    std_cell_pin_valid_via_ap_cnt_);
    logger_->report("#stdCellPinNoAp        = {}", std_cell_pin_no_ap_cnt_);
    logger_->report("#stdCellPinCnt         = {}", std_cell_pin_cnt);
    logger_->report("#instTermValidViaApCnt = {}", inst_term_valid_via_ap_cnt_);
    logger_->report("#macroGenAp            = {}", macro_cell_pin_gen_ap_cnt_);
    logger_->report("#macroValidPlanarAp    = {}",
                    macro_cell_pin_valid_planar_ap_cnt_);
    logger_->report("#macroValidViaAp       = {}",
                    macro_cell_pin_valid_via_ap_cnt_);
    logger_->report("#macroNoAp             = {}", macro_cell_pin_no_ap_cnt_);
    //clang-format on
  }

  if (router_cfg_->VERBOSE > 0) {
    logger_->info(DRT, 166, "Complete pin access.");
    t.print(logger_);
  }
  return 0;
}

template <class Archive>
void FlexPinAccessPattern::serialize(Archive& ar, const unsigned int version)
{
  if (is_loading(ar)) {
    int sz = 0;
    (ar) & sz;
    while (sz--) {
      frBlockObject* obj;
      serializeBlockObject(ar, obj);
      pattern_.push_back((frAccessPoint*) obj);
    }
  } else {
    int sz = pattern_.size();
    (ar) & sz;
    for (auto ap : pattern_) {
      frBlockObject* obj = (frBlockObject*) ap;
      serializeBlockObject(ar, obj);
    }
  }
  frBlockObject* obj = (frBlockObject*) right_;
  serializeBlockObject(ar, obj);
  right_ = (frAccessPoint*) obj;
  obj = (frBlockObject*) left_;
  serializeBlockObject(ar, obj);
  left_ = (frAccessPoint*) obj;
  (ar) & cost_;
}

template void FlexPinAccessPattern::serialize<frIArchive>(
    frIArchive& ar,
    const unsigned int file_version);

template void FlexPinAccessPattern::serialize<frOArchive>(
    frOArchive& ar,
    const unsigned int file_version);

}  // namespace drt<|MERGE_RESOLUTION|>--- conflicted
+++ resolved
@@ -135,7 +135,6 @@
 
 void FlexPA::updateDirtyInsts()
 {
-<<<<<<< HEAD
   frOrderedIdSet<frInst*>
       dirty_unique_insts;  // list of unique insts that have updated connections
   frOrderedIdSet<frInst*>
@@ -201,21 +200,6 @@
     {
       inst->getMaster()->setHasPinAccessUpdate(true);
     }
-=======
-  const bool new_unique = unique_insts_.addInst(inst);
-  auto unique_class = unique_insts_.getUniqueClass(inst);
-  if (new_unique) {
-    unique_insts_.initUniqueInstPinAccess(unique_class);
-    initSkipInstTerm(unique_class);
-    genInstAccessPoints(inst);
-    prepPatternInst(inst);
-  }
-  inst->setPinAccessIdx(unique_class->getPinAccessIdx());
-
-  insts_set_.insert(inst);
-  if (isSkipInst(inst)) {
-    return;
->>>>>>> 6795ef15
   }
   frOrderedIdSet<frInst*> processed_insts;
   std::vector<std::vector<frInst*>> inst_rows;
@@ -242,7 +226,6 @@
 
 void FlexPA::deleteInst(frInst* inst)
 {
-<<<<<<< HEAD
   auto unique_inst = unique_insts_.getUnique(inst);
   if (unique_inst == nullptr) {
     return;
@@ -264,14 +247,6 @@
     skip_unique_inst_term_[class_head]
         = std::move(skip_unique_inst_term_[inst]);
     skip_unique_inst_term_.erase(inst);
-=======
-  auto old_unique_class = unique_insts_.getUniqueClass(inst);
-  unique_insts_.deleteInst(inst);
-  // whole class has to be deleted
-  if (old_unique_class->getInsts().empty()) {
-    unique_inst_patterns_.erase(old_unique_class);
-    unique_insts_.deleteUniqueClass(old_unique_class);
->>>>>>> 6795ef15
   }
   removeInstFromInstSet(inst);
 }
@@ -456,22 +431,13 @@
 
 bool FlexPA::isSkipInstTerm(frInstTerm* in)
 {
-<<<<<<< HEAD
   auto unique_inst = unique_insts_.getUnique(in->getInst());
   if (unique_inst == nullptr) {
-=======
-  auto inst_class = unique_insts_.getUniqueClass(in->getInst());
-  if (inst_class == nullptr) {
->>>>>>> 6795ef15
     return isSkipInstTermLocal(in);
   }
 
   // This should be already computed in initSkipInstTerm()
-<<<<<<< HEAD
   return skip_unique_inst_term_.at(unique_inst).at(in->getTerm());
-=======
-  return inst_class->isSkipTerm(in->getTerm());
->>>>>>> 6795ef15
 }
 
 bool FlexPA::isSkipInst(frInst* inst)
