/* Authors: Lutong Wang and Bangqi Xu */
/*
 * Copyright (c) 2019, The Regents of the University of California
 * All rights reserved.
 *
 * Redistribution and use in source and binary forms, with or without
 * modification, are permitted provided that the following conditions are met:
 *     * Redistributions of source code must retain the above copyright
 *       notice, this list of conditions and the following disclaimer.
 *     * Redistributions in binary form must reproduce the above copyright
 *       notice, this list of conditions and the following disclaimer in the
 *       documentation and/or other materials provided with the distribution.
 *     * Neither the name of the University nor the
 *       names of its contributors may be used to endorse or promote products
 *       derived from this software without specific prior written permission.
 *
 * THIS SOFTWARE IS PROVIDED BY THE COPYRIGHT HOLDERS AND CONTRIBUTORS "AS IS"
 * AND ANY EXPRESS OR IMPLIED WARRANTIES, INCLUDING, BUT NOT LIMITED TO, THE
 * IMPLIED WARRANTIES OF MERCHANTABILITY AND FITNESS FOR A PARTICULAR PURPOSE
 * ARE DISCLAIMED. IN NO EVENT SHALL THE REGENTS BE LIABLE FOR ANY DIRECT,
 * INDIRECT, INCIDENTAL, SPECIAL, EXEMPLARY, OR CONSEQUENTIAL DAMAGES
 * (INCLUDING, BUT NOT LIMITED TO, PROCUREMENT OF SUBSTITUTE GOODS OR SERVICES;
 * LOSS OF USE, DATA, OR PROFITS; OR BUSINESS INTERRUPTION) HOWEVER CAUSED AND
 * ON ANY THEORY OF LIABILITY, WHETHER IN CONTRACT, STRICT LIABILITY, OR TORT
 * (INCLUDING NEGLIGENCE OR OTHERWISE) ARISING IN ANY WAY OUT OF THE USE OF THIS
 * SOFTWARE, EVEN IF ADVISED OF THE POSSIBILITY OF SUCH DAMAGE.
 */

#include <iostream>
#include <sstream>

#include "FlexRP.h"
#include "db/gcObj/gcNet.h"
#include "db/gcObj/gcPin.h"
#include "db/gcObj/gcShape.h"
#include "db/infra/frTime.h"
#include "frProfileTask.h"
#include "gc/FlexGC.h"
#include "odb/db.h"

<<<<<<< HEAD
using namespace fr;
=======
namespace fr {
>>>>>>> 17e2932b

void FlexRP::prep()
{
  ProfileTask profile("RP:prep");
  prep_via2viaForbiddenLen();
  prep_viaForbiddenTurnLen();
  prep_viaForbiddenPlanarLen();
  prep_lineForbiddenLen();
  prep_eolForbiddenLen();
  prep_cutSpcTbl();
  prep_viaForbiddenThrough();
  for (auto& ndr : tech_->nonDefaultRules) {
    prep_via2viaForbiddenLen(ndr.get());
    prep_viaForbiddenTurnLen(ndr.get());
  }
  prep_minStepViasCheck();
}

void FlexRP::prep_minStepViasCheck()
{
  auto bottomLayerNum = getDesign()->getTech()->getBottomLayerNum();
  auto topLayerNum = getDesign()->getTech()->getTopLayerNum();
  for (auto lNum = bottomLayerNum; lNum <= topLayerNum; lNum++) {
    frLayer* layer = tech_->getLayer(lNum);
    if (layer->getType() != dbTechLayerType::ROUTING) {
      continue;
    }
    if (lNum - 2 < bottomLayerNum || lNum + 2 > topLayerNum) {
      continue;
    }
    frViaDef* downVia
        = getDesign()->getTech()->getLayer(lNum - 1)->getDefaultViaDef();
    frViaDef* upVia
        = getDesign()->getTech()->getLayer(lNum + 1)->getDefaultViaDef();
    if (!downVia || !upVia) {
      continue;
    }
    auto minStepCons = layer->getMinStepConstraint();
    if (!minStepCons) {
      continue;
    }

    Rect upViaBox = upVia->getLayer1ShapeBox();
    Rect downViaBox = downVia->getLayer2ShapeBox();
    gtl::rectangle_data<frCoord> upViaRect(
        upViaBox.xMin(), upViaBox.yMin(), upViaBox.xMax(), upViaBox.yMax());
    gtl::rectangle_data<frCoord> downViaRect(downViaBox.xMin(),
                                             downViaBox.yMin(),
                                             downViaBox.xMax(),
                                             downViaBox.yMax());

    // joining the two via rects in one polygon
    gtl::polygon_90_set_data<frCoord> set;
    using boost::polygon::operators::operator+=;
    set += upViaRect;
    set += downViaRect;
    std::vector<gtl::polygon_90_with_holes_data<frCoord>> polys;
    set.get_polygons(polys);
    if (polys.size() != 1) {
      continue;
    }

    gtl::polygon_90_with_holes_data<frCoord> poly = *polys.begin();
    std::unique_ptr<gcNet> uTestNet = std::make_unique<gcNet>(0);
    gcNet* testNet = uTestNet.get();
    std::unique_ptr<gcPin> uTestPin
        = std::make_unique<gcPin>(poly, lNum, testNet);
    gcPin* testPin = uTestPin.get();
    testPin->setNet(testNet);

    bool first = true;
    std::vector<std::unique_ptr<gcSegment>> tmpEdges;
    gtl::point_data<frCoord> prev;
    for (const gtl::point_data<frCoord>& cur : poly) {
      if (first) {
        prev = cur;
        first = false;
      } else {
        auto edge = std::make_unique<gcSegment>();
        edge->setLayerNum(lNum);
        edge->addToPin(testPin);
        edge->addToNet(testNet);
        edge->setSegment(prev, cur);
        if (!tmpEdges.empty()) {
          edge->setPrevEdge(tmpEdges.back().get());
          tmpEdges.back()->setNextEdge(edge.get());
        }
        tmpEdges.push_back(std::move(edge));
        prev = cur;
      }
    }
    // last edge
    auto edge = std::make_unique<gcSegment>();
    edge->setLayerNum(lNum);
    edge->addToPin(testPin);
    edge->addToNet(testNet);
    edge->setSegment(prev, *poly.begin());
    edge->setPrevEdge(tmpEdges.back().get());
    tmpEdges.back()->setNextEdge(edge.get());
    // set first edge
    tmpEdges.front()->setPrevEdge(edge.get());
    edge->setNextEdge(tmpEdges.front().get());
    tmpEdges.push_back(std::move(edge));
    // add to polygon edges
    testPin->addPolygonEdges(tmpEdges);
    // check gc minstep violations
    FlexGCWorker worker(tech_, logger_);
    worker.checkMinStep(testPin);
    auto& markers = worker.getMarkers();
    if (!markers.empty()) {
      tech_->setVia2ViaMinStep(true);
      layer->setHasVia2ViaMinStepViol(true);
    }
  }
}

void FlexRP::prep_viaForbiddenThrough()
{
  auto bottomLayerNum = getDesign()->getTech()->getBottomLayerNum();
  auto topLayerNum = getDesign()->getTech()->getTopLayerNum();

  int i = 0;
  for (auto lNum = bottomLayerNum; lNum <= topLayerNum; lNum++) {
    if (tech_->getLayer(lNum)->getType() != dbTechLayerType::ROUTING) {
      continue;
    }
    frViaDef* downVia = nullptr;
    frViaDef* upVia = nullptr;
    if (getDesign()->getTech()->getBottomLayerNum() <= lNum - 1) {
      downVia = getDesign()->getTech()->getLayer(lNum - 1)->getDefaultViaDef();
    }
    if (getDesign()->getTech()->getTopLayerNum() >= lNum + 1) {
      upVia = getDesign()->getTech()->getLayer(lNum + 1)->getDefaultViaDef();
    }
    prep_viaForbiddenThrough_helper(lNum, i, 0, downVia, true);
    prep_viaForbiddenThrough_helper(lNum, i, 1, downVia, false);
    prep_viaForbiddenThrough_helper(lNum, i, 2, upVia, true);
    prep_viaForbiddenThrough_helper(lNum, i, 3, upVia, false);
    i++;
  }
}

void FlexRP::prep_viaForbiddenThrough_helper(const frLayerNum& lNum,
                                             const int& tableLayerIdx,
                                             const int& tableEntryIdx,
                                             frViaDef* viaDef,
                                             bool isCurrDirX)
{
  bool isThroughAllowed = true;

  if (prep_viaForbiddenThrough_minStep(lNum, viaDef, isCurrDirX)) {
    isThroughAllowed = false;
  }

  tech_->viaForbiddenThrough[tableLayerIdx][tableEntryIdx] = !isThroughAllowed;
}

bool FlexRP::prep_viaForbiddenThrough_minStep(const frLayerNum& lNum,
                                              frViaDef* viaDef,
                                              bool isCurrDirX)
{
  if (!viaDef) {
    return false;
  }

  return lNum == 10 && viaDef->getName() == "CK_23_28_0_26_VH_CK";
}

/**
 * Calculate the min end of line width in the eol rules.
 * If no eol rules found, consider default width.
 * @param[in] layer the layer we are calculating the min eol width for.
 * @return the min eol width from the eol rules -1 or the default width if no
 * eol rules found.
 */
inline frCoord getMinEol(frLayer* layer, frCoord minWidth)
{
  frCoord eol = INT_MAX;
  if (layer->hasEolSpacing()) {
    for (auto con : layer->getEolSpacing()) {
      eol = std::min(eol, con->getEolWidth());
    }
  }
  for (auto con : layer->getLef58SpacingEndOfLineConstraints()) {
    eol = std::min(eol, con->getEolWidth());
  }
  for (auto con : layer->getLef58EolKeepOutConstraints()) {
    eol = std::min(eol, con->getEolWidth());
  }
  for (auto con : layer->getLef58EolExtConstraints()) {
    eol = std::min(eol, con->getExtensionTable().getMinRow());
  }
  if (eol == INT_MAX) {
    eol = minWidth;
  } else {
    eol = std::max(eol - 1, (frCoord) minWidth);
  }
  return eol;
}

void FlexRP::prep_eolForbiddenLen_helper(frLayer* layer,
                                         const frCoord eolWidth,
                                         frCoord& eolSpace,
                                         frCoord& eolWithin)
{
  if (layer->hasEolSpacing()) {
    for (auto con : layer->getEolSpacing()) {
      if (eolWidth < con->getEolWidth()) {
        eolSpace = std::max(eolSpace, con->getMinSpacing());
        eolWithin = std::max(eolWithin, con->getEolWithin());
      }
    }
  }
  for (auto con : layer->getLef58SpacingEndOfLineConstraints()) {
    if (eolWidth < con->getEolWidth()) {
      eolSpace = std::max(eolSpace, con->getEolSpace());
      if (con->hasWithinConstraint()) {
        auto withinCon = con->getWithinConstraint();
        eolWithin = std::max(eolWithin, withinCon->getEolWithin());
        if (withinCon->hasEndToEndConstraint()) {
          auto endToEndCon = withinCon->getEndToEndConstraint();
          eolSpace = std::max(eolSpace, endToEndCon->getEndToEndSpace());
        }
      }
    }
  }
  for (auto con : layer->getLef58EolKeepOutConstraints()) {
    if (eolWidth < con->getEolWidth()) {
      eolSpace = std::max(eolSpace, con->getForwardExt());
      eolWithin = std::max(eolWithin, con->getSideExt());
    }
  }
  for (auto con : layer->getLef58EolExtConstraints()) {
    if (eolWidth < con->getExtensionTable().getMaxRow()) {
      eolSpace = std::max(
          eolSpace,
          con->getExtensionTable().find(eolWidth) + con->getMinSpacing());
    }
  }
}

void FlexRP::prep_eolForbiddenLen()
{
  auto bottomLayerNum = getDesign()->getTech()->getBottomLayerNum();
  auto topLayerNum = getDesign()->getTech()->getTopLayerNum();

  for (auto lNum = bottomLayerNum; lNum <= topLayerNum; lNum++) {
    auto layer = tech_->getLayer(lNum);
    if (layer->getType() != dbTechLayerType::ROUTING) {
      continue;
    }
    frCoord eolSpace = 0;
    frCoord eolWithin = 0;
    frCoord eolWidth = getMinEol(layer, layer->getWidth());
    prep_eolForbiddenLen_helper(layer, eolWidth, eolSpace, eolWithin);
    layer->setDrEolSpacingConstraint(eolWidth, eolSpace, eolWithin);
  }
  for (auto& ndr : tech_->getNondefaultRules()) {
    for (auto lNum = bottomLayerNum; lNum <= topLayerNum; lNum++) {
      auto layer = tech_->getLayer(lNum);
      if (layer->getType() != dbTechLayerType::ROUTING) {
        continue;
      }
      auto z = lNum / 2 - 1;
      frCoord minWidth = ndr->getWidth(z);
      if (minWidth == 0) {
        continue;
      }
      frCoord eolSpace = 0;
      frCoord eolWithin = 0;
      frCoord eolWidth = getMinEol(layer, minWidth);
      prep_eolForbiddenLen_helper(layer, eolWidth, eolSpace, eolWithin);
      drEolSpacingConstraint drCon(eolWidth, eolSpace, eolWithin);
      ndr->setDrEolConstraint(drCon, z);
    }
  }
}

void FlexRP::prep_cutSpcTbl()
{
  auto bottomLayerNum = getDesign()->getTech()->getBottomLayerNum();
  auto topLayerNum = getDesign()->getTech()->getTopLayerNum();

  for (auto lNum = bottomLayerNum; lNum <= topLayerNum; lNum++) {
    auto layer = tech_->getLayer(lNum);
    if (layer->getType() == odb::dbTechLayerType::CUT) {
      auto viaDef = layer->getDefaultViaDef();
      if (viaDef == nullptr) {
        continue;
      }
      frVia via(viaDef);
      Rect tmpBx = via.getCutBBox();
      frString cutClass1;
      auto cutClassIdx1
          = layer->getCutClassIdx(tmpBx.minDXDY(), tmpBx.maxDXDY());
      if (cutClassIdx1 >= 0) {
        cutClass1 = layer->getCutClass(cutClassIdx1)->getName();
      }
      if (layer->hasLef58DiffNetCutSpcTblConstraint()) {
        auto con = layer->getLef58DiffNetCutSpcTblConstraint();
        auto dbRule = con->getODBRule();
        con->setDefaultSpacing(
            {dbRule->getMaxSpacing(
                 cutClass1,
                 cutClass1,
                 odb::dbTechLayerCutSpacingTableDefRule::FIRST),
             dbRule->getMaxSpacing(
                 cutClass1,
                 cutClass1,
                 odb::dbTechLayerCutSpacingTableDefRule::SECOND)});
        con->setDefaultCenterToCenter(
            dbRule->isCenterToCenter(cutClass1, cutClass1));
        con->setDefaultCenterAndEdge(
            dbRule->isCenterAndEdge(cutClass1, cutClass1));
      }
      if (layer->hasLef58DefaultInterCutSpcTblConstraint()) {
        auto con = layer->getLef58DefaultInterCutSpcTblConstraint();
        auto dbRule = con->getODBRule();
        auto secondLayer = getDesign()->getTech()->getLayer(
            dbRule->getSecondLayer()->getName());
        viaDef = secondLayer->getDefaultViaDef();
        if (viaDef != nullptr) {
          tmpBx = via.getCutBBox();
          frString cutClass2;
          auto cutClassIdx2
              = secondLayer->getCutClassIdx(tmpBx.minDXDY(), tmpBx.maxDXDY());
          if (cutClassIdx2 >= 0) {
            cutClass2 = secondLayer->getCutClass(cutClassIdx2)->getName();
          }
          con->setDefaultSpacing(
              {dbRule->getMaxSpacing(
                   cutClass1,
                   cutClass2,
                   odb::dbTechLayerCutSpacingTableDefRule::FIRST),
               dbRule->getMaxSpacing(
                   cutClass1,
                   cutClass2,
                   odb::dbTechLayerCutSpacingTableDefRule::SECOND)});
          con->setDefaultCenterToCenter(
              dbRule->isCenterToCenter(cutClass1, cutClass2));
          con->setDefaultCenterAndEdge(
              dbRule->isCenterAndEdge(cutClass1, cutClass2));
        }
      }
    }
  }
}

void FlexRP::prep_lineForbiddenLen()
{
  auto bottomLayerNum = getDesign()->getTech()->getBottomLayerNum();
  auto topLayerNum = getDesign()->getTech()->getTopLayerNum();

  int i = 0;
  for (auto lNum = bottomLayerNum; lNum <= topLayerNum; lNum++) {
    if (tech_->getLayer(lNum)->getType() != dbTechLayerType::ROUTING) {
      continue;
    }
    prep_lineForbiddenLen_helper(lNum, i, 0, true, true);
    prep_lineForbiddenLen_helper(lNum, i, 1, true, false);
    prep_lineForbiddenLen_helper(lNum, i, 2, false, true);
    prep_lineForbiddenLen_helper(lNum, i, 3, false, false);

    i++;
  }
}

void FlexRP::prep_lineForbiddenLen_helper(const frLayerNum& lNum,
                                          const int& tableLayerIdx,
                                          const int& tableEntryIdx,
                                          const bool isZShape,
                                          const bool isCurrDirX)
{
  ForbiddenRanges forbiddenRanges;
  prep_lineForbiddenLen_minSpc(lNum, isZShape, isCurrDirX, forbiddenRanges);

  // merge ranges
  boost::icl::interval_set<frCoord> forbiddenIntvSet;
  for (auto& range : forbiddenRanges) {
    forbiddenIntvSet.insert(
        boost::icl::interval<frCoord>::closed(range.first, range.second));
  }

  forbiddenRanges.clear();
<<<<<<< HEAD
  for (auto it = forbiddenIntvSet.begin(); it != forbiddenIntvSet.end(); it++) {
    auto beginCoord = it->lower();
    auto endCoord = it->upper();
    forbiddenRanges.push_back(std::make_pair(beginCoord + 1, endCoord - 1));
=======
  for (const auto& interval : forbiddenIntvSet) {
    const auto beginCoord = interval.lower();
    const auto endCoord = interval.upper();
    forbiddenRanges.push_back(make_pair(beginCoord + 1, endCoord - 1));
>>>>>>> 17e2932b
  }

  tech_->line2LineForbiddenLen[tableLayerIdx][tableEntryIdx] = forbiddenRanges;
}

void FlexRP::prep_lineForbiddenLen_minSpc(const frLayerNum& lNum,
                                          const bool isZShape,
                                          const bool isCurrDirX,
                                          ForbiddenRanges& forbiddenRanges)
{
  frCoord defaultWidth = tech_->getLayer(lNum)->getWidth();

  frCoord minNonOverlapDist = defaultWidth;

  frCoord minReqDist = INT_MIN;
  frCoord prl = isZShape ? defaultWidth : tech_->getLayer(lNum)->getPitch();
  auto con = tech_->getLayer(lNum)->getMinSpacing();
  if (con) {
    if (con->typeId() == frConstraintTypeEnum::frcSpacingConstraint) {
      minReqDist = static_cast<frSpacingConstraint*>(con)->getMinSpacing();
    } else if (con->typeId()
               == frConstraintTypeEnum::frcSpacingTablePrlConstraint) {
      minReqDist = static_cast<frSpacingTablePrlConstraint*>(con)->find(
          defaultWidth, prl);
    } else if (con->typeId()
               == frConstraintTypeEnum::frcSpacingTableTwConstraint) {
      minReqDist = static_cast<frSpacingTableTwConstraint*>(con)->find(
          defaultWidth, defaultWidth, prl);
    }
  }
  if (minReqDist != INT_MIN) {
    minReqDist += minNonOverlapDist;
  }
  if (minReqDist != INT_MIN) {
    forbiddenRanges.push_back(std::make_pair(minNonOverlapDist, minReqDist));
  }
}

void FlexRP::prep_viaForbiddenPlanarLen()
{
  auto bottomLayerNum = getDesign()->getTech()->getBottomLayerNum();
  auto topLayerNum = getDesign()->getTech()->getTopLayerNum();

  int i = 0;
  for (auto lNum = bottomLayerNum; lNum <= topLayerNum; lNum++) {
    if (getDesign()->getTech()->getLayer(lNum)->getType()
        != dbTechLayerType::ROUTING) {
      continue;
    }
    frViaDef* downVia = nullptr;
    frViaDef* upVia = nullptr;
    if (getDesign()->getTech()->getBottomLayerNum() <= lNum - 1) {
      downVia = getDesign()->getTech()->getLayer(lNum - 1)->getDefaultViaDef();
    }
    if (getDesign()->getTech()->getTopLayerNum() >= lNum + 1) {
      upVia = getDesign()->getTech()->getLayer(lNum + 1)->getDefaultViaDef();
    }
    prep_viaForbiddenPlanarLen_helper(lNum, i, 0, downVia, true);
    prep_viaForbiddenPlanarLen_helper(lNum, i, 1, downVia, false);
    prep_viaForbiddenPlanarLen_helper(lNum, i, 2, upVia, true);
    prep_viaForbiddenPlanarLen_helper(lNum, i, 3, upVia, false);

    i++;
  }
}

void FlexRP::prep_viaForbiddenPlanarLen_helper(const frLayerNum& lNum,
                                               const int& tableLayerIdx,
                                               const int& tableEntryIdx,
                                               frViaDef* viaDef,
                                               bool isCurrDirX)
{
  if (!viaDef) {
    return;
  }

  ForbiddenRanges forbiddenRanges;
  prep_viaForbiddenPlanarLen_minStep(lNum, viaDef, isCurrDirX, forbiddenRanges);

  // merge forbidden ranges
  boost::icl::interval_set<frCoord> forbiddenIntvSet;
  for (auto& range : forbiddenRanges) {
    forbiddenIntvSet.insert(
        boost::icl::interval<frCoord>::closed(range.first, range.second));
  }

  forbiddenRanges.clear();
<<<<<<< HEAD
  for (auto it = forbiddenIntvSet.begin(); it != forbiddenIntvSet.end(); it++) {
    auto beginCoord = it->lower();
    auto endCoord = it->upper();
    forbiddenRanges.push_back(std::make_pair(beginCoord + 1, endCoord - 1));
=======
  for (const auto& interval : forbiddenIntvSet) {
    const auto beginCoord = interval.lower();
    const auto endCoord = interval.upper();
    forbiddenRanges.push_back(make_pair(beginCoord + 1, endCoord - 1));
>>>>>>> 17e2932b
  }

  tech_->viaForbiddenPlanarLen[tableLayerIdx][tableEntryIdx] = forbiddenRanges;
}

void FlexRP::prep_viaForbiddenPlanarLen_minStep(
    const frLayerNum& lNum,
    frViaDef* viaDef,
    bool isCurrDirX,
    ForbiddenRanges& forbiddenRanges)
{
}

void FlexRP::prep_viaForbiddenTurnLen(frNonDefaultRule* ndr)
{
  auto bottomLayerNum = getDesign()->getTech()->getBottomLayerNum();
  auto topLayerNum = getDesign()->getTech()->getTopLayerNum();
  int bottom = BOTTOM_ROUTING_LAYER;
  int i = 0;
  for (auto lNum = bottomLayerNum; lNum <= topLayerNum; lNum++) {
    if (getDesign()->getTech()->getLayer(lNum)->getType()
        != dbTechLayerType::ROUTING) {
      continue;
    }
    frViaDef* downVia = nullptr;
    frViaDef* upVia = nullptr;
    if (ndr && bottom < lNum && ndr->getPrefVia((lNum - 2) / 2 - 1)) {
      downVia = ndr->getPrefVia((lNum - 2) / 2 - 1);
    } else if (getDesign()->getTech()->getBottomLayerNum() <= lNum - 1) {
      downVia = getDesign()->getTech()->getLayer(lNum - 1)->getDefaultViaDef();
    }

    if (getDesign()->getTech()->getTopLayerNum() >= lNum + 1) {
      if (ndr && ndr->getPrefVia((lNum + 2) / 2 - 1)) {
        upVia = ndr->getPrefVia((lNum + 2) / 2 - 1);
      } else {
        upVia = getDesign()->getTech()->getLayer(lNum + 1)->getDefaultViaDef();
      }
    }
    prep_viaForbiddenTurnLen_helper(lNum, i, 0, downVia, true, ndr);
    prep_viaForbiddenTurnLen_helper(lNum, i, 1, downVia, false, ndr);
    prep_viaForbiddenTurnLen_helper(lNum, i, 2, upVia, true, ndr);
    prep_viaForbiddenTurnLen_helper(lNum, i, 3, upVia, false, ndr);

    i++;
  }
}

// forbidden turn length range from via
void FlexRP::prep_viaForbiddenTurnLen_helper(const frLayerNum& lNum,
                                             const int& tableLayerIdx,
                                             const int& tableEntryIdx,
                                             frViaDef* viaDef,
                                             bool isCurrDirX,
                                             frNonDefaultRule* ndr)
{
  if (!viaDef) {
    return;
  }

  auto tech = getDesign()->getTech();

  ForbiddenRanges forbiddenRanges;
  prep_viaForbiddenTurnLen_minSpc(
      lNum, viaDef, isCurrDirX, forbiddenRanges, ndr);

  // merge forbidden ranges
  boost::icl::interval_set<frCoord> forbiddenIntvSet;
  for (auto& range : forbiddenRanges) {
    forbiddenIntvSet.insert(
        boost::icl::interval<frCoord>::closed(range.first, range.second));
  }

  forbiddenRanges.clear();
<<<<<<< HEAD
  for (auto it = forbiddenIntvSet.begin(); it != forbiddenIntvSet.end(); it++) {
    auto beginCoord = it->lower();
    auto endCoord = it->upper();
    forbiddenRanges.push_back(std::make_pair(beginCoord + 1, endCoord - 1));
=======
  for (const auto& interval : forbiddenIntvSet) {
    const auto beginCoord = interval.lower();
    const auto endCoord = interval.upper();
    forbiddenRanges.push_back(make_pair(beginCoord + 1, endCoord - 1));
>>>>>>> 17e2932b
  }
  if (ndr) {
    ndr->viaForbiddenTurnLen[tableLayerIdx][tableEntryIdx] = forbiddenRanges;
  } else {
    tech->viaForbiddenTurnLen[tableLayerIdx][tableEntryIdx] = forbiddenRanges;
  }
}

void FlexRP::prep_viaForbiddenTurnLen_minSpc(const frLayerNum& lNum,
                                             frViaDef* viaDef,
                                             bool isCurrDirX,
                                             ForbiddenRanges& forbiddenRanges,
                                             frNonDefaultRule* ndr)
{
  if (!viaDef) {
    return;
  }

  frCoord defaultWidth = tech_->getLayer(lNum)->getWidth();
  frCoord width = defaultWidth;
<<<<<<< HEAD
  if (ndr)
    width = std::max(width, ndr->getWidth(lNum / 2 - 1));
=======
  if (ndr) {
    width = max(width, ndr->getWidth(lNum / 2 - 1));
  }
>>>>>>> 17e2932b

  frVia via1(viaDef);
  Rect viaBox1;
  if (viaDef->getLayer1Num() == lNum) {
    viaBox1 = via1.getLayer1BBox();
  } else {
    viaBox1 = via1.getLayer2BBox();
  }
  int width1 = viaBox1.minDXDY();
  bool isVia1Fat = isCurrDirX ? (viaBox1.dy() > defaultWidth)
                              : (viaBox1.dx() > defaultWidth);
  auto prl1 = isCurrDirX ? viaBox1.dy() : viaBox1.dx();

  frCoord minNonOverlapDist = isCurrDirX ? ((viaBox1.dx() + width) / 2)
                                         : ((viaBox1.dy() + width) / 2);
  frCoord minReqDist = INT_MIN;
  if (isVia1Fat || ndr) {
    auto con = getDesign()->getTech()->getLayer(lNum)->getMinSpacing();
    if (con) {
      if (con->typeId() == frConstraintTypeEnum::frcSpacingConstraint) {
        minReqDist = static_cast<frSpacingConstraint*>(con)->getMinSpacing();
      } else if (con->typeId()
                 == frConstraintTypeEnum::frcSpacingTablePrlConstraint) {
        minReqDist = static_cast<frSpacingTablePrlConstraint*>(con)->find(
            std::max(width1, width), prl1);
      } else if (con->typeId()
                 == frConstraintTypeEnum::frcSpacingTableTwConstraint) {
        minReqDist = static_cast<frSpacingTableTwConstraint*>(con)->find(
            width1, width, prl1);
      }
    }
<<<<<<< HEAD
    if (ndr)
      minReqDist = std::max(minReqDist, ndr->getSpacing(lNum / 2 - 1));
=======
    if (ndr) {
      minReqDist = max(minReqDist, ndr->getSpacing(lNum / 2 - 1));
    }
>>>>>>> 17e2932b
    if (minReqDist != INT_MIN) {
      minReqDist += minNonOverlapDist;
    }
  }
  if (minReqDist != INT_MIN) {
    forbiddenRanges.push_back(std::make_pair(minNonOverlapDist, minReqDist));
  }
}

void FlexRP::prep_via2viaForbiddenLen(frNonDefaultRule* ndr)
{
  auto bottomLayerNum = getDesign()->getTech()->getBottomLayerNum();
  auto topLayerNum = getDesign()->getTech()->getTopLayerNum();
  int bottom = BOTTOM_ROUTING_LAYER;
  int i = 0;
  for (auto lNum = bottomLayerNum; lNum <= topLayerNum; lNum++) {
    if (getDesign()->getTech()->getLayer(lNum)->getType()
        != dbTechLayerType::ROUTING) {
      continue;
    }
    frViaDef* downVia = nullptr;
    frViaDef* upVia = nullptr;
    if (ndr && bottom < lNum && ndr->getPrefVia((lNum - 2) / 2 - 1)) {
      downVia = ndr->getPrefVia((lNum - 2) / 2 - 1);
    } else if (getDesign()->getTech()->getBottomLayerNum() <= lNum - 1) {
      downVia = getDesign()->getTech()->getLayer(lNum - 1)->getDefaultViaDef();
    }
    if (getDesign()->getTech()->getTopLayerNum() >= lNum + 1) {
      if (ndr && ndr->getPrefVia((lNum + 2) / 2 - 1)) {
        upVia = ndr->getPrefVia((lNum + 2) / 2 - 1);
      } else {
        upVia = getDesign()->getTech()->getLayer(lNum + 1)->getDefaultViaDef();
      }
    }
    prep_via2viaForbiddenLen_helper(lNum, i, 0, downVia, downVia, true, ndr);
    prep_via2viaForbiddenLen_helper(lNum, i, 1, downVia, downVia, false, ndr);
    prep_via2viaForbiddenLen_helper(lNum, i, 2, downVia, upVia, true, ndr);
    prep_via2viaForbiddenLen_helper(lNum, i, 3, downVia, upVia, false, ndr);
    prep_via2viaForbiddenLen_helper(lNum, i, 4, upVia, downVia, true, ndr);
    prep_via2viaForbiddenLen_helper(lNum, i, 5, upVia, downVia, false, ndr);
    prep_via2viaForbiddenLen_helper(lNum, i, 6, upVia, upVia, true, ndr);
    prep_via2viaForbiddenLen_helper(lNum, i, 7, upVia, upVia, false, ndr);

    i++;
  }
}

// assume via is always centered at (0,0) for shapes on all three layers
// currently only support single-cut via and min-square cut class
void FlexRP::prep_via2viaForbiddenLen_helper(const frLayerNum& lNum,
                                             const int& tableLayerIdx,
                                             const int& tableEntryIdx,
                                             frViaDef* viaDef1,
                                             frViaDef* viaDef2,
                                             bool isHorizontal,
                                             frNonDefaultRule* ndr)
{
  auto tech = getDesign()->getTech();
  // non-shape-based rule
  ForbiddenRanges forbiddenRanges;
  prep_via2viaForbiddenLen_minSpc(
      lNum, viaDef1, viaDef2, isHorizontal, forbiddenRanges, ndr);
  prep_via2viaForbiddenLen_minimumCut(
      lNum, viaDef1, viaDef2, isHorizontal, forbiddenRanges);
  prep_via2viaForbiddenLen_widthViaMap(
      lNum, viaDef1, viaDef2, isHorizontal, forbiddenRanges);
  prep_via2viaForbiddenLen_cutSpc(
      lNum, viaDef1, viaDef2, isHorizontal, forbiddenRanges);
  prep_via2viaForbiddenLen_lef58CutSpc(
      lNum, viaDef1, viaDef2, isHorizontal, forbiddenRanges);
  prep_via2viaForbiddenLen_lef58CutSpcTbl(
      lNum, viaDef1, viaDef2, isHorizontal, forbiddenRanges);
  prep_via2viaForbiddenLen_minStep(
      lNum, viaDef1, viaDef2, !isHorizontal, forbiddenRanges);

  // merge forbidden ranges
  boost::icl::interval_set<frCoord> forbiddenIntvSet;
  for (auto& range : forbiddenRanges) {
    forbiddenIntvSet.insert(
        boost::icl::interval<frCoord>::closed(range.first, range.second));
  }

  forbiddenRanges.clear();
<<<<<<< HEAD
  for (auto it = forbiddenIntvSet.begin(); it != forbiddenIntvSet.end(); it++) {
    auto beginCoord = it->lower();
    auto endCoord = it->upper();
    forbiddenRanges.push_back(std::make_pair(beginCoord, endCoord));
=======
  for (const auto& interval : forbiddenIntvSet) {
    const auto beginCoord = interval.lower();
    const auto endCoord = interval.upper();
    forbiddenRanges.push_back(make_pair(beginCoord, endCoord));
>>>>>>> 17e2932b
  }
  if (ndr) {
    ndr->via2ViaForbiddenLen[tableLayerIdx][tableEntryIdx] = forbiddenRanges;
  } else {
    tech->via2ViaForbiddenLen[tableLayerIdx][tableEntryIdx] = forbiddenRanges;
  }

  if (!ndr) {
    frCoord prl = 0;
    prep_via2viaPRL(lNum, viaDef1, viaDef2, isHorizontal, prl);
    tech->via2ViaPrlLen[tableLayerIdx][tableEntryIdx] = prl;
  }
}

bool FlexRP::hasMinStepViol(Rect& r1, Rect& r2, frLayerNum lNum)
{
  gtl::rectangle_data<frCoord> rect1(
      r1.xMin(), r1.yMin(), r1.xMax(), r1.yMax());
  gtl::rectangle_data<frCoord> rect2(
      r2.xMin(), r2.yMin(), r2.xMax(), r2.yMax());

  // joining the two via rects in one polygon
  gtl::polygon_90_set_data<frCoord> set;
  using boost::polygon::operators::operator+=;
  set += rect1;
  set += rect2;
  std::vector<gtl::polygon_90_with_holes_data<frCoord>> polys;
  set.get_polygons(polys);
  if (polys.size() != 1) {
    return false;
  }

  gtl::polygon_90_with_holes_data<frCoord> poly = *polys.begin();
  std::unique_ptr<gcNet> uTestNet = std::make_unique<gcNet>(0);
  gcNet* testNet = uTestNet.get();
  std::unique_ptr<gcPin> uTestPin
      = std::make_unique<gcPin>(poly, lNum, testNet);
  gcPin* testPin = uTestPin.get();
  testPin->setNet(testNet);

  bool first = true;
  std::vector<std::unique_ptr<gcSegment>> tmpEdges;
  gtl::point_data<frCoord> prev;
  for (const gtl::point_data<frCoord>& cur : poly) {
    if (first) {
      prev = cur;
      first = false;
    } else {
      auto edge = std::make_unique<gcSegment>();
      edge->setLayerNum(lNum);
      edge->addToPin(testPin);
      edge->addToNet(testNet);
      edge->setSegment(prev, cur);
      if (!tmpEdges.empty()) {
        edge->setPrevEdge(tmpEdges.back().get());
        tmpEdges.back()->setNextEdge(edge.get());
      }
      tmpEdges.push_back(std::move(edge));
      prev = cur;
    }
  }
  // last edge
  auto edge = std::make_unique<gcSegment>();
  edge->setLayerNum(lNum);
  edge->addToPin(testPin);
  edge->addToNet(testNet);
  edge->setSegment(prev, *poly.begin());
  edge->setPrevEdge(tmpEdges.back().get());
  tmpEdges.back()->setNextEdge(edge.get());
  // set first edge
  tmpEdges.front()->setPrevEdge(edge.get());
  edge->setNextEdge(tmpEdges.front().get());
  tmpEdges.push_back(std::move(edge));
  // add to polygon edges
  testPin->addPolygonEdges(tmpEdges);
  // check gc minstep violations
  FlexGCWorker worker(tech_, logger_);
  worker.checkMinStep(testPin);
  return !worker.getMarkers().empty();
}

void FlexRP::prep_via2viaForbiddenLen_minStep(const frLayerNum& lNum,
                                              frViaDef* viaDef1,
                                              frViaDef* viaDef2,
                                              bool isVertical,
                                              ForbiddenRanges& forbiddenRanges)
{
  if (!viaDef1 || !viaDef2) {
    return;
  }
  frMinStepConstraint* con = tech_->getLayer(lNum)->getMinStepConstraint();
  if (!con) {
    return;
  }
  if (viaDef1->getLayer1Num() == viaDef2->getLayer1Num()) {
    return;
  }
  Rect enclosureBox1, enclosureBox2;
  frVia via1(viaDef1);
  frVia via2(viaDef2);
  if (viaDef1->getLayer1Num() == lNum) {
    enclosureBox1 = via1.getLayer1BBox();
    enclosureBox2 = via2.getLayer2BBox();
  } else {
    enclosureBox1 = via1.getLayer2BBox();
    enclosureBox2 = via2.getLayer1BBox();
  }
  Rect *shifting, *other;
  // get the rect with lesser width (the shifting one)
  if (isVertical) {
    if (enclosureBox1.dx() < enclosureBox2.dx()) {
      shifting = &enclosureBox1;
      other = &enclosureBox2;
    } else if (enclosureBox2.dx() < enclosureBox1.dx()) {
      shifting = &enclosureBox2;
      other = &enclosureBox1;
    } else {
      return;
    }
  } else {
    if (enclosureBox1.dy() < enclosureBox2.dy()) {
      shifting = &enclosureBox1;
      other = &enclosureBox2;
    } else if (enclosureBox2.dy() < enclosureBox1.dy()) {
      shifting = &enclosureBox2;
      other = &enclosureBox1;
    } else {
      return;
    }
  }
  // example where shifting is vertical and other is horizontal
  //      shiftingHigh
  //      _____
  //     |     | <-shiftingEdge (the vertical one)
  //   __|     |__ otherEdge (the horizontal one)
  //  |           |
  //  |__       __|
  //     |     |
  //     |_____|
  //     shiftingLow
  int shiftingEdge, otherEdge, shiftingLow, otherLow, otherHigh, minRange = 0;
  if (other->contains(*shifting)) {
    if (isVertical) {
      minRange = other->yMax() - shifting->yMax() + 1;
      shifting->moveDelta(0, minRange);
    } else {
      minRange = other->xMax() - shifting->xMax() + 1;
      shifting->moveDelta(minRange, 0);
    }
  }
  if (isVertical) {
    shiftingEdge = shifting->yMax() - other->yMax();
    otherEdge = other->xMax() - shifting->xMax();
    shiftingLow = shifting->yMin();
    otherLow = other->yMin();
    otherHigh = other->yMax();
  } else {
    shiftingEdge = shifting->xMax() - other->xMax();
    otherEdge = other->yMax() - shifting->yMax();
    shiftingLow = shifting->xMin();
    otherLow = other->xMin();
    otherHigh = other->xMax();
  }
  int shift;
  if (hasMinStepViol(*shifting, *other, lNum)) {
    if (shiftingEdge < con->getMinStepLength()) {
      shift = con->getMinStepLength() - shiftingEdge - 1;
      if (shiftingLow < otherLow) {
        shift = std::max(shift, otherLow - shiftingLow - 1);
      }
      if (isVertical) {
        shifting->moveDelta(0, shift + 1);
      } else {
        shifting->moveDelta(shift + 1, 0);
      }
      if (hasMinStepViol(*shifting, *other, lNum)) {
        shift = otherHigh - shiftingLow;
      }
    } else {
      assert(otherEdge < con->getMinStepLength());
      shift = otherHigh - shiftingLow;
    }
  } else {
    if (shiftingEdge < con->getMinStepLength()) {
      if (con->getMaxLength() > 0) {
        int div = 2;
        int length = shiftingEdge;
        int topEdge_shifting = isVertical ? shifting->dx() : shifting->dy();
        int topEdge_other = isVertical ? other->dy() : other->dx();
        if (topEdge_shifting < con->getMinStepLength()) {
          length += topEdge_shifting + shiftingEdge;
          if (otherEdge < con->getMinStepLength()) {
            length += 2 * otherEdge;
            if (topEdge_other < con->getMinStepLength()) {
              return;
            }
          }
        } else if (otherEdge < con->getMinStepLength()) {
          length += otherEdge;
          div = 1;
          if (topEdge_other < con->getMinStepLength()) {
            length += topEdge_other + otherEdge + shiftingEdge;
          }
        }
        shift = (con->getMaxLength() - length) / div + 1;
        if (shift < 0) {
          return;
        }
        if (isVertical) {
          shifting->moveDelta(0, shift);
        } else {
          shifting->moveDelta(shift, 0);
        }
        if (hasMinStepViol(*shifting, *other, lNum)) {
          minRange = shift;
          shift = otherHigh - shiftingLow;
        } else {
          return;
        }
      } else {
        return;
      }
    } else {
      minRange = otherLow - shiftingLow - con->getMinStepLength() + 1;
      if (isVertical) {
        shifting->moveDelta(0, minRange);
      } else {
        shifting->moveDelta(minRange, 0);
      }
      if (hasMinStepViol(*shifting, *other, lNum)) {
        shift = con->getMinStepLength() - 2;
        if (isVertical) {
          shifting->moveDelta(0, shift + 1);
        } else {
          shifting->moveDelta(shift + 1, 0);
        }
        if (hasMinStepViol(*shifting, *other, lNum)) {
          shift = otherHigh - shiftingLow;
        }
      } else {
        return;
      }
    }
  }
  forbiddenRanges.push_back(std::make_pair(minRange - 1, minRange + shift + 1));
}

// only partial support of GF14
void FlexRP::prep_via2viaForbiddenLen_lef58CutSpc(
    const frLayerNum& lNum,
    frViaDef* viaDef1,
    frViaDef* viaDef2,
    bool isCurrDirX,
    ForbiddenRanges& forbiddenRanges)
{
  if (!viaDef1 || !viaDef2) {
    return;
  }

  if (DBPROCESSNODE != "GF14_13M_3Mx_2Cx_4Kx_2Hx_2Gx_LB") {
    return;
  }

  bool isCurrDirY = !isCurrDirX;
  if (lNum != 10 || !isCurrDirY) {
    return;
  }

  const bool match12
      = (viaDef1->getLayer1Num() == lNum) && (viaDef2->getLayer2Num() == lNum);
  const bool match21
      = (viaDef1->getLayer2Num() == lNum) && (viaDef2->getLayer1Num() == lNum);
  if (!match12 && !match21) {
    return;
  }

  Rect enclosureBox1, enclosureBox2, cutBox1, cutBox2;
  frVia via1(viaDef1);
  frVia via2(viaDef2);
  if (viaDef1->getLayer1Num() == lNum) {
    enclosureBox1 = via1.getLayer1BBox();
  } else {
    enclosureBox1 = via1.getLayer2BBox();
  }
  if (viaDef2->getLayer1Num() == lNum) {
    enclosureBox2 = via2.getLayer1BBox();
  } else {
    enclosureBox2 = via2.getLayer2BBox();
  }
  cutBox1 = via1.getCutBBox();
  cutBox2 = via2.getCutBBox();
  std::pair<frCoord, frCoord> range;
  frCoord reqSpcVal = 0;
  // check via1 cut layer to lNum
  auto via1CutLNum = viaDef1->getCutLayerNum();
  if (!tech_->getLayer(via1CutLNum)
           ->getLef58CutSpacingConstraints(false)
           .empty()) {
    for (auto con :
         tech_->getLayer(via1CutLNum)->getLef58CutSpacingConstraints(false)) {
      if (con->getSecondLayerNum() != lNum) {
        continue;
      }
      if (!con->isConcaveCorner()) {
        continue;
      }
      reqSpcVal = con->getCutSpacing();
      prep_via2viaForbiddenLen_lef58CutSpc_helper(
          enclosureBox1, enclosureBox2, cutBox1, reqSpcVal, range);
      forbiddenRanges.push_back(range);
    }
  } else {
    for (auto con :
         tech_->getLayer(via1CutLNum)->getLef58CutSpacingConstraints(true)) {
      if (con->getSecondLayerNum() != lNum) {
        continue;
      }
      if (!con->isConcaveCorner()) {
        continue;
      }
      reqSpcVal = con->getCutSpacing();
      prep_via2viaForbiddenLen_lef58CutSpc_helper(
          enclosureBox1, enclosureBox2, cutBox1, reqSpcVal, range);
      forbiddenRanges.push_back(range);
    }
  }

  // check via2 cut layer to lNum
  auto via2CutLNum = viaDef2->getCutLayerNum();
  if (!tech_->getLayer(via2CutLNum)
           ->getLef58CutSpacingConstraints(false)
           .empty()) {
    for (auto con :
         tech_->getLayer(via2CutLNum)->getLef58CutSpacingConstraints(false)) {
      if (con->getSecondLayerNum() != lNum) {
        continue;
      }
      if (!con->isConcaveCorner()) {
        continue;
      }
      reqSpcVal = con->getCutSpacing();
      prep_via2viaForbiddenLen_lef58CutSpc_helper(
          enclosureBox1, enclosureBox2, cutBox2, reqSpcVal, range);
      forbiddenRanges.push_back(range);
    }
  } else {
    for (auto con :
         tech_->getLayer(via2CutLNum)->getLef58CutSpacingConstraints(true)) {
      if (con->getSecondLayerNum() != lNum) {
        continue;
      }
      if (!con->isConcaveCorner()) {
        continue;
      }
      reqSpcVal = con->getCutSpacing();
      prep_via2viaForbiddenLen_lef58CutSpc_helper(
          enclosureBox1, enclosureBox2, cutBox2, reqSpcVal, range);
      forbiddenRanges.push_back(range);
    }
  }
}

void FlexRP::prep_via2viaForbiddenLen_lef58CutSpcTbl(
    const frLayerNum& lNum,
    frViaDef* viaDef1,
    frViaDef* viaDef2,
    bool isCurrDirX,
    ForbiddenRanges& forbiddenRanges)
{
  if (!viaDef1 || !viaDef2) {
    return;
  }
  bool swapped = false;
  if (viaDef2->getCutLayerNum() > viaDef1->getCutLayerNum()) {
    // swap
    frViaDef* temp = viaDef2;
    viaDef2 = viaDef1;
    viaDef1 = temp;
    swapped = true;
  }
  bool isCurrDirY = !isCurrDirX;
  frVia via1(viaDef1);
  Rect viaBox1, viaBox2;
  if (viaDef1->getLayer1Num() == lNum) {
    viaBox1 = via1.getLayer1BBox();
  } else {
    viaBox1 = via1.getLayer2BBox();
  }

  frVia via2(viaDef2);
  if (viaDef2->getLayer1Num() == lNum) {
    viaBox2 = via2.getLayer1BBox();
  } else {
    viaBox2 = via2.getLayer2BBox();
  }
  Rect cutBox1 = via1.getCutBBox();
  Rect cutBox2 = via2.getCutBBox();
  frCoord reqSpcVal = 0;
  auto layer1 = tech_->getLayer(viaDef1->getCutLayerNum());
  auto layer2 = tech_->getLayer(viaDef2->getCutLayerNum());
  auto cutClassIdx1
      = layer1->getCutClassIdx(cutBox1.minDXDY(), cutBox1.maxDXDY());
  auto cutClassIdx2
      = layer2->getCutClassIdx(cutBox2.minDXDY(), cutBox2.maxDXDY());
  frString cutClass1, cutClass2;
  if (cutClassIdx1 != -1) {
    cutClass1 = layer1->getCutClass(cutClassIdx1)->getName();
  }
  if (cutClassIdx2 != -1) {
    cutClass2 = layer2->getCutClass(cutClassIdx2)->getName();
  }
  bool isSide1;
  bool isSide2;
  if (isCurrDirY) {
    isSide1 = cutBox1.dx() > cutBox1.dy();
    isSide2 = cutBox2.dx() > cutBox2.dy();
  } else {
    isSide1 = cutBox1.dx() < cutBox1.dy();
    isSide2 = cutBox2.dx() < cutBox2.dy();
  }
  if (layer1->getLayerNum() == layer2->getLayerNum()) {
    frLef58CutSpacingTableConstraint* lef58con = nullptr;
    if (layer1->hasLef58SameMetalCutSpcTblConstraint()) {
      lef58con = layer1->getLef58SameMetalCutSpcTblConstraint();
    } else if (layer1->hasLef58SameNetCutSpcTblConstraint()) {
      lef58con = layer1->getLef58SameNetCutSpcTblConstraint();
    } else if (layer1->hasLef58DiffNetCutSpcTblConstraint()) {
      lef58con = layer1->getLef58DiffNetCutSpcTblConstraint();
    }
    if (lef58con != nullptr) {
      auto dbRule = lef58con->getODBRule();
      reqSpcVal = dbRule->getSpacing(cutClass1, isSide1, cutClass2, isSide2);
      if (!dbRule->isCenterToCenter(cutClass1, cutClass2)
          && !dbRule->isCenterAndEdge(cutClass1, cutClass2)) {
        if (!swapped) {
          reqSpcVal += isCurrDirY ? cutBox1.dy() : cutBox1.dx();
        } else {
          reqSpcVal += isCurrDirY ? cutBox2.dy() : cutBox2.dx();
        }
      }
<<<<<<< HEAD
      if (reqSpcVal != 0)
        forbiddenRanges.push_back(std::make_pair(0, reqSpcVal));
=======
      if (reqSpcVal != 0) {
        forbiddenRanges.push_back(make_pair(0, reqSpcVal));
      }
>>>>>>> 17e2932b
    }
  } else {
    frLef58CutSpacingTableConstraint* con;
    if (layer1->hasLef58SameMetalInterCutSpcTblConstraint()) {
      con = layer1->getLef58SameMetalInterCutSpcTblConstraint();
    } else if (layer1->hasLef58SameNetInterCutSpcTblConstraint()) {
      con = layer1->getLef58SameNetInterCutSpcTblConstraint();
    } else {
      return;
    }
    auto dbRule = con->getODBRule();
    if (dbRule->isSameNet() || dbRule->isSameMetal()) {
      if (!dbRule->isNoStack()) {
        return;
      }
    }
    reqSpcVal = dbRule->getSpacing(cutClass1, isSide1, cutClass2, isSide2);
    if (reqSpcVal == 0) {
      return;
    }
    if (!dbRule->isCenterToCenter(cutClass1, cutClass2)
        && !dbRule->isCenterAndEdge(cutClass1, cutClass2)) {
      reqSpcVal += isCurrDirY ? ((cutBox1.dy() + cutBox2.dy()) / 2)
                              : ((cutBox1.dx() + cutBox2.dx()) / 2);
    }
    forbiddenRanges.push_back(std::make_pair(0, reqSpcVal));
  }
}

void FlexRP::prep_via2viaForbiddenLen_lef58CutSpc_helper(
    const Rect& enclosureBox1,
    const Rect& enclosureBox2,
    const Rect& cutBox,
    frCoord reqSpcVal,
    std::pair<frCoord, frCoord>& range)
{
<<<<<<< HEAD
  frCoord overlapLen = std::min((enclosureBox1.yMax() - enclosureBox1.yMin()),
                                (enclosureBox2.yMax() - enclosureBox2.yMin()));
  frCoord cutLen = cutBox.yMax() - cutBox.yMin();
=======
  frCoord overlapLen = min(enclosureBox1.dy(), enclosureBox2.dy());
  frCoord cutLen = cutBox.dy();
>>>>>>> 17e2932b
  frCoord forbiddenLowerBound, forbiddenUpperBound;
  forbiddenLowerBound = std::max(0, (overlapLen - cutLen) / 2 - reqSpcVal);
  forbiddenUpperBound = reqSpcVal + (overlapLen + cutLen) / 2;
  range = std::make_pair(forbiddenLowerBound, forbiddenUpperBound);
}

<<<<<<< HEAD
// only partial support of GF14
void FlexRP::prep_via2viaForbiddenLen_minStepGF12(
    const frLayerNum& lNum,
    frViaDef* viaDef1,
    frViaDef* viaDef2,
    bool isCurrDirX,
    ForbiddenRanges& forbiddenRanges)
{
  if (!viaDef1 || !viaDef2) {
    return;
  }

  if (DBPROCESSNODE != "GF14_13M_3Mx_2Cx_4Kx_2Hx_2Gx_LB") {
    return;
  }

  bool isCurrDirY = !isCurrDirX;
  if (lNum != 10 || !isCurrDirY) {
    return;
  }
  const bool match12
      = (viaDef1->getLayer1Num() == lNum) && (viaDef2->getLayer2Num() == lNum);
  const bool match21
      = (viaDef1->getLayer2Num() == lNum) && (viaDef2->getLayer1Num() == lNum);
  if (!match12 && !match21) {
    return;
  }
  Rect enclosureBox1, enclosureBox2;
  frVia via1(viaDef1);
  frVia via2(viaDef2);
  if (viaDef1->getLayer1Num() == lNum) {
    enclosureBox1 = via1.getLayer1BBox();
  } else {
    enclosureBox1 = via1.getLayer2BBox();
  }
  if (viaDef2->getLayer1Num() == lNum) {
    enclosureBox2 = via2.getLayer1BBox();
  } else {
    enclosureBox2 = via2.getLayer2BBox();
  }

  frCoord enclosureBox1Span = enclosureBox1.yMax() - enclosureBox1.yMin();
  frCoord enclosureBox2Span = enclosureBox2.yMax() - enclosureBox2.yMin();
  frCoord maxForbiddenLen = (enclosureBox1Span > enclosureBox2Span)
                                ? (enclosureBox1Span - enclosureBox2Span)
                                : (enclosureBox2Span - enclosureBox1Span);
  maxForbiddenLen /= 2;

  forbiddenRanges.push_back(std::make_pair(0, maxForbiddenLen));
}

=======
// If a via pad triggers MINIMUMCUT rules, we need to make sure any other via
// is sufficiently spaced so it isn't included in the rule. Rules of the form
// "LENGTH length WITHIN distance" need to separate the cut shape from the via
// pad by the specified distance, otherwise the cut shape just needs to not
// intersect the via pad.
>>>>>>> 17e2932b
void FlexRP::prep_via2viaForbiddenLen_minimumCut(
    const frLayerNum& lNum,
    frViaDef* viaDef1,
    frViaDef* viaDef2,
    bool isCurrDirX,
    ForbiddenRanges& forbiddenRanges)
{
  if (!viaDef1 || !viaDef2) {
    return;
  }

  bool isH = (getDesign()->getTech()->getLayer(lNum)->getDir()
              == dbTechLayerDir::HORIZONTAL);

  bool isVia1Above = false;
  frVia via1(viaDef1);
  Rect viaBox1;
  if (viaDef1->getLayer1Num() == lNum) {
    viaBox1 = via1.getLayer1BBox();
    isVia1Above = true;
  } else {
    viaBox1 = via1.getLayer2BBox();
    isVia1Above = false;
  }
  Rect cutBox1 = via1.getCutBBox();
  int width1 = viaBox1.minDXDY();
  int length1 = viaBox1.maxDXDY();

  bool isVia2Above = false;
  frVia via2(viaDef2);
  Rect viaBox2;
  if (viaDef2->getLayer1Num() == lNum) {
    viaBox2 = via2.getLayer1BBox();
    isVia2Above = true;
  } else {
    viaBox2 = via2.getLayer2BBox();
    isVia2Above = false;
  }
  Rect cutBox2 = via2.getCutBBox();
  int width2 = viaBox2.minDXDY();
  int length2 = viaBox2.maxDXDY();

  for (auto& con :
       getDesign()->getTech()->getLayer(lNum)->getMinimumcutConstraints()) {
    frCoord minReqDist = INT_MIN;
    // check via2cut to via1metal
    // no length OR metal1 shape satisfies --> check via2
    if ((!con->hasLength() || (con->hasLength() && length1 > con->getLength()))
        && width1 > con->getWidth()) {
      bool checkVia2 = false;
      if (!con->hasConnection()) {
        checkVia2 = true;
      } else {
        if (con->getConnection() == frMinimumcutConnectionEnum::FROMABOVE
            && isVia2Above) {
          checkVia2 = true;
        } else if (con->getConnection() == frMinimumcutConnectionEnum::FROMBELOW
                   && !isVia2Above) {
          checkVia2 = true;
        }
      }
      if (!checkVia2) {
        continue;
      }
      if (isH) {
        minReqDist
            = std::max(minReqDist,
                       (con->hasLength() ? con->getDistance() : 0)
                           + std::max(cutBox2.xMax() - 0 + 0 - viaBox1.xMin(),
                                      viaBox1.xMax() - 0 + 0 - cutBox2.xMin()));
      } else {
        minReqDist
            = std::max(minReqDist,
                       (con->hasLength() ? con->getDistance() : 0)
                           + std::max(cutBox2.yMax() - 0 + 0 - viaBox1.yMin(),
                                      viaBox1.yMax() - 0 + 0 - cutBox2.yMin()));
      }
      forbiddenRanges.push_back(std::make_pair(0, minReqDist));
    }
    minReqDist = INT_MIN;
    // check via1cut to via2metal
    if ((!con->hasLength() || (con->hasLength() && length2 > con->getLength()))
        && width2 > con->getWidth()) {
      bool checkVia1 = false;
      if (!con->hasConnection()) {
        checkVia1 = true;
      } else {
        if (con->getConnection() == frMinimumcutConnectionEnum::FROMABOVE
            && isVia1Above) {
          checkVia1 = true;
        } else if (con->getConnection() == frMinimumcutConnectionEnum::FROMBELOW
                   && !isVia1Above) {
          checkVia1 = true;
        }
      }
      if (!checkVia1) {
        continue;
      }
      if (isH) {
        minReqDist
            = std::max(minReqDist,
                       (con->hasLength() ? con->getDistance() : 0)
                           + std::max(cutBox1.xMax() - 0 + 0 - viaBox2.xMin(),
                                      viaBox2.xMax() - 0 + 0 - cutBox1.xMin()));
      } else {
        minReqDist
            = std::max(minReqDist,
                       (con->hasLength() ? con->getDistance() : 0)
                           + std::max(cutBox1.yMax() - 0 + 0 - viaBox2.yMin(),
                                      viaBox2.yMax() - 0 + 0 - cutBox1.yMin()));
      }
      forbiddenRanges.push_back(std::make_pair(0, minReqDist));
    }
  }
}

void FlexRP::prep_via2viaForbiddenLen_widthViaMap(
    const frLayerNum& lNum,
    const frViaDef* viaDef1,
    const frViaDef* viaDef2,
    const bool isCurrDirX,
    ForbiddenRanges& forbiddenRanges)
{
  if (!viaDef1 || !viaDef2 || viaDef1 == viaDef2) {
    return;
  }

  const bool isVia1Above = (viaDef1->getLayer1Num() == lNum);
  const bool isVia2Above = (viaDef2->getLayer1Num() == lNum);
  assert(isVia1Above != isVia2Above);

  const Rect viaBox1(isVia1Above ? viaDef1->getLayer1ShapeBox()
                                 : viaDef1->getLayer2ShapeBox());

  const Rect viaBox2(isVia2Above ? viaDef2->getLayer1ShapeBox()
                                 : viaDef2->getLayer2ShapeBox());

  int lower_width;
  int upper_width;
  const frViaDef* lowerViaDef;
  if (isVia2Above) {
    lower_width = viaBox1.minDXDY();
    upper_width = viaBox2.minDXDY();
    lowerViaDef = viaDef1;
  } else {
    lower_width = viaBox2.minDXDY();
    upper_width = viaBox1.minDXDY();
    lowerViaDef = viaDef2;
  }

  const auto tech = getDesign()->getTech();
  const auto cutLayer = tech->getLayer(lowerViaDef->getCutLayerNum());
  bool allow_stacking = true;
  for (const auto rule : cutLayer->getMetalWidthViaConstraints()) {
    const auto con = rule->getDbRule();
    if (con->getViaName() != lowerViaDef->getName()) {
      if (con->getAboveLayerWidthLow() <= upper_width
          && upper_width <= con->getAboveLayerWidthHigh()
          && con->getBelowLayerWidthLow() <= lower_width
          && lower_width <= con->getBelowLayerWidthHigh()) {
        allow_stacking = false;
        break;
      }
    }
  }

  if (allow_stacking) {
    return;
  }

  const Rect cutBox1 = viaDef1->getCutShapeBox();
  const Rect cutBox2 = viaDef2->getCutShapeBox();

  frCoord minReqDist;
  if (isCurrDirX) {
    minReqDist = std::max({cutBox2.xMax() - viaBox1.xMin(),
                           viaBox1.xMax() - cutBox2.xMin(),
                           cutBox1.xMax() - viaBox2.xMin(),
                           viaBox2.xMax() - cutBox1.xMin()});
  } else {
    minReqDist = std::max({cutBox2.yMax() - viaBox1.yMin(),
                           viaBox1.yMax() - cutBox2.yMin(),
                           cutBox1.yMax() - viaBox2.yMin(),
                           viaBox2.yMax() - cutBox1.yMin()});
  }
  forbiddenRanges.push_back(std::make_pair(0, minReqDist));

  debugPrint(logger_,
             utl::DRT,
             "widthViaMap",
             1,
             "widthViaMap: constrain {} to {} by {}",
             viaDef1->getName(),
             viaDef2->getName(),
             minReqDist);
}

void FlexRP::prep_via2viaForbiddenLen_cutSpc(const frLayerNum& lNum,
                                             frViaDef* viaDef1,
                                             frViaDef* viaDef2,
                                             bool isCurrDirX,
                                             ForbiddenRanges& forbiddenRanges)
{
  if (!viaDef1 || !viaDef2) {
    return;
  }

  bool isCurrDirY = !isCurrDirX;

  frVia via1(viaDef1);
  Rect viaBox1;
  if (viaDef1->getLayer1Num() == lNum) {
    viaBox1 = via1.getLayer1BBox();
  } else {
    viaBox1 = via1.getLayer2BBox();
  }
  Rect cutBox1 = via1.getCutBBox();

  frVia via2(viaDef2);
  Rect viaBox2;
  if (viaDef2->getLayer1Num() == lNum) {
    viaBox2 = via2.getLayer1BBox();
  } else {
    viaBox2 = via2.getLayer2BBox();
  }
  Rect cutBox2 = via2.getCutBBox();

  // same layer (use samenet rule if exist, otherwise use diffnet rule)
  if (viaDef1->getCutLayerNum() == viaDef2->getCutLayerNum()) {
    auto samenetCons = getDesign()
                           ->getTech()
                           ->getLayer(viaDef1->getCutLayerNum())
                           ->getCutSpacing(true);
    auto diffnetCons = getDesign()
                           ->getTech()
                           ->getLayer(viaDef1->getCutLayerNum())
                           ->getCutSpacing(false);
    if (!samenetCons.empty()) {
      // check samenet spacing rule if exists
      for (auto con : samenetCons) {
        if (con == nullptr) {
          continue;
        }
        // filter rule, assuming default via will never trigger cutArea
        if (con->hasSecondLayer() || con->isAdjacentCuts()
            || con->isParallelOverlap() || con->isArea()
            || !con->hasSameNet()) {
          continue;
        }
        auto reqSpcVal = con->getCutSpacing();
        if (!con->hasCenterToCenter()) {
          reqSpcVal += isCurrDirY ? cutBox1.dy() : cutBox1.dx();
        }
        forbiddenRanges.push_back(std::make_pair(0, reqSpcVal));
      }
    } else {
      // check diffnet spacing rule if samenet rule does not exist
      // filter rule, assuming default via will never trigger cutArea
      for (auto con : diffnetCons) {
        if (con == nullptr) {
          continue;
        }
        if (con->hasSecondLayer() || con->isAdjacentCuts()
            || con->isParallelOverlap() || con->isArea() || con->hasSameNet()) {
          continue;
        }
        auto reqSpcVal = con->getCutSpacing();
        if (!con->hasCenterToCenter()) {
          reqSpcVal += isCurrDirY ? cutBox1.dy() : cutBox1.dx();
        }
        forbiddenRanges.push_back(std::make_pair(0, reqSpcVal));
      }
    }
  } else {
    auto layerNum1 = viaDef1->getCutLayerNum();
    auto layerNum2 = viaDef2->getCutLayerNum();
    frCutSpacingConstraint* samenetCon = nullptr;
    if (getDesign()->getTech()->getLayer(layerNum1)->hasInterLayerCutSpacing(
            layerNum2, true)) {
      samenetCon = getDesign()
                       ->getTech()
                       ->getLayer(layerNum1)
                       ->getInterLayerCutSpacing(layerNum2, true);
    }
    if (getDesign()->getTech()->getLayer(layerNum2)->hasInterLayerCutSpacing(
            layerNum1, true)) {
      if (samenetCon) {
        logger_->warn(DRT,
                      92,
                      "Duplicate diff layer samenet cut spacing, skipping cut "
                      "spacing from {} to {}.",
                      layerNum2,
                      layerNum1);
      } else {
        samenetCon = getDesign()
                         ->getTech()
                         ->getLayer(layerNum2)
                         ->getInterLayerCutSpacing(layerNum1, true);
      }
    }
    if (samenetCon == nullptr) {
      if (getDesign()->getTech()->getLayer(layerNum1)->hasInterLayerCutSpacing(
              layerNum2, false)) {
        samenetCon = getDesign()
                         ->getTech()
                         ->getLayer(layerNum1)
                         ->getInterLayerCutSpacing(layerNum2, false);
      }
      if (getDesign()->getTech()->getLayer(layerNum2)->hasInterLayerCutSpacing(
              layerNum1, false)) {
        if (samenetCon) {
          logger_->warn(DRT,
                        93,
                        "Duplicate diff layer diffnet cut spacing, skipping "
                        "cut spacing from {} to {}.",
                        layerNum2,
                        layerNum1);
        } else {
          samenetCon = getDesign()
                           ->getTech()
                           ->getLayer(layerNum2)
                           ->getInterLayerCutSpacing(layerNum1, false);
        }
      }
    }
    if (samenetCon) {
      // filter rule, assuming default via will never trigger cutArea
      auto reqSpcVal = samenetCon->getCutSpacing();
      if (reqSpcVal == 0) {
        ;
      } else {
        if (!samenetCon->hasCenterToCenter()) {
          reqSpcVal += isCurrDirY ? ((cutBox1.dy() + cutBox2.dy()) / 2)
                                  : ((cutBox1.dx() + cutBox2.dx()) / 2);
        }
      }
      if (reqSpcVal != 0 && !samenetCon->hasStack()) {
        forbiddenRanges.push_back(std::make_pair(0, reqSpcVal));
      }
    }
  }
}

void FlexRP::prep_via2viaForbiddenLen_minSpc(frLayerNum lNum,
                                             frViaDef* viaDef1,
                                             frViaDef* viaDef2,
                                             bool isCurrDirX,
                                             ForbiddenRanges& forbiddenRanges,
                                             frNonDefaultRule* ndr)
{
  if (!viaDef1 || !viaDef2) {
    return;
  }

  // bool isCurrDirY = !isCurrDirX;
  frCoord defaultWidth = getDesign()->getTech()->getLayer(lNum)->getWidth();

  frVia via1(viaDef1);
  Rect viaBox1;
  if (viaDef1->getLayer1Num() == lNum) {
    viaBox1 = via1.getLayer1BBox();
  } else {
    viaBox1 = via1.getLayer2BBox();
  }
  auto width1 = viaBox1.minDXDY();
  bool isVia1Fat = isCurrDirX ? (viaBox1.dy() > defaultWidth)
                              : (viaBox1.dx() > defaultWidth);
  auto prl1 = isCurrDirX ? viaBox1.dy() : viaBox1.dx();

  frVia via2(viaDef2);
  Rect viaBox2;
  if (viaDef2->getLayer1Num() == lNum) {
    viaBox2 = via2.getLayer1BBox();
  } else {
    viaBox2 = via2.getLayer2BBox();
  }
  auto width2 = viaBox2.minDXDY();
  bool isVia2Fat = isCurrDirX ? (viaBox2.dy() > defaultWidth)
                              : (viaBox2.dx() > defaultWidth);
  auto prl2 = isCurrDirX ? viaBox2.dy() : viaBox2.dx();

  frCoord minNonOverlapDist = isCurrDirX ? ((viaBox1.dx() + viaBox2.dx()) / 2)
                                         : ((viaBox1.dy() + viaBox2.dy()) / 2);
  frCoord minReqDist = INT_MIN;

  // check minSpc rule
  if (isVia1Fat && isVia2Fat) {
    auto con = getDesign()->getTech()->getLayer(lNum)->getMinSpacing();
    if (con) {
      if (con->typeId() == frConstraintTypeEnum::frcSpacingConstraint) {
        minReqDist = static_cast<frSpacingConstraint*>(con)->getMinSpacing();
      } else if (con->typeId()
                 == frConstraintTypeEnum::frcSpacingTablePrlConstraint) {
        minReqDist = static_cast<frSpacingTablePrlConstraint*>(con)->find(
            std::max(width1, width2), std::min(prl1, prl2));
      } else if (con->typeId()
                 == frConstraintTypeEnum::frcSpacingTableTwConstraint) {
        minReqDist = static_cast<frSpacingTableTwConstraint*>(con)->find(
            width1, width2, std::min(prl1, prl2));
      }
    }
<<<<<<< HEAD
    if (ndr)
      minReqDist = std::max(minReqDist, ndr->getSpacing(lNum / 2 - 1));
=======
    if (ndr) {
      minReqDist = max(minReqDist, ndr->getSpacing(lNum / 2 - 1));
    }
>>>>>>> 17e2932b
    if (minReqDist != INT_MIN) {
      minReqDist += minNonOverlapDist;
    }
  }

  if (minReqDist != INT_MIN) {
    forbiddenRanges.push_back(std::make_pair(minNonOverlapDist, minReqDist));
  }

  // check in layer2 if two vias are in same layer
  if (viaDef1 == viaDef2) {
    if (viaDef1->getLayer1Num() == lNum) {
      viaBox1 = via1.getLayer2BBox();
      lNum = lNum + 2;
    } else {
      viaBox1 = via1.getLayer1BBox();
      lNum = lNum - 2;
    }
    minNonOverlapDist = isCurrDirX ? viaBox1.dx() : viaBox1.dy();

    width1 = viaBox1.minDXDY();
    prl1 = isCurrDirX ? viaBox1.dy() : viaBox1.dx();
    minReqDist = INT_MIN;
    auto con = getDesign()->getTech()->getLayer(lNum)->getMinSpacing();
    if (con) {
      if (con->typeId() == frConstraintTypeEnum::frcSpacingConstraint) {
        minReqDist = static_cast<frSpacingConstraint*>(con)->getMinSpacing();
      } else if (con->typeId()
                 == frConstraintTypeEnum::frcSpacingTablePrlConstraint) {
        minReqDist = static_cast<frSpacingTablePrlConstraint*>(con)->find(
<<<<<<< HEAD
            std::max(width1, width2), prl1);
=======
            width1, prl1);
>>>>>>> 17e2932b
      } else if (con->typeId()
                 == frConstraintTypeEnum::frcSpacingTableTwConstraint) {
        minReqDist = static_cast<frSpacingTableTwConstraint*>(con)->find(
            width1, width1, prl1);
      }
<<<<<<< HEAD
      if (ndr)
        minReqDist = std::max(minReqDist, ndr->getSpacing(lNum / 2 - 1));
=======
      if (ndr) {
        minReqDist = max(minReqDist, ndr->getSpacing(lNum / 2 - 1));
      }
>>>>>>> 17e2932b
      if (minReqDist != INT_MIN) {
        minReqDist += minNonOverlapDist;
      }
    }

    if (minReqDist != INT_MIN) {
      forbiddenRanges.push_back(std::make_pair(minNonOverlapDist, minReqDist));
    }
  }
}

void FlexRP::prep_via2viaPRL(frLayerNum lNum,
                             frViaDef* viaDef1,
                             frViaDef* viaDef2,
                             bool isCurrDirX,
                             frCoord& prl)
{
  if (!viaDef1 || !viaDef2) {
    return;
  }
  frVia via1(viaDef1);
  Rect viaBox1;
  if (viaDef1->getLayer1Num() == lNum) {
    viaBox1 = via1.getLayer1BBox();
  } else {
    viaBox1 = via1.getLayer2BBox();
  }
  frVia via2(viaDef2);
  Rect viaBox2;
  if (viaDef2->getLayer1Num() == lNum) {
    viaBox2 = via2.getLayer1BBox();
  } else {
    viaBox2 = via2.getLayer2BBox();
  }
  if (isCurrDirX) {
    prl = (viaBox1.dx() + viaBox2.dx()) / 2;
  } else {
    prl = (viaBox1.dy() + viaBox2.dy()) / 2;
  }
}

}  // namespace fr<|MERGE_RESOLUTION|>--- conflicted
+++ resolved
@@ -38,11 +38,7 @@
 #include "gc/FlexGC.h"
 #include "odb/db.h"
 
-<<<<<<< HEAD
-using namespace fr;
-=======
 namespace fr {
->>>>>>> 17e2932b
 
 void FlexRP::prep()
 {
@@ -427,17 +423,10 @@
   }
 
   forbiddenRanges.clear();
-<<<<<<< HEAD
-  for (auto it = forbiddenIntvSet.begin(); it != forbiddenIntvSet.end(); it++) {
-    auto beginCoord = it->lower();
-    auto endCoord = it->upper();
-    forbiddenRanges.push_back(std::make_pair(beginCoord + 1, endCoord - 1));
-=======
   for (const auto& interval : forbiddenIntvSet) {
     const auto beginCoord = interval.lower();
     const auto endCoord = interval.upper();
-    forbiddenRanges.push_back(make_pair(beginCoord + 1, endCoord - 1));
->>>>>>> 17e2932b
+    forbiddenRanges.push_back(std::make_pair(beginCoord + 1, endCoord - 1));
   }
 
   tech_->line2LineForbiddenLen[tableLayerIdx][tableEntryIdx] = forbiddenRanges;
@@ -525,17 +514,10 @@
   }
 
   forbiddenRanges.clear();
-<<<<<<< HEAD
-  for (auto it = forbiddenIntvSet.begin(); it != forbiddenIntvSet.end(); it++) {
-    auto beginCoord = it->lower();
-    auto endCoord = it->upper();
-    forbiddenRanges.push_back(std::make_pair(beginCoord + 1, endCoord - 1));
-=======
   for (const auto& interval : forbiddenIntvSet) {
     const auto beginCoord = interval.lower();
     const auto endCoord = interval.upper();
-    forbiddenRanges.push_back(make_pair(beginCoord + 1, endCoord - 1));
->>>>>>> 17e2932b
+    forbiddenRanges.push_back(std::make_pair(beginCoord + 1, endCoord - 1));
   }
 
   tech_->viaForbiddenPlanarLen[tableLayerIdx][tableEntryIdx] = forbiddenRanges;
@@ -610,17 +592,10 @@
   }
 
   forbiddenRanges.clear();
-<<<<<<< HEAD
-  for (auto it = forbiddenIntvSet.begin(); it != forbiddenIntvSet.end(); it++) {
-    auto beginCoord = it->lower();
-    auto endCoord = it->upper();
-    forbiddenRanges.push_back(std::make_pair(beginCoord + 1, endCoord - 1));
-=======
   for (const auto& interval : forbiddenIntvSet) {
     const auto beginCoord = interval.lower();
     const auto endCoord = interval.upper();
-    forbiddenRanges.push_back(make_pair(beginCoord + 1, endCoord - 1));
->>>>>>> 17e2932b
+    forbiddenRanges.push_back(std::make_pair(beginCoord + 1, endCoord - 1));
   }
   if (ndr) {
     ndr->viaForbiddenTurnLen[tableLayerIdx][tableEntryIdx] = forbiddenRanges;
@@ -641,14 +616,9 @@
 
   frCoord defaultWidth = tech_->getLayer(lNum)->getWidth();
   frCoord width = defaultWidth;
-<<<<<<< HEAD
-  if (ndr)
+  if (ndr) {
     width = std::max(width, ndr->getWidth(lNum / 2 - 1));
-=======
-  if (ndr) {
-    width = max(width, ndr->getWidth(lNum / 2 - 1));
-  }
->>>>>>> 17e2932b
+  }
 
   frVia via1(viaDef);
   Rect viaBox1;
@@ -680,14 +650,9 @@
             width1, width, prl1);
       }
     }
-<<<<<<< HEAD
-    if (ndr)
+    if (ndr) {
       minReqDist = std::max(minReqDist, ndr->getSpacing(lNum / 2 - 1));
-=======
-    if (ndr) {
-      minReqDist = max(minReqDist, ndr->getSpacing(lNum / 2 - 1));
-    }
->>>>>>> 17e2932b
+    }
     if (minReqDist != INT_MIN) {
       minReqDist += minNonOverlapDist;
     }
@@ -771,17 +736,10 @@
   }
 
   forbiddenRanges.clear();
-<<<<<<< HEAD
-  for (auto it = forbiddenIntvSet.begin(); it != forbiddenIntvSet.end(); it++) {
-    auto beginCoord = it->lower();
-    auto endCoord = it->upper();
-    forbiddenRanges.push_back(std::make_pair(beginCoord, endCoord));
-=======
   for (const auto& interval : forbiddenIntvSet) {
     const auto beginCoord = interval.lower();
     const auto endCoord = interval.upper();
-    forbiddenRanges.push_back(make_pair(beginCoord, endCoord));
->>>>>>> 17e2932b
+    forbiddenRanges.push_back(std::make_pair(beginCoord, endCoord));
   }
   if (ndr) {
     ndr->via2ViaForbiddenLen[tableLayerIdx][tableEntryIdx] = forbiddenRanges;
@@ -1222,14 +1180,9 @@
           reqSpcVal += isCurrDirY ? cutBox2.dy() : cutBox2.dx();
         }
       }
-<<<<<<< HEAD
-      if (reqSpcVal != 0)
+      if (reqSpcVal != 0) {
         forbiddenRanges.push_back(std::make_pair(0, reqSpcVal));
-=======
-      if (reqSpcVal != 0) {
-        forbiddenRanges.push_back(make_pair(0, reqSpcVal));
-      }
->>>>>>> 17e2932b
+      }
     }
   } else {
     frLef58CutSpacingTableConstraint* con;
@@ -1266,79 +1219,19 @@
     frCoord reqSpcVal,
     std::pair<frCoord, frCoord>& range)
 {
-<<<<<<< HEAD
-  frCoord overlapLen = std::min((enclosureBox1.yMax() - enclosureBox1.yMin()),
-                                (enclosureBox2.yMax() - enclosureBox2.yMin()));
-  frCoord cutLen = cutBox.yMax() - cutBox.yMin();
-=======
-  frCoord overlapLen = min(enclosureBox1.dy(), enclosureBox2.dy());
+  frCoord overlapLen = std::min(enclosureBox1.dy(), enclosureBox2.dy());
   frCoord cutLen = cutBox.dy();
->>>>>>> 17e2932b
   frCoord forbiddenLowerBound, forbiddenUpperBound;
   forbiddenLowerBound = std::max(0, (overlapLen - cutLen) / 2 - reqSpcVal);
   forbiddenUpperBound = reqSpcVal + (overlapLen + cutLen) / 2;
   range = std::make_pair(forbiddenLowerBound, forbiddenUpperBound);
 }
 
-<<<<<<< HEAD
-// only partial support of GF14
-void FlexRP::prep_via2viaForbiddenLen_minStepGF12(
-    const frLayerNum& lNum,
-    frViaDef* viaDef1,
-    frViaDef* viaDef2,
-    bool isCurrDirX,
-    ForbiddenRanges& forbiddenRanges)
-{
-  if (!viaDef1 || !viaDef2) {
-    return;
-  }
-
-  if (DBPROCESSNODE != "GF14_13M_3Mx_2Cx_4Kx_2Hx_2Gx_LB") {
-    return;
-  }
-
-  bool isCurrDirY = !isCurrDirX;
-  if (lNum != 10 || !isCurrDirY) {
-    return;
-  }
-  const bool match12
-      = (viaDef1->getLayer1Num() == lNum) && (viaDef2->getLayer2Num() == lNum);
-  const bool match21
-      = (viaDef1->getLayer2Num() == lNum) && (viaDef2->getLayer1Num() == lNum);
-  if (!match12 && !match21) {
-    return;
-  }
-  Rect enclosureBox1, enclosureBox2;
-  frVia via1(viaDef1);
-  frVia via2(viaDef2);
-  if (viaDef1->getLayer1Num() == lNum) {
-    enclosureBox1 = via1.getLayer1BBox();
-  } else {
-    enclosureBox1 = via1.getLayer2BBox();
-  }
-  if (viaDef2->getLayer1Num() == lNum) {
-    enclosureBox2 = via2.getLayer1BBox();
-  } else {
-    enclosureBox2 = via2.getLayer2BBox();
-  }
-
-  frCoord enclosureBox1Span = enclosureBox1.yMax() - enclosureBox1.yMin();
-  frCoord enclosureBox2Span = enclosureBox2.yMax() - enclosureBox2.yMin();
-  frCoord maxForbiddenLen = (enclosureBox1Span > enclosureBox2Span)
-                                ? (enclosureBox1Span - enclosureBox2Span)
-                                : (enclosureBox2Span - enclosureBox1Span);
-  maxForbiddenLen /= 2;
-
-  forbiddenRanges.push_back(std::make_pair(0, maxForbiddenLen));
-}
-
-=======
 // If a via pad triggers MINIMUMCUT rules, we need to make sure any other via
 // is sufficiently spaced so it isn't included in the rule. Rules of the form
 // "LENGTH length WITHIN distance" need to separate the cut shape from the via
 // pad by the specified distance, otherwise the cut shape just needs to not
 // intersect the via pad.
->>>>>>> 17e2932b
 void FlexRP::prep_via2viaForbiddenLen_minimumCut(
     const frLayerNum& lNum,
     frViaDef* viaDef1,
@@ -1740,14 +1633,9 @@
             width1, width2, std::min(prl1, prl2));
       }
     }
-<<<<<<< HEAD
-    if (ndr)
+    if (ndr) {
       minReqDist = std::max(minReqDist, ndr->getSpacing(lNum / 2 - 1));
-=======
-    if (ndr) {
-      minReqDist = max(minReqDist, ndr->getSpacing(lNum / 2 - 1));
-    }
->>>>>>> 17e2932b
+    }
     if (minReqDist != INT_MIN) {
       minReqDist += minNonOverlapDist;
     }
@@ -1778,24 +1666,15 @@
       } else if (con->typeId()
                  == frConstraintTypeEnum::frcSpacingTablePrlConstraint) {
         minReqDist = static_cast<frSpacingTablePrlConstraint*>(con)->find(
-<<<<<<< HEAD
-            std::max(width1, width2), prl1);
-=======
             width1, prl1);
->>>>>>> 17e2932b
       } else if (con->typeId()
                  == frConstraintTypeEnum::frcSpacingTableTwConstraint) {
         minReqDist = static_cast<frSpacingTableTwConstraint*>(con)->find(
             width1, width1, prl1);
       }
-<<<<<<< HEAD
-      if (ndr)
+      if (ndr) {
         minReqDist = std::max(minReqDist, ndr->getSpacing(lNum / 2 - 1));
-=======
-      if (ndr) {
-        minReqDist = max(minReqDist, ndr->getSpacing(lNum / 2 - 1));
-      }
->>>>>>> 17e2932b
+      }
       if (minReqDist != INT_MIN) {
         minReqDist += minNonOverlapDist;
       }
