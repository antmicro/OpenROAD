--- conflicted
+++ resolved
@@ -1871,7 +1871,6 @@
 
   Rect shiftedPatch = patchBx;
   shiftedPatch.moveTo(offset.x(), offset.y());
-
   pwires_.push_back(std::move(patch));
 }
 
@@ -3378,13 +3377,7 @@
         markerBBox.set_yhi(markerBBox.yMax() + mgrid);
       }
     }
-<<<<<<< HEAD
     net = obj->getNet();
-=======
-
-    if (!net)
-      continue;
->>>>>>> 468336ca
     markerBBox.moveDelta(-origin.x(), -origin.y());
     auto patch = make_unique<drPatchWire>();
     patch->setLayerNum(lNum);
