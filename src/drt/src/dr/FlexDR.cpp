--- conflicted
+++ resolved
@@ -221,17 +221,11 @@
     skipRouting_ = true;
   }
   if (debugSettings_->debugDumpDR
-<<<<<<< HEAD
       && (debugSettings_->box == Rect(-1, -1, -1, -1)
           || routeBox_.intersects(debugSettings_->box))
-      && !skipRouting_ && debugSettings_->iter == getDRIter()) {
-=======
-      && (debugSettings_->x == -1
-          || routeBox_.intersects({debugSettings_->x, debugSettings_->y}))
       && !skipRouting_
       && (debugSettings_->iter == getDRIter()
           || debugSettings_->dumpLastWorker)) {
->>>>>>> e8982933
     std::string workerPath = fmt::format("{}/workerx{}_y{}",
                                          debugSettings_->dumpDir,
                                          routeBox_.xMin(),
@@ -239,8 +233,8 @@
     if (debugSettings_->dumpLastWorker) {
       workerPath = fmt::format("{}/workerx{}_y{}",
                                debugSettings_->dumpDir,
-                               debugSettings_->x,
-                               debugSettings_->y);
+                               debugSettings_->box.xMin(),
+                               debugSettings_->box.yMin());
     }
     mkdir(workerPath.c_str(), 0777);
 
