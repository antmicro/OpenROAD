--- conflicted
+++ resolved
@@ -449,12 +449,7 @@
   for (auto& marker : worker_->getGCWorker()->getMarkers()) {
     if (marker->getLayerNum() == layerNum) {
       marker->getBBox(box);
-<<<<<<< HEAD
-      drawMarker(box.left(), box.bottom(), box.right(), box.top(), painter);
-=======
-      cout << "MARKER " << box << "lNum " << layerNum << "\n";
       drawMarker(box.xMin(), box.yMin(), box.xMax(), box.yMax(), painter);
->>>>>>> 3607353f
     }
   }
 }
