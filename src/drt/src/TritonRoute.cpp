--- conflicted
+++ resolved
@@ -927,7 +927,10 @@
   if (!params.topRoutingLayer.empty()) {
     TOP_ROUTING_LAYER_NAME = params.topRoutingLayer;
   }
-<<<<<<< HEAD
+  if (params.minAccessPoints > 0) {
+    MINNUMACCESSPOINT_STDCELLPIN = params.minAccessPoints;
+    MINNUMACCESSPOINT_MACROCELLPIN = params.minAccessPoints;
+  }
 }
 
 void TritonRoute::addWorkerResults(
@@ -1200,10 +1203,5 @@
     }
   } else {
     cout << "Error: Fail to open DRC report file\n";
-=======
-  if (params.minAccessPoints > 0) {
-    MINNUMACCESSPOINT_STDCELLPIN = params.minAccessPoints;
-    MINNUMACCESSPOINT_MACROCELLPIN = params.minAccessPoints;
->>>>>>> 2ae9162a
   }
 }