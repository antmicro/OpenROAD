--- conflicted
+++ resolved
@@ -122,14 +122,10 @@
     linkstatic = True,  # TODO: remove once deps define all symbols
     deps = [
         "//src/drt",
-<<<<<<< HEAD
-        "@googletest//:gtest",
-        "@googletest//:gtest_main",
-=======
         "//src/drt:db_hdrs",
         "//src/odb",
         "//src/utl",
-        "@boost.test",
->>>>>>> 299433bf
+        "@googletest//:gtest",
+        "@googletest//:gtest_main",
     ],
 )