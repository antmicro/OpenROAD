--- conflicted
+++ resolved
@@ -114,36 +114,36 @@
                    odb::dbTechLayerCutEnclosureRule* rule,
                    odb::dbTechLayer* layer);
 };
-
-<<<<<<< HEAD
 class lefTechLayerEolExtensionRuleParser
 {
  public:
   lefTechLayerEolExtensionRuleParser(lefin*);
-=======
-class lefTechLayerEolKeepOutRuleParser
-{
- public:
-  lefTechLayerEolKeepOutRuleParser(lefin*);
->>>>>>> b115b621
   void parse(std::string, odb::dbTechLayer*);
 
  private:
   lefin* lefin_;
   bool parseSubRule(std::string, odb::dbTechLayer* layer);
   void setInt(double val,
-<<<<<<< HEAD
               odb::dbTechLayerEolExtensionRule* rule,
               void (odb::dbTechLayerEolExtensionRule::*func)(int));
   void addEntry(boost::fusion::vector<double, double>& params,
                 odb::dbTechLayerEolExtensionRule* rule);
-=======
+};
+class lefTechLayerEolKeepOutRuleParser
+{
+ public:
+  lefTechLayerEolKeepOutRuleParser(lefin*);
+  void parse(std::string, odb::dbTechLayer*);
+
+ private:
+  lefin* lefin_;
+  bool parseSubRule(std::string, odb::dbTechLayer* layer);
+  void setInt(double val,
               odb::dbTechLayerEolKeepOutRule* rule,
               void (odb::dbTechLayerEolKeepOutRule::*func)(int));
   void setClass(std::string,
                 odb::dbTechLayerEolKeepOutRule* rule,
                 odb::dbTechLayer* layer);
->>>>>>> b115b621
 };
 
 }  // namespace odb