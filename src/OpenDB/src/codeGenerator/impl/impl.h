--- conflicted
+++ resolved
@@ -50,38 +50,22 @@
   class dbDiff;
   class _dbDatabase;
   {% for _class in klass.classes %}
-<<<<<<< HEAD
-  {%if _class in ["dbTable","dbHashTable"]%}
-  template <class T>
-  {%endif%}
-  class {{ _class }};
-=======
-    {% if _class=="dbTable" %}
+    {%if _class in ["dbTable","dbHashTable"]%}
       template <class T>
-    {% endif %}
-    class {{_class}};
->>>>>>> a468ca5c
+    {%endif%}
+    class {{ _class }};
   {% endfor %}
   //User Code Begin Classes
   //User Code End Classes
 
   {% for _struct in klass.structs %}
-<<<<<<< HEAD
-  struct {{ _struct.name }}
-  {
-    {% for field in _struct.fields %}
-    {{ field.type }} {{ field.name }}{% if "bits" in field %} : {{ field.bits }}{% endif %};{%if "comment" in field%} {{field.comment}}{%endif%}
-    
-    {% endfor %}
-  };
-=======
-    struct {{_struct.name}}
+    struct {{ _struct.name }}
     {
       {% for field in _struct.fields %}
-        {{field.type}} {{field.name}}{% if "bits" in field %} : {{field.bits}}{% endif %};
+        {{field.type}} {{field.name}}{% if "bits" in field %} : {{field.bits}}{% endif %};{% if "comment" in field %} {{field.comment}}{% endif %}
+    
       {% endfor %}
     };
->>>>>>> a468ca5c
   {% endfor %}
   //User Code Begin structs
   //User Code End structs
@@ -91,33 +75,11 @@
   {
     public:
     {% for _enum in klass.enums %}
-<<<<<<< HEAD
-    {% if not _enum.public %}
-    enum {{ _enum.name }}
-    {
-      {% for value in _enum["values"]%}
-      {% if not loop.first %},{%endif%}{{value}}
-      {% endfor %}
-    };
-    {% endif %}
-    {% endfor %}
-    //User Code Begin enums
-    //User Code End enums
-    
-    {%for field in klass.fields%}
-    {%if field.table%} 
-    dbTable<_{{field.type}}>* {{field.name}}; 
-    {%else%}
-    {{ field.type }} {{ field.name }};{%if "comment" in field%} {{field.comment}}{%endif%}
-
-    {%endif%}
-    {%endfor%}
-=======
       {% if not _enum.public %}
         enum {{_enum.name}}
         {
           {% for value in _enum["values"] %}
-            {% if not loop.first %},{% endif %}{{value}} = {{loop.index0}}
+            {% if not loop.first %},{% endif %}{{value}}
           {% endfor %}
         };
       {% endif %}
@@ -129,10 +91,9 @@
       {% if field.table %} 
         dbTable<_{{field.type}}>* {{field.name}}; 
       {% else %}
-        {{field.type}} {{field.name}}{% if "default" in field %}= {{field.default}}{% endif %};
+        {{field.type}} {{field.name}}{% if "comment" in field %}= {{field.comment}}{% endif %};
       {% endif %}
     {% endfor %}
->>>>>>> a468ca5c
 
     //User Code Begin fields
     //User Code End fields
