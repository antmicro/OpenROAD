--- conflicted
+++ resolved
@@ -81,11 +81,8 @@
                                              [-sink_clustering_size] \
                                              [-sink_clustering_max_diameter] \
                                              [-sink_clustering_enable] \
-<<<<<<< HEAD
                                              [-balance_levels] \
-=======
                                              [-sink_clustering_levels levels] \
->>>>>>> 654721f4
                                              [-num_static_layers] \
                                              [-sink_clustering_buffer] \
                                             } 
@@ -94,13 +91,8 @@
   sta::parse_key_args "clock_tree_synthesis" args \
     keys {-root_buf -buf_list -wire_unit -clk_nets -out_path -sink_clustering_size -num_static_layers\
           -sink_clustering_buffer -distance_between_buffers -branching_point_buffers_distance -clustering_exponent\
-<<<<<<< HEAD
-          -clustering_unbalance_ratio -sink_clustering_max_diameter -tree_buf}\
+          -clustering_unbalance_ratio -sink_clustering_max_diameter -sink_clustering_levels -tree_buf}\
     flags {-post_cts_disable -sink_clustering_enable -balance_levels}
-=======
-          -clustering_unbalance_ratio -sink_clustering_max_diameter -sink_clustering_levels -tree_buf}\
-    flags {-post_cts_disable -sink_clustering_enable}
->>>>>>> 654721f4
 
   cts::set_disable_post_cts [info exists flags(-post_cts_disable)]
 
@@ -116,14 +108,12 @@
     cts::set_clustering_diameter $distance
   } 
 
-<<<<<<< HEAD
   cts::set_balance_levels [info exists flags(-balance_levels)]
-=======
+
   if { [info exists keys(-sink_clustering_levels)] } {
     set levels $keys(-sink_clustering_levels)
     cts::set_sink_clustering_levels $levels
   }
->>>>>>> 654721f4
 
   if { [info exists keys(-num_static_layers)] } {
     set num $keys(-num_static_layers)
