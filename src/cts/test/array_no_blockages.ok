--- conflicted
+++ resolved
@@ -146,7 +146,6 @@
     Sinks per sub-region: 9
     Sub-region size: 165.0000 X 87.6062
 [INFO CTS-0034]     Segment length (rounded): 44.
-<<<<<<< HEAD
     Key: 98 inSlew: 1 inCap: 1 outSlew: 2 load: 1 length: 8 delay: 1
     Key: 206 inSlew: 2 inCap: 1 outSlew: 2 load: 1 length: 8 delay: 1
     Key: 104 inSlew: 3 inCap: 1 outSlew: 1 load: 1 length: 8 delay: 9
@@ -155,16 +154,6 @@
     Key: 98 inSlew: 1 inCap: 1 outSlew: 2 load: 1 length: 8 delay: 1
     Key: 38 inSlew: 2 inCap: 1 outSlew: 2 load: 1 length: 4 delay: 1
  Out of 14 sinks, 1 sinks closer to other cluster.
-=======
-    Key: 348 inSlew: 1 inCap: 2 outSlew: 2 load: 1 length: 8 delay: 1
-    Key: 349 inSlew: 2 inCap: 2 outSlew: 3 load: 1 length: 8 delay: 1
-    Key: 186 inSlew: 3 inCap: 1 outSlew: 1 load: 1 length: 8 delay: 13
-      location: 0.75 buffer: BUF_X4
-    Key: 348 inSlew: 1 inCap: 2 outSlew: 2 load: 1 length: 8 delay: 1
-    Key: 348 inSlew: 1 inCap: 2 outSlew: 2 load: 1 length: 8 delay: 1
-    Key: 61 inSlew: 2 inCap: 1 outSlew: 3 load: 1 length: 4 delay: 1
- Out of 12 sinks, 1 sinks closer to other cluster.
->>>>>>> cde0db63
 [INFO CTS-0032]  Stop criterion found. Max number of sinks is 15.
 [INFO CTS-0035]  Number of sinks covered: 279.
 [INFO CTS-0018]     Created 231 clock buffers.
@@ -175,32 +164,19 @@
 [INFO CTS-0017]     Max level of the clock tree: 5.
 [INFO CTS-0098] Clock net "clk"
 [INFO CTS-0099]  Sinks 2475
-<<<<<<< HEAD
 [INFO CTS-0100]  Leaf buffers 138
 [INFO CTS-0101]  Average sink wire length 9110.76 um
-=======
-[INFO CTS-0100]  Leaf buffers 96
-[INFO CTS-0101]  Average sink wire length 9480.12 um
->>>>>>> cde0db63
 [INFO CTS-0102]  Path depth 18 - 19
 [INFO RSZ-0058] Using max wire length 707um.
 [INFO RSZ-0047] Found 32 long wires.
 [INFO RSZ-0048] Inserted 85 buffers in 32 nets.
 Placement Analysis
 ---------------------------------
-<<<<<<< HEAD
 total displacement       1811.7 u
 average displacement        0.6 u
 max displacement           37.4 u
 original HPWL          135507.8 u
 legalized HPWL         135820.6 u
-=======
-total displacement       1622.2 u
-average displacement        0.6 u
-max displacement           39.5 u
-original HPWL          134887.4 u
-legalized HPWL         135134.8 u
->>>>>>> cde0db63
 delta HPWL                    0 %
 
 Clock clk
