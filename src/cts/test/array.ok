[INFO ODB-0227] LEF file: Nangate45/Nangate45_tech.lef, created 22 layers, 27 vias
[INFO ODB-0227] LEF file: Nangate45/Nangate45_stdcell.lef, created 135 library cells
[INFO ODB-0227] LEF file: array_tile.lef, created 1 library cells
[INFO IFP-0001] Added 3528 rows of 26000 site FreePDK45_38x28_10R_NP_162NW_34O.
[INFO ODB-0303] The initial 3528 rows (91728000 sites) were cut with 225 shapes for a total of 52263 rows (14219856 sites).
[INFO CTS-0050] Root buffer is BUF_X4.
[INFO CTS-0051] Sink buffer is BUF_X4.
[INFO CTS-0052] The following clock buffers will be used for CTS:
                    BUF_X4
[INFO CTS-0049] Characterization buffer is BUF_X4.
[INFO CTS-0007] Net "clk" found for clock "clk".
[INFO CTS-0011]  Clock net "clk" for macros has 225 sinks.
[INFO CTS-0011]  Clock net "clk_regs" for registers has 2250 sinks.
[INFO CTS-0008] TritonCTS found 2 clock nets.
[INFO CTS-0097] Characterization used 1 buffer(s) types.
[INFO CTS-0201] 225 blockages from hard placement blockages and placed macros will be used.
[INFO CTS-0027] Generating H-Tree topology for net clk.
[INFO CTS-0028]  Total number of sinks: 225.
[INFO CTS-0029]  Sinks will be clustered in groups of up to 20 and with maximum cluster diameter of 100.0 um.
[INFO CTS-0030]  Number of static layers: 0.
[INFO CTS-0020]  Wire segment unit: 14000  dbu (7 um).
[INFO CTS-0204] A clustering solution was found from clustering size of 10 and clustering diameter of 100.
[INFO CTS-0205] Better solution may be possible if either -sink_clustering_size, -sink_clustering_max_diameter, or both options are omitted to enable automatic clustering.
[INFO CTS-0019]  Total number of sinks after clustering: 225.
[INFO CTS-0024]  Normalized sink region: [(1.43857, 44.2757), (661.439, 704.276)].
[INFO CTS-0025]     Width:  660.0000.
[INFO CTS-0026]     Height: 660.0000.
 Level 1
    Direction: Horizontal
    Sinks per sub-region: 113
    Sub-region size: 330.0000 X 660.0000
[INFO CTS-0034]     Segment length (rounded): 166.
 Level 2
    Direction: Vertical
    Sinks per sub-region: 57
    Sub-region size: 330.0000 X 330.0000
[INFO CTS-0034]     Segment length (rounded): 164.
 Level 3
    Direction: Horizontal
    Sinks per sub-region: 29
    Sub-region size: 165.0000 X 330.0000
[INFO CTS-0034]     Segment length (rounded): 82.
 Level 4
    Direction: Vertical
    Sinks per sub-region: 15
    Sub-region size: 165.0000 X 165.0000
[INFO CTS-0034]     Segment length (rounded): 82.
 Level 5
    Direction: Horizontal
    Sinks per sub-region: 8
    Sub-region size: 82.5000 X 165.0000
[INFO CTS-0034]     Segment length (rounded): 42.
[INFO CTS-0032]  Stop criterion found. Max number of sinks is 15.
[INFO CTS-0035]  Number of sinks covered: 225.
[INFO CTS-0201] 225 blockages from hard placement blockages and placed macros will be used.
[INFO CTS-0027] Generating H-Tree topology for net clk_regs.
[INFO CTS-0028]  Total number of sinks: 2250.
[INFO CTS-0029]  Sinks will be clustered in groups of up to 20 and with maximum cluster diameter of 100.0 um.
[INFO CTS-0030]  Number of static layers: 0.
[INFO CTS-0020]  Wire segment unit: 14000  dbu (7 um).
[INFO CTS-0204] A clustering solution was found from clustering size of 10 and clustering diameter of 100.
[INFO CTS-0205] Better solution may be possible if either -sink_clustering_size, -sink_clustering_max_diameter, or both options are omitted to enable automatic clustering.
[INFO CTS-0019]  Total number of sinks after clustering: 227.
[INFO CTS-0024]  Normalized sink region: [(189.626, 2.21643), (661.055, 670.416)].
[INFO CTS-0025]     Width:  471.4286.
[INFO CTS-0026]     Height: 668.2000.
 Level 1
    Direction: Vertical
    Sinks per sub-region: 114
    Sub-region size: 471.4286 X 334.1000
[INFO CTS-0034]     Segment length (rounded): 168.
 Level 2
    Direction: Horizontal
    Sinks per sub-region: 57
    Sub-region size: 235.7143 X 334.1000
[INFO CTS-0034]     Segment length (rounded): 118.
 Level 3
    Direction: Vertical
    Sinks per sub-region: 29
    Sub-region size: 235.7143 X 167.0500
[INFO CTS-0034]     Segment length (rounded): 84.
 Level 4
    Direction: Horizontal
    Sinks per sub-region: 15
    Sub-region size: 117.8572 X 167.0500
[INFO CTS-0034]     Segment length (rounded): 58.
 Level 5
    Direction: Vertical
    Sinks per sub-region: 8
    Sub-region size: 117.8572 X 83.5250
[INFO CTS-0034]     Segment length (rounded): 42.
[INFO CTS-0032]  Stop criterion found. Max number of sinks is 15.
[INFO CTS-0035]  Number of sinks covered: 227.
[INFO CTS-0018]     Created 135 clock buffers.
[INFO CTS-0012]     Minimum number of buffers in the clock path: 18.
[INFO CTS-0013]     Maximum number of buffers in the clock path: 18.
[INFO CTS-0015]     Created 135 clock nets.
[INFO CTS-0016]     Fanout distribution for the current clock = 3:1, 5:3, 6:7, 7:3, 8:18..
[INFO CTS-0017]     Max level of the clock tree: 5.
[INFO CTS-0018]     Created 366 clock buffers.
[INFO CTS-0012]     Minimum number of buffers in the clock path: 17.
[INFO CTS-0013]     Maximum number of buffers in the clock path: 17.
[INFO CTS-0015]     Created 366 clock nets.
[INFO CTS-0016]     Fanout distribution for the current clock = 2:1, 4:3, 5:9, 6:5, 7:4, 8:3, 9:4, 10:230..
[INFO CTS-0017]     Max level of the clock tree: 5.
[INFO CTS-0098] Clock net "clk"
[INFO CTS-0099]  Sinks 225
[INFO CTS-0100]  Leaf buffers 0
[INFO CTS-0101]  Average sink wire length 9153.89 um
[INFO CTS-0102]  Path depth 18 - 18
[INFO CTS-0207]  Leaf load cells 4
[INFO CTS-0098] Clock net "clk_regs"
[INFO CTS-0099]  Sinks 2254
[INFO CTS-0100]  Leaf buffers 227
[INFO CTS-0101]  Average sink wire length 4120.02 um
[INFO CTS-0102]  Path depth 17 - 17
[INFO CTS-0207]  Leaf load cells 4
Total number of Clock Roots: 2.
Total number of Buffers Inserted: 501.
Total number of Clock Subnets: 501.
Total number of Sinks: 2475.
Cells used:
  BUF_X4: 503
Dummys used:
  BUF_X4: 2
  INV_X1: 1
  INV_X4: 1
[INFO RSZ-0058] Using max wire length 693um.
[INFO RSZ-0047] Found 50 long wires.
[INFO RSZ-0048] Inserted 109 buffers in 50 nets.
Placement Analysis
---------------------------------
<<<<<<< HEAD
total displacement       3281.3 u
average displacement        1.1 u
max displacement          117.1 u
original HPWL          132659.6 u
legalized HPWL         133126.9 u
=======
total displacement       4698.2 u
average displacement        1.5 u
max displacement          153.5 u
original HPWL          182314.0 u
legalized HPWL         183132.9 u
>>>>>>> 36aa7c95
delta HPWL                    0 %

Clock clk
   1.25 source latency inst_1_0/clk ^
  -1.15 target latency inst_2_0/clk ^
   0.00 CRPR
--------------
   0.10 setup skew

Startpoint: inst_1_1 (rising edge-triggered flip-flop clocked by clk)
Endpoint: inst_2_1 (rising edge-triggered flip-flop clocked by clk)
Path Group: clk
Path Type: max

  Delay    Time   Description
---------------------------------------------------------
   0.00    0.00   clock clk (rise edge)
   0.00    0.00   clock source latency
   0.00    0.00 ^ clk (in)
   0.04    0.04 ^ wire8/Z (BUF_X8)
   0.03    0.08 ^ wire7/Z (BUF_X16)
   0.07    0.14 ^ wire6/Z (BUF_X32)
   0.06    0.20 ^ wire5/Z (BUF_X32)
   0.06    0.27 ^ wire4/Z (BUF_X32)
   0.06    0.33 ^ wire3/Z (BUF_X32)
   0.06    0.39 ^ wire2/Z (BUF_X32)
   0.06    0.45 ^ clkbuf_0_clk/Z (BUF_X4)
   0.04    0.49 ^ delaybuf_0_clk/Z (BUF_X4)
   0.03    0.52 ^ clkbuf_1_0_0_clk/Z (BUF_X4)
   0.03    0.56 ^ clkbuf_1_0_1_clk/Z (BUF_X4)
   0.03    0.59 ^ clkbuf_1_0_2_clk/Z (BUF_X4)
   0.03    0.63 ^ clkbuf_1_0_3_clk/Z (BUF_X4)
   0.03    0.66 ^ clkbuf_1_0_4_clk/Z (BUF_X4)
   0.03    0.69 ^ clkbuf_2_0_0_clk/Z (BUF_X4)
   0.03    0.72 ^ clkbuf_2_0_1_clk/Z (BUF_X4)
   0.03    0.76 ^ clkbuf_2_0_2_clk/Z (BUF_X4)
   0.03    0.79 ^ clkbuf_2_0_3_clk/Z (BUF_X4)
   0.04    0.82 ^ clkbuf_2_0_4_clk/Z (BUF_X4)
   0.03    0.86 ^ clkbuf_3_0_0_clk/Z (BUF_X4)
   0.03    0.89 ^ clkbuf_3_0_1_clk/Z (BUF_X4)
   0.03    0.93 ^ clkbuf_3_0_2_clk/Z (BUF_X4)
   0.03    0.96 ^ clkbuf_4_0_0_clk/Z (BUF_X4)
   0.03    0.99 ^ clkbuf_4_0_1_clk/Z (BUF_X4)
   0.03    1.03 ^ clkbuf_4_0_2_clk/Z (BUF_X4)
   0.03    1.06 ^ clkbuf_5_0_0_clk/Z (BUF_X4)
   0.08    1.14 ^ max_length10/Z (BUF_X8)
   0.04    1.18 ^ inst_1_1/clk (array_tile)
   0.21    1.40 ^ inst_1_1/e_out (array_tile)
   0.00    1.40 ^ inst_2_1/w_in (array_tile)
           1.40   data arrival time

   5.00    5.00   clock clk (rise edge)
   0.00    5.00   clock source latency
   0.00    5.00 ^ clk (in)
   0.04    5.04 ^ wire8/Z (BUF_X8)
   0.03    5.08 ^ wire7/Z (BUF_X16)
   0.07    5.14 ^ wire6/Z (BUF_X32)
   0.06    5.20 ^ wire5/Z (BUF_X32)
   0.06    5.27 ^ wire4/Z (BUF_X32)
   0.06    5.33 ^ wire3/Z (BUF_X32)
   0.06    5.39 ^ wire2/Z (BUF_X32)
   0.06    5.45 ^ clkbuf_0_clk/Z (BUF_X4)
   0.04    5.49 ^ delaybuf_0_clk/Z (BUF_X4)
   0.03    5.52 ^ clkbuf_1_0_0_clk/Z (BUF_X4)
   0.03    5.56 ^ clkbuf_1_0_1_clk/Z (BUF_X4)
   0.03    5.59 ^ clkbuf_1_0_2_clk/Z (BUF_X4)
   0.03    5.63 ^ clkbuf_1_0_3_clk/Z (BUF_X4)
   0.03    5.66 ^ clkbuf_1_0_4_clk/Z (BUF_X4)
   0.03    5.69 ^ clkbuf_2_0_0_clk/Z (BUF_X4)
   0.03    5.72 ^ clkbuf_2_0_1_clk/Z (BUF_X4)
   0.03    5.76 ^ clkbuf_2_0_2_clk/Z (BUF_X4)
   0.03    5.79 ^ clkbuf_2_0_3_clk/Z (BUF_X4)
   0.04    5.82 ^ clkbuf_2_0_4_clk/Z (BUF_X4)
   0.03    5.86 ^ clkbuf_3_0_0_clk/Z (BUF_X4)
   0.03    5.89 ^ clkbuf_3_0_1_clk/Z (BUF_X4)
   0.03    5.93 ^ clkbuf_3_0_2_clk/Z (BUF_X4)
   0.03    5.96 ^ clkbuf_4_0_0_clk/Z (BUF_X4)
   0.03    5.99 ^ clkbuf_4_0_1_clk/Z (BUF_X4)
   0.03    6.03 ^ clkbuf_4_0_2_clk/Z (BUF_X4)
   0.04    6.07 ^ clkbuf_5_1_0_clk/Z (BUF_X4)
   0.03    6.11 ^ max_length13/Z (BUF_X8)
   0.04    6.14 ^ inst_2_1/clk (array_tile)
   0.00    6.14   clock reconvergence pessimism
  -0.05    6.09   library setup time
           6.09   data required time
---------------------------------------------------------
           6.09   data required time
          -1.40   data arrival time
---------------------------------------------------------
           4.70   slack (MET)


Startpoint: inst_2_1 (rising edge-triggered flip-flop clocked by clk)
Endpoint: inst_3_1 (rising edge-triggered flip-flop clocked by clk)
Path Group: clk
Path Type: max

  Delay    Time   Description
---------------------------------------------------------
   0.00    0.00   clock clk (rise edge)
   0.00    0.00   clock source latency
   0.00    0.00 ^ clk (in)
   0.04    0.04 ^ wire8/Z (BUF_X8)
   0.03    0.08 ^ wire7/Z (BUF_X16)
   0.07    0.14 ^ wire6/Z (BUF_X32)
   0.06    0.20 ^ wire5/Z (BUF_X32)
   0.06    0.27 ^ wire4/Z (BUF_X32)
   0.06    0.33 ^ wire3/Z (BUF_X32)
   0.06    0.39 ^ wire2/Z (BUF_X32)
   0.06    0.45 ^ clkbuf_0_clk/Z (BUF_X4)
   0.04    0.49 ^ delaybuf_0_clk/Z (BUF_X4)
   0.03    0.52 ^ clkbuf_1_0_0_clk/Z (BUF_X4)
   0.03    0.56 ^ clkbuf_1_0_1_clk/Z (BUF_X4)
   0.03    0.59 ^ clkbuf_1_0_2_clk/Z (BUF_X4)
   0.03    0.63 ^ clkbuf_1_0_3_clk/Z (BUF_X4)
   0.03    0.66 ^ clkbuf_1_0_4_clk/Z (BUF_X4)
   0.03    0.69 ^ clkbuf_2_0_0_clk/Z (BUF_X4)
   0.03    0.72 ^ clkbuf_2_0_1_clk/Z (BUF_X4)
   0.03    0.76 ^ clkbuf_2_0_2_clk/Z (BUF_X4)
   0.03    0.79 ^ clkbuf_2_0_3_clk/Z (BUF_X4)
   0.04    0.82 ^ clkbuf_2_0_4_clk/Z (BUF_X4)
   0.03    0.86 ^ clkbuf_3_0_0_clk/Z (BUF_X4)
   0.03    0.89 ^ clkbuf_3_0_1_clk/Z (BUF_X4)
   0.03    0.93 ^ clkbuf_3_0_2_clk/Z (BUF_X4)
   0.03    0.96 ^ clkbuf_4_0_0_clk/Z (BUF_X4)
   0.03    0.99 ^ clkbuf_4_0_1_clk/Z (BUF_X4)
   0.03    1.03 ^ clkbuf_4_0_2_clk/Z (BUF_X4)
   0.04    1.07 ^ clkbuf_5_1_0_clk/Z (BUF_X4)
   0.03    1.11 ^ max_length13/Z (BUF_X8)
   0.04    1.14 ^ inst_2_1/clk (array_tile)
   0.21    1.35 ^ inst_2_1/e_out (array_tile)
   0.00    1.35 ^ inst_3_1/w_in (array_tile)
           1.35   data arrival time

   5.00    5.00   clock clk (rise edge)
   0.00    5.00   clock source latency
   0.00    5.00 ^ clk (in)
   0.04    5.04 ^ wire8/Z (BUF_X8)
   0.03    5.08 ^ wire7/Z (BUF_X16)
   0.07    5.14 ^ wire6/Z (BUF_X32)
   0.06    5.20 ^ wire5/Z (BUF_X32)
   0.06    5.27 ^ wire4/Z (BUF_X32)
   0.06    5.33 ^ wire3/Z (BUF_X32)
   0.06    5.39 ^ wire2/Z (BUF_X32)
   0.06    5.45 ^ clkbuf_0_clk/Z (BUF_X4)
   0.04    5.49 ^ delaybuf_0_clk/Z (BUF_X4)
   0.03    5.52 ^ clkbuf_1_0_0_clk/Z (BUF_X4)
   0.03    5.56 ^ clkbuf_1_0_1_clk/Z (BUF_X4)
   0.03    5.59 ^ clkbuf_1_0_2_clk/Z (BUF_X4)
   0.03    5.63 ^ clkbuf_1_0_3_clk/Z (BUF_X4)
   0.03    5.66 ^ clkbuf_1_0_4_clk/Z (BUF_X4)
   0.03    5.69 ^ clkbuf_2_0_0_clk/Z (BUF_X4)
   0.03    5.72 ^ clkbuf_2_0_1_clk/Z (BUF_X4)
   0.03    5.76 ^ clkbuf_2_0_2_clk/Z (BUF_X4)
   0.03    5.79 ^ clkbuf_2_0_3_clk/Z (BUF_X4)
   0.04    5.82 ^ clkbuf_2_0_4_clk/Z (BUF_X4)
   0.03    5.86 ^ clkbuf_3_0_0_clk/Z (BUF_X4)
   0.03    5.89 ^ clkbuf_3_0_1_clk/Z (BUF_X4)
   0.03    5.93 ^ clkbuf_3_0_2_clk/Z (BUF_X4)
   0.03    5.96 ^ clkbuf_4_0_0_clk/Z (BUF_X4)
   0.03    5.99 ^ clkbuf_4_0_1_clk/Z (BUF_X4)
   0.03    6.03 ^ clkbuf_4_0_2_clk/Z (BUF_X4)
   0.04    6.07 ^ clkbuf_5_1_0_clk/Z (BUF_X4)
   0.04    6.11 ^ wire12/Z (BUF_X8)
   0.04    6.15 ^ inst_3_1/clk (array_tile)
   0.00    6.15   clock reconvergence pessimism
  -0.05    6.10   library setup time
           6.10   data required time
---------------------------------------------------------
           6.10   data required time
          -1.35   data arrival time
---------------------------------------------------------
           4.75   slack (MET)

<|MERGE_RESOLUTION|>--- conflicted
+++ resolved
@@ -130,19 +130,11 @@
 [INFO RSZ-0048] Inserted 109 buffers in 50 nets.
 Placement Analysis
 ---------------------------------
-<<<<<<< HEAD
-total displacement       3281.3 u
-average displacement        1.1 u
-max displacement          117.1 u
-original HPWL          132659.6 u
-legalized HPWL         133126.9 u
-=======
 total displacement       4698.2 u
 average displacement        1.5 u
 max displacement          153.5 u
 original HPWL          182314.0 u
 legalized HPWL         183132.9 u
->>>>>>> 36aa7c95
 delta HPWL                    0 %
 
 Clock clk
