--- conflicted
+++ resolved
@@ -419,15 +419,9 @@
         + FIXED ( 100000 199860 ) N ;
 END PINS
 NETS 39 ;
-<<<<<<< HEAD
-    - CELL/clk2 ( clkbuf_0_CELL\/clk2 A ) ( CELL/CKGATE Z ) + USE CLOCK ;
-    - clk ( PIN clk ) ( clkbuf_regs_0_clk A ) ( clkbuf_0_clk A ) + USE CLOCK ;
-    - clk_regs ( clkbuf_0_clk_regs A ) ( clkbuf_regs_0_clk Z ) + USE CLOCK ;
-=======
     - CELL/clk2 ( clkbuf_0_CELL\/clk2 A ) ( CELL/CKGATE Z ) + USE CLOCK + NONDEFAULTRULE CTS_NDR_2 ;
     - clk ( PIN clk ) ( clkbuf_regs_0_clk A ) ( clkbuf_0_clk A ) + USE CLOCK + NONDEFAULTRULE CTS_NDR_0 ;
-    - clk_regs ( clkbuf_regs_0_clk Z ) ( clkbuf_0_clk_regs A ) + USE CLOCK + NONDEFAULTRULE CTS_NDR_1 ;
->>>>>>> e4d69751
+    - clk_regs ( clkbuf_0_clk_regs A ) ( clkbuf_regs_0_clk Z ) + USE CLOCK + NONDEFAULTRULE CTS_NDR_1 ;
     - clknet_0_CELL\/clk2 ( clkbuf_4_15__f_CELL\/clk2 A ) ( clkbuf_4_14__f_CELL\/clk2 A ) ( clkbuf_4_13__f_CELL\/clk2 A ) ( clkbuf_4_12__f_CELL\/clk2 A ) ( clkbuf_4_11__f_CELL\/clk2 A ) ( clkbuf_4_10__f_CELL\/clk2 A ) ( clkbuf_4_9__f_CELL\/clk2 A )
       ( clkbuf_4_8__f_CELL\/clk2 A ) ( clkbuf_4_7__f_CELL\/clk2 A ) ( clkbuf_4_6__f_CELL\/clk2 A ) ( clkbuf_4_5__f_CELL\/clk2 A ) ( clkbuf_4_4__f_CELL\/clk2 A ) ( clkbuf_4_3__f_CELL\/clk2 A ) ( clkbuf_4_2__f_CELL\/clk2 A ) ( clkbuf_4_1__f_CELL\/clk2 A )
       ( clkbuf_4_0__f_CELL\/clk2 A ) ( clkbuf_0_CELL\/clk2 Z ) + USE CLOCK + NONDEFAULTRULE CTS_NDR_2 ;
