--- conflicted
+++ resolved
@@ -79,14 +79,9 @@
 
   for (int row = 0; row < n_of_elements; row++) {
     int value = dist_matrix_in[row];
-<<<<<<< HEAD
-    if (value < 0)
+    if (value < 0) {
       std::cerr << "All matrix elements have to be non-negative." << std::endl;
-=======
-    if (value < 0) {
-      cerr << "All matrix elements have to be non-negative." << endl;
-    }
->>>>>>> 17e2932b
+    }
     dist_matrix[row] = value;
   }
 
