--- conflicted
+++ resolved
@@ -19,14 +19,6 @@
    Iter   | Removed | Resized | Inserted | Cloned |  Pin  |   Area   |    WNS   |   TNS      |  Viol  | Worst
           | Buffers |  Gates  | Buffers  |  Gates | Swaps |          |          |            | Endpts | Endpt
 --------------------------------------------------------------------------------------------------------------
-<<<<<<< HEAD
-        0 |       0 |       0 |        0 |      0 |     0 |    +0.0% |   -0.157 |       -0.3 |      2 | y2
-        4 |       0 |       0 |        0 |      0 |     0 |    +0.0% |   -0.157 |       -0.3 |      2 | y2
-        7 |       0 |       0 |        0 |      0 |     0 |    +0.0% |   -0.157 |       -0.3 |      2 | y2
-       8* |       0 |       0 |        0 |      0 |     0 |    +0.0% |   -0.157 |       -0.3 |      2 | y2
-       9* |       0 |       0 |        0 |      0 |     0 |    +0.0% |   -0.157 |       -0.3 |      2 | y2
-    final |       0 |       0 |        0 |      0 |     0 |    +0.0% |   -0.157 |       -0.3 |      2 | y2
-=======
         0 |       0 |       0 |        0 |      0 |     0 |    +0.0% |   -0.210 |       -0.3 |      2 | y2
         7 |       1 |       3 |        0 |      0 |     1 |   +20.0% |   -0.164 |       -0.3 |      2 | y2
        10 |       1 |       5 |        0 |      0 |     1 |   +48.0% |   -0.164 |       -0.3 |      2 | y2
@@ -34,10 +26,9 @@
       14* |       1 |       3 |        0 |      0 |     1 |   +20.0% |   -0.164 |       -0.3 |      2 | y2
       15* |       1 |       3 |        0 |      0 |     1 |   +20.0% |   -0.164 |       -0.3 |      2 | y2
     final |       1 |       3 |        0 |      0 |     1 |   +20.0% |   -0.164 |       -0.3 |      2 | y2
->>>>>>> ea001a13
 --------------------------------------------------------------------------------------------------------------
 [INFO RSZ-0059] Removed 1 buffers.
-[INFO RSZ-0051] Resized 3 instances, 3 sized up, 0 sized down.
+[INFO RSZ-0051] Resized 3 instances: 3 up, 0 up match, 0 down, 0 VT
 [INFO RSZ-0043] Swapped pins on 1 instances.
 [WARNING RSZ-0062] Unable to repair all setup violations.
 Repair timing output passed/skipped equivalence test
