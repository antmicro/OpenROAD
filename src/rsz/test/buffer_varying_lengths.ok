--- conflicted
+++ resolved
@@ -15,26 +15,14 @@
    Iter   | Removed | Resized | Inserted | Cloned |  Pin  |   Area   |    WNS   |   TNS      |  Viol  | Worst
           | Buffers |  Gates  | Buffers  |  Gates | Swaps |          |          |            | Endpts | Endpt
 --------------------------------------------------------------------------------------------------------------
-<<<<<<< HEAD
-        0 |       0 |       0 |        0 |      0 |     0 |    +0.0% |   -0.324 |      -35.4 |    200 | p3-200
-    final |      41 |    1179 |        0 |      0 |     0 |  +398.6% |   -0.302 |      -30.6 |    200 | p3-200
+        0 |       0 |       0 |        0 |      0 |     0 |    +0.0% |   -0.355 |      -40.7 |    200 | p3-200
+    2030* |      74 |    1543 |        0 |      0 |     0 |  +486.8% |   -0.324 |      -32.0 |    200 | p3-200
+    final |      74 |    1698 |        0 |      0 |     0 |  +489.5% |   -0.302 |      -31.4 |    200 | p3-200
 --------------------------------------------------------------------------------------------------------------
-[INFO RSZ-0059] Removed 41 buffers.
-[INFO RSZ-0051] Resized 1179 instances: 1149 up, 30 up match, 0 down, 0 VT
+[INFO RSZ-0059] Removed 74 buffers.
+[INFO RSZ-0051] Resized 1698 instances: 1570 up, 128 up match, 0 down, 0 VT
 [WARNING RSZ-0062] Unable to repair all setup violations.
 [INFO RSZ-0033] No hold violations found.
 worst slack max -0.302
-tns max -30.586
-=======
-        0 |       0 |       0 |        0 |      0 |     0 |    +0.0% |   -0.355 |      -40.7 |    200 | p3-200
-    2030* |      74 |    1543 |        0 |      0 |     0 |  +486.8% |   -0.324 |      -32.0 |    200 | p3-200
-    final |      74 |    1543 |        0 |      0 |     0 |  +486.8% |   -0.324 |      -32.0 |    200 | p3-200
---------------------------------------------------------------------------------------------------------------
-[INFO RSZ-0059] Removed 74 buffers.
-[INFO RSZ-0051] Resized 1543 instances, 1543 sized up, 0 sized down.
-[WARNING RSZ-0062] Unable to repair all setup violations.
-[INFO RSZ-0033] No hold violations found.
-worst slack max -0.324
-tns max -32.011
->>>>>>> ea001a13
+tns max -31.391
 No differences found.