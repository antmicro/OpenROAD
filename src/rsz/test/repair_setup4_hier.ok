[INFO ODB-0227] LEF file: Nangate45/Nangate45.lef, created 22 layers, 27 vias, 135 library cells
[INFO IFP-0001] Added 857 rows of 210 site FreePDK45_38x28_10R_NP_162NW_34O.
[INFO GPL-0002] DBU: 2000
[INFO GPL-0003] SiteSize: (  0.190  1.400 ) um
[INFO GPL-0004] CoreBBox: (  0.000  0.000 ) ( 39.900 1199.800 ) um
[WARNING GPL-0001] clk toplevel port is not placed!
       Replace will regard clk is placed in (0, 0)
[INFO GPL-0006] Number of instances:                17
[INFO GPL-0007] Movable instances:                  17
[INFO GPL-0008] Fixed instances:                     0
[INFO GPL-0009] Dummy instances:                     0
[INFO GPL-0010] Number of nets:                      7
[INFO GPL-0011] Number of pins:                     30
[INFO GPL-0012] Die BBox:  (  0.000  0.000 ) ( 40.000 1200.000 ) um
[INFO GPL-0013] Core BBox: (  0.000  0.000 ) ( 39.900 1199.800 ) um
[INFO GPL-0016] Core area:                   47872.020 um^2
[INFO GPL-0017] Fixed instances area:            0.000 um^2
[INFO GPL-0018] Movable instances area:         58.254 um^2
[INFO GPL-0019] Utilization:                     0.122 %
[INFO GPL-0020] Standard cells area:            58.254 um^2
[INFO GPL-0021] Large instances area:            0.000 um^2
[InitialPlace]  Iter: 1 conjugate gradient residual: 0.00000001 HPWL: 43540
[InitialPlace]  Iter: 2 conjugate gradient residual: 0.00000007 HPWL: 54961
[InitialPlace]  Iter: 3 conjugate gradient residual: 0.00000007 HPWL: 51394
[InitialPlace]  Iter: 4 conjugate gradient residual: 0.00000001 HPWL: 51065
[InitialPlace]  Iter: 5 conjugate gradient residual: 0.00000004 HPWL: 50646
Placement Analysis
---------------------------------
total displacement        126.5 u
average displacement        7.4 u
max displacement           11.1 u
original HPWL               4.7 u
legalized HPWL             61.3 u
delta HPWL                 1215 %

worst slack max -0.56
tns max -1.578
[INFO RSZ-0100] Repair move sequence: SizeUpMove BufferMove SplitLoadMove 
[INFO RSZ-0094] Found 6 endpoints with setup violations.
[INFO RSZ-0099] Repairing 6 out of 6 (100.00%) violating endpoints...
   Iter   | Removed | Resized | Inserted | Cloned |  Pin  |   Area   |    WNS   |   TNS      |  Viol  | Worst
          | Buffers |  Gates  | Buffers  |  Gates | Swaps |          |          |            | Endpts | Endpt
--------------------------------------------------------------------------------------------------------------
        0 |       0 |       0 |        0 |      0 |     0 |    +0.0% |   -0.564 |       -1.6 |      6 | u1/r2/D
<<<<<<< HEAD
    final |       0 |       9 |        1 |      0 |     0 |    +9.1% |   -0.487 |       -1.3 |      6 | u1/r2/D
=======
    final |       0 |       9 |        2 |      0 |     0 |   +11.4% |   -0.477 |       -1.9 |      6 | u1/r2/D
>>>>>>> b7e58f8b
--------------------------------------------------------------------------------------------------------------
[INFO RSZ-0040] Inserted 2 buffers.
[INFO RSZ-0051] Resized 9 instances, 9 sized up, 0 sized down.
[WARNING RSZ-0062] Unable to repair all setup violations.
No differences found.<|MERGE_RESOLUTION|>--- conflicted
+++ resolved
@@ -42,13 +42,9 @@
           | Buffers |  Gates  | Buffers  |  Gates | Swaps |          |          |            | Endpts | Endpt
 --------------------------------------------------------------------------------------------------------------
         0 |       0 |       0 |        0 |      0 |     0 |    +0.0% |   -0.564 |       -1.6 |      6 | u1/r2/D
-<<<<<<< HEAD
-    final |       0 |       9 |        1 |      0 |     0 |    +9.1% |   -0.487 |       -1.3 |      6 | u1/r2/D
-=======
-    final |       0 |       9 |        2 |      0 |     0 |   +11.4% |   -0.477 |       -1.9 |      6 | u1/r2/D
->>>>>>> b7e58f8b
+    final |       0 |      13 |        5 |      0 |     0 |   +16.4% |   -0.477 |       -1.9 |      6 | u1/r2/D
 --------------------------------------------------------------------------------------------------------------
-[INFO RSZ-0040] Inserted 2 buffers.
-[INFO RSZ-0051] Resized 9 instances, 9 sized up, 0 sized down.
+[INFO RSZ-0040] Inserted 5 buffers.
+[INFO RSZ-0051] Resized 13 instances, 13 sized up, 0 sized down.
 [WARNING RSZ-0062] Unable to repair all setup violations.
 No differences found.