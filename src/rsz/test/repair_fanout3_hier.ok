[INFO ODB-0227] LEF file: Nangate45/Nangate45.lef, created 22 layers, 27 vias, 135 library cells
[INFO IFP-0001] Added 857 rows of 210 site FreePDK45_38x28_10R_NP_162NW_34O.
[INFO GPL-0002] DBU: 2000
[INFO GPL-0003] SiteSize: (  0.190  1.400 ) um
[INFO GPL-0004] CoreBBox: (  0.000  0.000 ) ( 39.900 1199.800 ) um
[WARNING GPL-0001] clk1 toplevel port is not placed!
       Replace will regard clk1 is placed in (0, 0)
[WARNING GPL-0001] net0 toplevel port is not placed!
       Replace will regard net0 is placed in (0, 0)
[INFO GPL-0006] NumInstances:                71
[INFO GPL-0007] NumPlaceInstances:           71
[INFO GPL-0008] NumFixedInstances:            0
[INFO GPL-0009] NumDummyInstances:            0
[INFO GPL-0010] NumNets:                      2
[INFO GPL-0011] NumPins:                    144
[INFO GPL-0012] DieBBox:  (  0.000  0.000 ) ( 40.000 1200.000 ) um
[INFO GPL-0013] CoreBBox: (  0.000  0.000 ) ( 39.900 1199.800 ) um
[INFO GPL-0016] CoreArea:             47872.020 um^2
[INFO GPL-0017] NonPlaceInstsArea:        0.000 um^2
[INFO GPL-0018] PlaceInstsArea:         321.062 um^2
[INFO GPL-0019] Util:                     0.671 %
[INFO GPL-0020] StdInstsArea:           321.062 um^2
[INFO GPL-0021] MacroInstsArea:           0.000 um^2
[InitialPlace]  Iter: 1 CG residual: 0.00000000 HPWL: 18520
[InitialPlace]  Iter: 2 CG residual: 0.00000000 HPWL: 27440
[InitialPlace]  Iter: 3 CG residual: 0.00000012 HPWL: 19494
[InitialPlace]  Iter: 4 CG residual: 0.00000012 HPWL: 27022
[InitialPlace]  Iter: 5 CG residual: 0.00000012 HPWL: 19466
Placement Analysis
---------------------------------
total displacement       1195.4 u
average displacement       16.8 u
max displacement           27.1 u
original HPWL               2.4 u
legalized HPWL             90.0 u
delta HPWL                 3711 %

max fanout

Pin                                   Limit Fanout  Slack
---------------------------------------------------------
drvr/Q                                   10     70    -60 (VIOLATED)

[INFO RSZ-0058] Using max wire length 530um.
Iteration |   Area    | Resized | Buffers | Nets repaired | Remaining
---------------------------------------------------------------------
        0 |     +0.0% |       0 |       0 |             0 |       143
<<<<<<< HEAD
    final |    +57.2% |       9 |      10 |             1 |         0
---------------------------------------------------------------------
[INFO RSZ-0035] Found 1 fanout violations.
[INFO RSZ-0038] Inserted 10 buffers in 1 nets.
=======
    final |     +5.4% |       9 |       9 |             1 |         0
---------------------------------------------------------------------
[INFO RSZ-0035] Found 1 fanout violations.
>>>>>>> fb62c2c5
[INFO RSZ-0039] Resized 9 instances.
[INFO RSZ-0038] Inserted 9 buffers in 1 nets.
max fanout

Pin                                   Limit Fanout  Slack
---------------------------------------------------------
fanout4/Z                                10     70    -60 (VIOLATED)

No differences found.<|MERGE_RESOLUTION|>--- conflicted
+++ resolved
@@ -45,16 +45,9 @@
 Iteration |   Area    | Resized | Buffers | Nets repaired | Remaining
 ---------------------------------------------------------------------
         0 |     +0.0% |       0 |       0 |             0 |       143
-<<<<<<< HEAD
-    final |    +57.2% |       9 |      10 |             1 |         0
----------------------------------------------------------------------
-[INFO RSZ-0035] Found 1 fanout violations.
-[INFO RSZ-0038] Inserted 10 buffers in 1 nets.
-=======
     final |     +5.4% |       9 |       9 |             1 |         0
 ---------------------------------------------------------------------
 [INFO RSZ-0035] Found 1 fanout violations.
->>>>>>> fb62c2c5
 [INFO RSZ-0039] Resized 9 instances.
 [INFO RSZ-0038] Inserted 9 buffers in 1 nets.
 max fanout
