./results/repair_fanout7-tcl.def NAND2_X4 150 drvr DFF_X1 CK Q 
load DFF_X1 CK D 300000 metal3 1000
[INFO ODB-0222] Reading LEF file: Nangate45/Nangate45.lef
[INFO ODB-0223]     Created 22 technology layers
[INFO ODB-0224]     Created 27 technology vias
[INFO ODB-0225]     Created 135 library cells
[INFO ODB-0226] Finished LEF file:  Nangate45/Nangate45.lef
[INFO ODB-0128] Design: hi_fanout
[INFO ODB-0130]     Created 1 pins.
[INFO ODB-0131]     Created 153 components and 917 component-terminals.
[INFO ODB-0132]     Created 2 special nets and 306 connections.
[INFO ODB-0133]     Created 4 nets and 307 connections.
worst slack -23.63
<<<<<<< HEAD
[INFO RSZ-0040] Inserted 83 buffers.
[INFO RSZ-0041] Resized 393 instances.
[INFO RSZ-0043] Swapped pins on 8 instances.
=======
[INFO RSZ-0094] Found 150 endpoints with setup violations.
[INFO RSZ-0040] Inserted 81 buffers.
[INFO RSZ-0041] Resized 326 instances.
>>>>>>> 9e4fd722
[INFO RSZ-0049] Cloned 7 instances.
[WARNING RSZ-0062] Unable to repair all setup violations.
worst slack -3.21<|MERGE_RESOLUTION|>--- conflicted
+++ resolved
@@ -11,15 +11,10 @@
 [INFO ODB-0132]     Created 2 special nets and 306 connections.
 [INFO ODB-0133]     Created 4 nets and 307 connections.
 worst slack -23.63
-<<<<<<< HEAD
+[INFO RSZ-0094] Found 150 endpoints with setup violations.
 [INFO RSZ-0040] Inserted 83 buffers.
 [INFO RSZ-0041] Resized 393 instances.
 [INFO RSZ-0043] Swapped pins on 8 instances.
-=======
-[INFO RSZ-0094] Found 150 endpoints with setup violations.
-[INFO RSZ-0040] Inserted 81 buffers.
-[INFO RSZ-0041] Resized 326 instances.
->>>>>>> 9e4fd722
 [INFO RSZ-0049] Cloned 7 instances.
 [WARNING RSZ-0062] Unable to repair all setup violations.
 worst slack -3.21