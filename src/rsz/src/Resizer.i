--- conflicted
+++ resolved
@@ -825,22 +825,21 @@
   resizer->setDebugGraphics(std::move(graphics));
 }
 
-<<<<<<< HEAD
-// Test stub
-void
-fully_rebuffer(Pin *pin)
-{
-  ensureLinked();
-  Resizer *resizer = getResizer();
-  resizer->fullyRebuffer(pin);
-=======
 void swap_arith_modules_cmd(int path_count,
                             const std::string& target,
                             float slack_margin)
 {
   Resizer* resizer = getResizer();
   resizer->swapArithModules(path_count, target, slack_margin);
->>>>>>> 1f25bd68
+}
+
+// Test stub
+void
+fully_rebuffer(Pin *pin)
+{
+  ensureLinked();
+  Resizer *resizer = getResizer();
+  resizer->fullyRebuffer(pin);
 }
 
 } // namespace
