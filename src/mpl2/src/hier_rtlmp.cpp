///////////////////////////////////////////////////////////////////////////
//
// BSD 3-Clause License
//
// Copyright (c) 2020, The Regents of the University of California
// All rights reserved.
//
// Redistribution and use in source and binary forms, with or without
// modification, are permitted provided that the following conditions are met:
//
// * Redistributions of source code must retain the above copyright notice, this
//   list of conditions and the following disclaimer.
//
// * Redistributions in binary form must reproduce the above copyright notice,
//   this list of conditions and the following disclaimer in the documentation
//   and/or other materials provided with the distribution.
//
// * Neither the name of the copyright holder nor the names of its
//   contributors may be used to endorse or promote products derived from
//   this software without specific prior written permission.
//
// THIS SOFTWARE IS PROVIDED BY THE COPYRIGHT HOLDERS AND CONTRIBUTORS "AS IS"
// AND ANY EXPRESS OR IMPLIED WARRANTIES, INCLUDING, BUT NOT LIMITED TO, THE
// IMPLIED WARRANTIES OF MERCHANTABILITY AND FITNESS FOR A PARTICULAR PURPOSE
// ARE DISCLAIMED. IN NO EVENT SHALL THE COPYRIGHT HOLDER OR CONTRIBUTORS BE
// LIABLE FOR ANY DIRECT, INDIRECT, INCIDENTAL, SPECIAL, EXEMPLARY, OR
// CONSEQUENTIAL DAMAGES (INCLUDING, BUT NOT LIMITED TO, PROCUREMENT OF
// SUBSTITUTE GOODS OR SERVICES; LOSS OF USE, DATA, OR PROFITS; OR BUSINESS
// INTERRUPTION) HOWEVER CAUSED AND ON ANY THEORY OF LIABILITY, WHETHER IN
// CONTRACT, STRICT LIABILITY, OR TORT (INCLUDING NEGLIGENCE OR OTHERWISE)
// ARISING IN ANY WAY OUT OF THE USE OF THIS SOFTWARE, EVEN IF ADVISED OF THE
// POSSIBILITY OF SUCH DAMAGE.
//
///////////////////////////////////////////////////////////////////////////////
#include "hier_rtlmp.h"

#include <fstream>
#include <iostream>
#include <queue>
#include <thread>

#include "Mpl2Observer.h"
#include "SACoreHardMacro.h"
#include "SACoreSoftMacro.h"
#include "bus_synthesis.h"
#include "db_sta/dbNetwork.hh"
#include "object.h"
#include "odb/db.h"
#include "par/PartitionMgr.h"
#include "sta/Liberty.hh"
#include "utl/Logger.h"

namespace mpl2 {

using std::string;

///////////////////////////////////////////////////////////
// Class HierRTLMP
using utl::MPL;

HierRTLMP::~HierRTLMP() = default;

// Constructors
HierRTLMP::HierRTLMP(sta::dbNetwork* network,
                     odb::dbDatabase* db,
                     sta::dbSta* sta,
                     utl::Logger* logger,
                     par::PartitionMgr* tritonpart)
{
  network_ = network;
  db_ = db;
  sta_ = sta;
  logger_ = logger;
  tritonpart_ = tritonpart;
}

///////////////////////////////////////////////////////////////////////////
// Interfaces for setting up options
// Options related to macro placement

void HierRTLMP::setAreaWeight(float weight)
{
  area_weight_ = weight;
}

void HierRTLMP::setOutlineWeight(float weight)
{
  outline_weight_ = weight;
}

void HierRTLMP::setWirelengthWeight(float weight)
{
  wirelength_weight_ = weight;
}

void HierRTLMP::setGuidanceWeight(float weight)
{
  guidance_weight_ = weight;
}

void HierRTLMP::setFenceWeight(float weight)
{
  fence_weight_ = weight;
}

void HierRTLMP::setBoundaryWeight(float weight)
{
  boundary_weight_ = weight;
}

void HierRTLMP::setNotchWeight(float weight)
{
  notch_weight_ = weight;
}

void HierRTLMP::setMacroBlockageWeight(float weight)
{
  macro_blockage_weight_ = weight;
}

void HierRTLMP::setGlobalFence(float fence_lx,
                               float fence_ly,
                               float fence_ux,
                               float fence_uy)
{
  global_fence_lx_ = fence_lx;
  global_fence_ly_ = fence_ly;
  global_fence_ux_ = fence_ux;
  global_fence_uy_ = fence_uy;
}

void HierRTLMP::setHaloWidth(float halo_width)
{
  halo_width_ = halo_width;
}

void HierRTLMP::setHaloHeight(float halo_height)
{
  halo_height_ = halo_height;
}

// Options related to clustering
void HierRTLMP::setNumBundledIOsPerBoundary(int num_bundled_ios)
{
  num_bundled_IOs_ = num_bundled_ios;
}

void HierRTLMP::setClusterSize(int max_num_macro,
                               int min_num_macro,
                               int max_num_inst,
                               int min_num_inst)
{
  max_num_macro_base_ = max_num_macro;
  min_num_macro_base_ = min_num_macro;
  max_num_inst_base_ = max_num_inst;
  min_num_inst_base_ = min_num_inst;
}

void HierRTLMP::setClusterSizeTolerance(float tolerance)
{
  tolerance_ = tolerance;
}

void HierRTLMP::setMaxNumLevel(int max_num_level)
{
  max_num_level_ = max_num_level;
}

void HierRTLMP::setClusterSizeRatioPerLevel(float coarsening_ratio)
{
  coarsening_ratio_ = coarsening_ratio;
}

void HierRTLMP::setLargeNetThreshold(int large_net_threshold)
{
  large_net_threshold_ = large_net_threshold;
}

void HierRTLMP::setSignatureNetThreshold(int signature_net_threshold)
{
  signature_net_threshold_ = signature_net_threshold;
}

void HierRTLMP::setPinAccessThreshold(float pin_access_th)
{
  pin_access_th_ = pin_access_th;
  pin_access_th_orig_ = pin_access_th;
}

void HierRTLMP::setTargetUtil(float target_util)
{
  target_util_ = target_util;
}

void HierRTLMP::setTargetDeadSpace(float target_dead_space)
{
  target_dead_space_ = target_dead_space;
}

void HierRTLMP::setMinAR(float min_ar)
{
  min_ar_ = min_ar;
}

void HierRTLMP::setSnapLayer(int snap_layer)
{
  snap_layer_ = snap_layer;
}

void HierRTLMP::setReportDirectory(const char* report_directory)
{
  report_directory_ = report_directory;
}

// Set defaults for min/max number of instances and macros if not set by user.
void HierRTLMP::setDefaultThresholds()
{
  debugPrint(logger_,
             MPL,
             "multilevel_autoclustering",
             1,
             "Setting default threholds...");

  std::string snap_layer_name;

  for (auto& macro : hard_macro_map_) {
    odb::dbMaster* master = macro.first->getMaster();
    for (odb::dbMTerm* mterm : master->getMTerms()) {
      if (mterm->getSigType() == odb::dbSigType::SIGNAL) {
        for (odb::dbMPin* mpin : mterm->getMPins()) {
          for (odb::dbBox* box : mpin->getGeometry()) {
            odb::dbTechLayer* layer = box->getTechLayer();
            snap_layer_name = layer->getName();
          }
        }
      }
    }

    break;
  }

  // update weight
  if (dynamic_congestion_weight_flag_ == true) {
    std::vector<std::string> layers;
    int tot_num_layer = 0;
    for (odb::dbTechLayer* layer : db_->getTech()->getLayers()) {
      if (layer->getType() == odb::dbTechLayerType::ROUTING) {
        layers.push_back(layer->getName());
        tot_num_layer++;
      }
    }
    snap_layer_ = 0;
    for (int i = 0; i < layers.size(); i++) {
      if (layers[i] == snap_layer_name) {
        snap_layer_ = i + 1;
        break;
      }
    }
    if (snap_layer_ <= 0) {
      congestion_weight_ = 0.0;
    } else {
      congestion_weight_ = 1.0 * snap_layer_ / layers.size();
    }
    debugPrint(logger_,
               MPL,
               "multilevel_autoclustering",
               1,
               "snap_layer : {}  congestion_weight : {}",
               snap_layer_,
               congestion_weight_);
  }

  if (max_num_macro_base_ <= 0 || min_num_macro_base_ <= 0
      || max_num_inst_base_ <= 0 || min_num_inst_base_ <= 0) {
    min_num_inst_base_
        = std::floor(metrics_->getNumStdCell()
                     / std::pow(coarsening_ratio_, max_num_level_));
    if (min_num_inst_base_ <= 1000) {
      min_num_inst_base_ = 1000;  // lower bound
    }
    max_num_inst_base_ = min_num_inst_base_ * coarsening_ratio_ / 2.0;
    min_num_macro_base_ = std::floor(
        metrics_->getNumMacro() / std::pow(coarsening_ratio_, max_num_level_));
    if (min_num_macro_base_ <= 0) {
      min_num_macro_base_ = 1;  // lowerbound
    }
    max_num_macro_base_ = min_num_macro_base_ * coarsening_ratio_ / 2.0;
    if (metrics_->getNumMacro() <= 150) {
      // If the number of macros is less than the threshold value, reset to
      // single level.
      max_num_level_ = 1;
      debugPrint(logger_,
                 MPL,
                 "multilevel_autoclustering",
                 1,
                 "Reset number of levels to 1");
    }
  }

  // for num_level = 1, we recommand to increase the macro_blockage_weight to
  // half of the outline_weight
  if (max_num_level_ == 1) {
    macro_blockage_weight_ = outline_weight_ / 2.0;
    debugPrint(logger_,
               MPL,
               "multilevel_autoclustering",
               1,
               "Reset macro_blockage_weight : {}",
               macro_blockage_weight_);
  }

  // Set sizes for root level based on coarsening_factor and the number of
  // physical hierarchy levels
  unsigned coarsening_factor = std::pow(coarsening_ratio_, max_num_level_ - 1);
  max_num_macro_base_ = max_num_macro_base_ * coarsening_factor;
  min_num_macro_base_ = min_num_macro_base_ * coarsening_factor;
  max_num_inst_base_ = max_num_inst_base_ * coarsening_factor;
  min_num_inst_base_ = min_num_inst_base_ * coarsening_factor;

  debugPrint(
      logger_,
      MPL,
      "multilevel_autoclustering",
      1,
      "num level: {}, max_macro: {}, min_macro: {}, max_inst:{}, min_inst:{}",
      max_num_level_,
      max_num_macro_base_,
      min_num_macro_base_,
      max_num_inst_base_,
      min_num_inst_base_);

  if (logger_->debugCheck(MPL, "multilevel_autoclustering", 1)) {
    logger_->report("\nPrint Default Parameters\n");
    logger_->report("area_weight_ = {}", area_weight_);
    logger_->report("outline_weight_ = {}", outline_weight_);
    logger_->report("wirelength_weight_ = {}", wirelength_weight_);
    logger_->report("guidance_weight_ = {}", guidance_weight_);
    logger_->report("fence_weight_ = {}", fence_weight_);
    logger_->report("boundary_weight_ = {}", boundary_weight_);
    logger_->report("notch_weight_ = {}", notch_weight_);
    logger_->report("macro_blockage_weight_ = {}", macro_blockage_weight_);
    logger_->report("halo_width_ = {}", halo_width_);
    logger_->report("halo_height_ = {}", halo_height_);
    logger_->report("bus_planning_on_ = {}\n", bus_planning_on_);
  }
}

// Top Level Function
// The flow of our MacroPlacer is divided into 5 stages.
// 1) Multilevel Autoclustering:
//      Transform logical hierarchy into physical hierarchy.
// 2) Coarse Shaping -> Bottom - Up:
//      Determine the rough shape function for each cluster.
// 3) Fine Shaping -> Top - Down:
//      Refine the possible shapes of each cluster based on the fixed
//      outline and location of its parent cluster.
//      *This is executed within hierarchical placement method.
// 4) Hierarchical Macro Placement -> Top - Down
//      a) Placement of Cluster (one level at a time);
//      b) Placement of Macros (one macro cluster at a time).
// 5) Orientation Improvement
//      Attempts macro flipping to improve WR
void HierRTLMP::run()
{
  initMacroPlacer();

  runMultilevelAutoclustering();
  runCoarseShaping();

  if (graphics_) {
    graphics_->startFine();
  }

  if (bus_planning_on_) {
    runHierarchicalMacroPlacement(root_cluster_);
  } else {
    runHierarchicalMacroPlacementWithoutBusPlanning(root_cluster_);
  }

  generateTemporaryStdCellsPlacement(root_cluster_);

  for (auto& [inst, hard_macro] : hard_macro_map_) {
    hard_macro->updateDb(block_);
  }

  correctAllMacrosOrientation();

  writeMacroPlacement(macro_placement_file_);
  clear();
}

////////////////////////////////////////////////////////////////////////
// Private functions
////////////////////////////////////////////////////////////////////////

void HierRTLMP::initMacroPlacer()
{
  block_ = db_->getChip()->getBlock();
  dbu_ = db_->getTech()->getDbUnitsPerMicron();

  if (db_->getTech()->hasManufacturingGrid()) {
    manufacturing_grid_ = db_->getTech()->getManufacturingGrid();
  } else {
    manufacturing_grid_ = 1;
  }

  odb::Rect die = block_->getDieArea();
  odb::Rect core_box = block_->getCoreArea();

  float core_lx = dbuToMicron(core_box.xMin(), dbu_);
  float core_ly = dbuToMicron(core_box.yMin(), dbu_);
  float core_ux = dbuToMicron(core_box.xMax(), dbu_);
  float core_uy = dbuToMicron(core_box.yMax(), dbu_);

  logger_->report(
      "Floorplan Outline: ({}, {}) ({}, {}),  Core Outline: ({}, {}) ({}, {})",
      dbuToMicron(die.xMin(), dbu_),
      dbuToMicron(die.yMin(), dbu_),
      dbuToMicron(die.xMax(), dbu_),
      dbuToMicron(die.yMax(), dbu_),
      core_lx,
      core_ly,
      core_ux,
      core_uy);

  float core_area = (core_ux - core_lx) * (core_uy - core_ly);

  computeMetricsForModules(core_area);
}

void HierRTLMP::computeMetricsForModules(float core_area)
{
  metrics_ = computeMetrics(block_->getTopModule());

  float util
      = (metrics_->getStdCellArea() + metrics_->getMacroArea()) / core_area;
  float core_util
      = metrics_->getStdCellArea() / (core_area - metrics_->getMacroArea());

  // Check if placement is feasible in the core area when considering
  // the macro halos
  int unfixed_macros = 0;
  for (auto inst : block_->getInsts()) {
    auto master = inst->getMaster();
    if (master->isBlock()) {
      const auto width
          = dbuToMicron(master->getWidth(), dbu_) + 2 * halo_width_;
      const auto height
          = dbuToMicron(master->getHeight(), dbu_) + 2 * halo_width_;
      macro_with_halo_area_ += width * height;
      unfixed_macros += !inst->getPlacementStatus().isFixed();
    }
  }
  reportLogicalHierarchyInformation(core_area, util, core_util);

  if (unfixed_macros == 0) {
    logger_->info(MPL, 17, "No unfixed macros. Skipping placement.");
    return;
  }

  if (macro_with_halo_area_ + metrics_->getStdCellArea() > core_area) {
    logger_->error(MPL,
                   16,
                   "The instance area with halos {} exceeds the core area {}",
                   macro_with_halo_area_ + metrics_->getStdCellArea(),
                   core_area);
  }
}

void HierRTLMP::reportLogicalHierarchyInformation(float core_area,
                                                  float util,
                                                  float core_util)
{
  logger_->report(
      "Traversed logical hierarchy\n"
      "\tNumber of std cell instances: {}\n"
      "\tArea of std cell instances: {:.2f}\n"
      "\tNumber of macros: {}\n"
      "\tArea of macros: {:.2f}\n"
      "\tArea of macros with halos: {:.2f}\n"
      "\tArea of std cell instances + Area of macros: {:.2f}\n"
      "\tCore area: {:.2f}\n"
      "\tDesign Utilization: {:.2f}\n"
      "\tCore Utilization: {:.2f}\n"
      "\tManufacturing Grid: {}\n",
      metrics_->getNumStdCell(),
      metrics_->getStdCellArea(),
      metrics_->getNumMacro(),
      metrics_->getMacroArea(),
      macro_with_halo_area_,
      metrics_->getStdCellArea() + metrics_->getMacroArea(),
      core_area,
      util,
      core_util,
      manufacturing_grid_);
}

void HierRTLMP::initPhysicalHierarchy()
{
  setDefaultThresholds();

  cluster_id_ = 0;

  root_cluster_ = new Cluster(cluster_id_, std::string("root"), logger_);
  root_cluster_->addDbModule(block_->getTopModule());
  root_cluster_->setMetrics(*metrics_);

  cluster_map_[cluster_id_++] = root_cluster_;

  // Associate all instances to root
  for (odb::dbInst* inst : block_->getInsts()) {
    inst_to_cluster_[inst] = cluster_id_;
  }
}

// Transform the logical hierarchy into a physical hierarchy.
void HierRTLMP::runMultilevelAutoclustering()
{
  initPhysicalHierarchy();

  createIOClusters();
  createDataFlow();

  if (metrics_->getNumStdCell() == 0) {
    logger_->warn(MPL, 25, "Design has no standard cells!");

    treatEachMacroAsSingleCluster();
    resetSAParameters();

  } else {
    multilevelAutocluster(root_cluster_);

    std::vector<std::vector<Cluster*>> mixed_leaves;
    fetchMixedLeaves(root_cluster_, mixed_leaves);
    breakMixedLeaves(mixed_leaves);

    if (graphics_) {
      graphics_->finishedClustering(root_cluster_);
    }
  }

  if (logger_->debugCheck(MPL, "multilevel_autoclustering", 1)) {
    logger_->report("\nPrint Physical Hierarchy\n");
    printPhysicalHierarchyTree(root_cluster_, 0);
  }

  // Map the macros in each cluster to their HardMacro objects
  for (auto& [cluster_id, cluster] : cluster_map_) {
    mapMacroInCluster2HardMacro(cluster);
  }
}

void HierRTLMP::treatEachMacroAsSingleCluster()
{
  auto module = block_->getTopModule();
  for (odb::dbInst* inst : module->getInsts()) {
    const sta::LibertyCell* liberty_cell = network_->libertyCell(inst);
    if (liberty_cell == nullptr) {
      continue;
    }
    odb::dbMaster* master = inst->getMaster();

    if (master->isPad() || master->isCover()) {
      continue;
    }

    if (master->isBlock()) {
      std::string cluster_name = inst->getName();
      Cluster* cluster = new Cluster(cluster_id_, cluster_name, logger_);
      cluster->addLeafMacro(inst);
      updateInstancesAssociation(cluster);
      setClusterMetrics(cluster);
      cluster_map_[cluster_id_++] = cluster;
      // modify the physical hierarchy tree
      cluster->setParent(root_cluster_);
      cluster->setClusterType(HardMacroCluster);
      root_cluster_->addChild(cluster);
      debugPrint(logger_,
                 MPL,
                 "multilevel_autoclustering",
                 1,
                 "model {} as a cluster.",
                 cluster_name);
    }

    if (!design_has_io_clusters_) {
      design_has_only_macros_ = true;
    }
  }
}

void HierRTLMP::resetSAParameters()
{
  pos_swap_prob_ = 0.2;
  neg_swap_prob_ = 0.2;
  double_swap_prob_ = 0.2;
  exchange_swap_prob_ = 0.2;
  flip_prob_ = 0.2;
  resize_prob_ = 0.0;
  guidance_weight_ = 0.0;
  fence_weight_ = 0.0;
  boundary_weight_ = 0.0;
  notch_weight_ = 0.0;
  macro_blockage_weight_ = 0.0;
}

void HierRTLMP::runCoarseShaping()
{
  setRootShapes();

  if (design_has_only_macros_) {
    logger_->warn(MPL, 27, "Design has only macros!");
    root_cluster_->setClusterType(HardMacroCluster);
    return;
  }

  if (graphics_) {
    graphics_->startCoarse();
  }

  calculateChildrenTilings(root_cluster_);

  setIOClustersBlockages();
  setPlacementBlockages();
}

void HierRTLMP::setRootShapes()
{
  SoftMacro* root_soft_macro = new SoftMacro(root_cluster_);

  const float root_lx = std::max(
      dbuToMicron(block_->getCoreArea().xMin(), dbu_), global_fence_lx_);
  const float root_ly = std::max(
      dbuToMicron(block_->getCoreArea().yMin(), dbu_), global_fence_ly_);
  const float root_ux = std::min(
      dbuToMicron(block_->getCoreArea().xMax(), dbu_), global_fence_ux_);
  const float root_uy = std::min(
      dbuToMicron(block_->getCoreArea().yMax(), dbu_), global_fence_uy_);

  const float root_area = (root_ux - root_lx) * (root_uy - root_ly);
  const float root_width = root_ux - root_lx;
  const std::vector<std::pair<float, float>> root_width_list
      = {std::pair<float, float>(root_width, root_width)};

  root_soft_macro->setShapes(root_width_list, root_area);
  root_soft_macro->setWidth(root_width);  // This will set height automatically
  root_soft_macro->setX(root_lx);
  root_soft_macro->setY(root_ly);
  root_cluster_->setSoftMacro(root_soft_macro);
}

// Traverse Logical Hierarchy
// Recursive function to collect the design metrics (number of std cells,
// area of std cells, number of macros and area of macros) in the logical
// hierarchy
Metrics* HierRTLMP::computeMetrics(odb::dbModule* module)
{
  unsigned int num_std_cell = 0;
  float std_cell_area = 0.0;
  unsigned int num_macro = 0;
  float macro_area = 0.0;

  for (odb::dbInst* inst : module->getInsts()) {
    const sta::LibertyCell* liberty_cell = network_->libertyCell(inst);
    if (liberty_cell == nullptr) {
      continue;
    }
    odb::dbMaster* master = inst->getMaster();
    // check if the instance is a pad or a cover macro
    if (master->isPad() || master->isCover()) {
      continue;
    }
    float inst_area = dbuToMicron(master->getWidth(), dbu_)
                      * dbuToMicron(master->getHeight(), dbu_);
    if (master->isBlock()) {  // a macro
      num_macro += 1;
      macro_area += inst_area;
      // add hard macro to corresponding map
      HardMacro* macro = new HardMacro(
          inst, dbu_, manufacturing_grid_, halo_width_, halo_height_);
      hard_macro_map_[inst] = macro;
    } else {
      num_std_cell += 1;
      std_cell_area += inst_area;
    }
  }

  // Be careful about the relationship between
  // odb::dbModule and odb::dbInst
  // odb::dbModule and odb::dbModInst
  // recursively traverse the hierarchical module instances
  for (odb::dbModInst* inst : module->getChildren()) {
    Metrics* metrics = computeMetrics(inst->getMaster());
    num_std_cell += metrics->getNumStdCell();
    std_cell_area += metrics->getStdCellArea();
    num_macro += metrics->getNumMacro();
    macro_area += metrics->getMacroArea();
  }

  Metrics* metrics
      = new Metrics(num_std_cell, num_macro, std_cell_area, macro_area);
  logical_module_map_[module] = metrics;
  return metrics;
}

// compute the metrics for a cluster
// Here we do not include any Pads,  Covers or Marker
// number of standard cells
// number of macros
// area of standard cells
// area of macros
void HierRTLMP::setClusterMetrics(Cluster* cluster)
{
  unsigned int num_std_cell = 0;
  unsigned int num_macro = 0;
  float std_cell_area = 0.0;
  float macro_area = 0.0;
  num_std_cell += cluster->getLeafStdCells().size();
  num_macro += cluster->getLeafMacros().size();
  for (odb::dbInst* inst : cluster->getLeafStdCells()) {
    const sta::LibertyCell* liberty_cell = network_->libertyCell(inst);
    std_cell_area += liberty_cell->area();
  }
  for (odb::dbInst* inst : cluster->getLeafMacros()) {
    const sta::LibertyCell* liberty_cell = network_->libertyCell(inst);
    macro_area += liberty_cell->area();
  }
  Metrics metrics(num_std_cell, num_macro, std_cell_area, macro_area);
  for (auto& module : cluster->getDbModules()) {
    metrics.addMetrics(*logical_module_map_[module]);
  }

  debugPrint(logger_,
             MPL,
             "multilevel_autoclustering",
             1,
             "Setting Cluster Metrics for {}: Num Macros: {} Num Std Cells: {}",
             cluster->getName(),
             metrics.getNumMacro(),
             metrics.getNumStdCell());

  // update metrics based on design type
  if (cluster->getClusterType() == HardMacroCluster) {
    cluster->setMetrics(
        Metrics(0, metrics.getNumMacro(), 0.0, metrics.getMacroArea()));
  } else if (cluster->getClusterType() == StdCellCluster) {
    cluster->setMetrics(
        Metrics(metrics.getNumStdCell(), 0, metrics.getStdCellArea(), 0.0));
  } else {
    cluster->setMetrics(metrics);
  }
}

// Handle IOs: Map IOs to Pads for designs with IO pads
void HierRTLMP::mapIOPads()
{
  // Check if this design has IO pads
  bool is_pad_design = false;
  for (auto inst : block_->getInsts()) {
    if (inst->getMaster()->isPad()) {
      is_pad_design = true;
      break;
    }
  }

  if (!is_pad_design) {
    return;
  }

  for (odb::dbNet* net : block_->getNets()) {
    if (net->getBTerms().size() == 0) {
      continue;
    }

    //
    // If the design has IO pads, there is a net
    // connecting the IO pin and IO pad instance
    //
    for (odb::dbBTerm* bterm : net->getBTerms()) {
      for (odb::dbITerm* iterm : net->getITerms()) {
        odb::dbInst* inst = iterm->getInst();
        io_pad_map_[bterm] = inst;
      }
    }
  }
}

// Model IO pins as bundled IO clusters under the root node.
// IO clusters are created in the following the order : L, T, R, B.
// We will have num_bundled_IOs_ x 4 clusters for bundled IOs.
// Bundled IOs are only created for pins in the region.
void HierRTLMP::createIOClusters()
{
  mapIOPads();

  debugPrint(logger_,
             MPL,
             "multilevel_autoclustering",
             1,
             "Creating bundledIO clusters...");

  const odb::Rect die = block_->getDieArea();

  // Get the floorplan information and get the range of bundled IO regions
  odb::Rect die_box = block_->getCoreArea();
  int core_lx = die_box.xMin();
  int core_ly = die_box.yMin();
  int core_ux = die_box.xMax();
  int core_uy = die_box.yMax();
  const int x_base = (die.xMax() - die.xMin()) / num_bundled_IOs_;
  const int y_base = (die.yMax() - die.yMin()) / num_bundled_IOs_;
  int cluster_id_base = cluster_id_;

  // Map all the BTerms / Pads to Bundled IOs (cluster)
  std::vector<std::string> prefix_vec;
  prefix_vec.emplace_back("L");
  prefix_vec.emplace_back("T");
  prefix_vec.emplace_back("R");
  prefix_vec.emplace_back("B");
  std::map<int, bool> cluster_io_map;
  for (int i = 0; i < 4;
       i++) {  // four boundaries (Left, Top, Right and Bottom in order)
    for (int j = 0; j < num_bundled_IOs_; j++) {
      std::string cluster_name = prefix_vec[i] + std::to_string(j);
      Cluster* cluster = new Cluster(cluster_id_, cluster_name, logger_);
      root_cluster_->addChild(cluster);
      cluster->setParent(root_cluster_);
      cluster_io_map[cluster_id_] = false;
      cluster_map_[cluster_id_++] = cluster;
      int x = 0.0;
      int y = 0.0;
      int width = 0;
      int height = 0;
      if (i == 0) {  // Left boundary
        x = die.xMin();
        y = die.yMin() + y_base * j;
        height = y_base;
      } else if (i == 1) {  // Top boundary
        x = die.xMin() + x_base * j;
        y = die.yMax();
        width = x_base;
      } else if (i == 2) {  // Right boundary
        x = die.xMax();
        y = die.yMax() - y_base * (j + 1);
        height = y_base;
      } else {  // Bottom boundary
        x = die.xMax() - x_base * (j + 1);
        y = die.yMin();
        width = x_base;
      }

      // set the cluster to a IO cluster
      cluster->setAsIOCluster(
          std::pair<float, float>(dbuToMicron(x, dbu_), dbuToMicron(y, dbu_)),
          dbuToMicron(width, dbu_),
          dbuToMicron(height, dbu_));
    }
  }

  // Map all the BTerms to bundled IOs
  for (auto term : block_->getBTerms()) {
    int lx = std::numeric_limits<int>::max();
    int ly = std::numeric_limits<int>::max();
    int ux = 0;
    int uy = 0;
    // If the design has IO pads, these block terms
    // will not have block pins.
    // Otherwise, the design will have IO pins.
    for (const auto pin : term->getBPins()) {
      for (const auto box : pin->getBoxes()) {
        lx = std::min(lx, box->xMin());
        ly = std::min(ly, box->yMin());
        ux = std::max(ux, box->xMax());
        uy = std::max(uy, box->yMax());
      }
    }
    // remove power pins
    if (term->getSigType().isSupply()) {
      continue;
    }

    // If the term has a connected pad, get the bbox from the pad inst
    if (io_pad_map_.find(term) != io_pad_map_.end()) {
      lx = io_pad_map_[term]->getBBox()->xMin();
      ly = io_pad_map_[term]->getBBox()->yMin();
      ux = io_pad_map_[term]->getBBox()->xMax();
      uy = io_pad_map_[term]->getBBox()->yMax();
      if (lx <= core_lx) {
        lx = die.xMin();
      }
      if (ly <= core_ly) {
        ly = die.yMin();
      }
      if (ux >= core_ux) {
        ux = die.xMax();
      }
      if (uy >= core_uy) {
        uy = die.yMax();
      }
    }
    // calculate cluster id based on the location of IO Pins / Pads
    int cluster_id = -1;
    if (lx <= die.xMin()) {
      // The IO is on the left boundary
      cluster_id = cluster_id_base
                   + std::floor(((ly + uy) / 2.0 - die.yMin()) / y_base);
    } else if (uy >= die.yMax()) {
      // The IO is on the top boundary
      cluster_id = cluster_id_base + num_bundled_IOs_
                   + std::floor(((lx + ux) / 2.0 - die.xMin()) / x_base);
    } else if (ux >= die.xMax()) {
      // The IO is on the right boundary
      cluster_id = cluster_id_base + num_bundled_IOs_ * 2
                   + std::floor((die.yMax() - (ly + uy) / 2.0) / y_base);
    } else if (ly <= die.yMin()) {
      // The IO is on the bottom boundary
      cluster_id = cluster_id_base + num_bundled_IOs_ * 3
                   + std::floor((die.xMax() - (lx + ux) / 2.0) / x_base);
    }

    // Check if the IO pins / Pads exist
    if (cluster_id == -1) {
      logger_->error(
          MPL,
          2,
          "Floorplan has not been initialized? Pin location error for {}.",
          term->getName());
    } else {
      bterm_to_cluster_[term] = cluster_id;
    }

    cluster_io_map[cluster_id] = true;
  }

  // delete the IO clusters that do not have any pins assigned to them
  for (auto& [cluster_id, flag] : cluster_io_map) {
    if (!flag) {
      debugPrint(logger_,
                 MPL,
                 "multilevel_autoclustering",
                 1,
                 "Remove IO Cluster with no pins: {}, id: {}",
                 cluster_map_[cluster_id]->getName(),
                 cluster_id);
      cluster_map_[cluster_id]->getParent()->removeChild(
          cluster_map_[cluster_id]);
      delete cluster_map_[cluster_id];
      cluster_map_.erase(cluster_id);
    }
  }

  // At this point the cluster map has only the root (id = 0) and bundledIOs
  if (cluster_map_.size() == 1) {
    logger_->warn(MPL, 26, "Design has no IO pins!");
    design_has_io_clusters_ = false;
  }
}

// Create physical hierarchy tree in a post-order DFS manner
// Recursive call for creating the physical hierarchy tree
void HierRTLMP::multilevelAutocluster(Cluster* parent)
{
  bool force_split = false;
  if (level_ == 0) {
    // check if root cluster is below the max size of a leaf cluster
    // Force create child clusters in this case
    const int leaf_cluster_size
        = max_num_inst_base_ / std::pow(coarsening_ratio_, max_num_level_ - 1)
          * (1 + tolerance_);
    if (parent->getNumStdCell() < leaf_cluster_size) {
      force_split = true;
    }
    debugPrint(logger_,
               MPL,
               "multilevel_autoclustering",
               1,
               "Force Split: root cluster size: {}, leaf cluster size: {}",
               parent->getNumStdCell(),
               leaf_cluster_size);
  }

  if (level_ >= max_num_level_) {
    return;
  }
  level_++;
  debugPrint(logger_,
             MPL,
             "multilevel_autoclustering",
             1,
             "Parent: {}, level: {}, num macros: {}, num std cells: {}",
             parent->getName(),
             level_,
             parent->getNumMacro(),
             parent->getNumStdCell());

  // a large coarsening_ratio_ helps the clustering process converge fast
  max_num_macro_
      = max_num_macro_base_ / std::pow(coarsening_ratio_, level_ - 1);
  min_num_macro_
      = min_num_macro_base_ / std::pow(coarsening_ratio_, level_ - 1);
  max_num_inst_ = max_num_inst_base_ / std::pow(coarsening_ratio_, level_ - 1);
  min_num_inst_ = min_num_inst_base_ / std::pow(coarsening_ratio_, level_ - 1);
  // We define the tolerance to improve the robustness of our hierarchical
  // clustering
  max_num_inst_ = max_num_inst_ * (1 + tolerance_);
  min_num_inst_ = min_num_inst_ * (1 - tolerance_);
  max_num_macro_ = max_num_macro_ * (1 + tolerance_);
  min_num_macro_ = min_num_macro_ * (1 - tolerance_);
  if (min_num_macro_ <= 0) {
    min_num_macro_ = 1;
    max_num_macro_ = min_num_macro_ * coarsening_ratio_ / 2.0;
    // max_num_macro_ = min_num_macro_;
  }

  if (min_num_inst_ <= 0) {
    min_num_inst_ = 100;
    max_num_inst_ = min_num_inst_ * coarsening_ratio_ / 2.0;
  }

  if (force_split || (parent->getNumStdCell() > max_num_inst_)) {
    breakCluster(parent);   // Break the parent cluster into children clusters
    updateSubTree(parent);  // update the subtree to the physical hierarchy tree
    for (auto& child : parent->getChildren()) {
      updateInstancesAssociation(child);
    }
    // print the basic information of the children cluster
    for (auto& child : parent->getChildren()) {
      debugPrint(logger_,
                 MPL,
                 "multilevel_autoclustering",
                 1,
                 "\tChild Cluster: {}",
                 child->getName());
      multilevelAutocluster(child);
    }
  } else {
    multilevelAutocluster(parent);
  }

  updateInstancesAssociation(parent);
  level_--;
}

void HierRTLMP::updateInstancesAssociation(Cluster* cluster)
{
  int cluster_id = cluster->getId();
  ClusterType cluster_type = cluster->getClusterType();
  if (cluster_type == HardMacroCluster || cluster_type == MixedCluster) {
    for (auto& inst : cluster->getLeafMacros()) {
      inst_to_cluster_[inst] = cluster_id;
    }
  }

  if (cluster_type == StdCellCluster || cluster_type == MixedCluster) {
    for (auto& inst : cluster->getLeafStdCells()) {
      inst_to_cluster_[inst] = cluster_id;
    }
  }

  // Note: macro clusters have no module.
  if (cluster_type == StdCellCluster) {
    for (auto& module : cluster->getDbModules()) {
      updateInstancesAssociation(module, cluster_id, false);
    }
  } else if (cluster_type == MixedCluster) {
    for (auto& module : cluster->getDbModules()) {
      updateInstancesAssociation(module, cluster_id, true);
    }
  }
}

// Unlike macros, std cells are always considered when when updating
// the inst -> cluster map with the data from a module.
void HierRTLMP::updateInstancesAssociation(odb::dbModule* module,
                                           int cluster_id,
                                           bool include_macro)
{
  if (include_macro) {
    for (odb::dbInst* inst : module->getInsts()) {
      inst_to_cluster_[inst] = cluster_id;
    }
  } else {  // only consider standard cells
    for (odb::dbInst* inst : module->getInsts()) {
      odb::dbMaster* master = inst->getMaster();

      if (master->isPad() || master->isCover() || master->isBlock()) {
        continue;
      }

      inst_to_cluster_[inst] = cluster_id;
    }
  }
  for (odb::dbModInst* inst : module->getChildren()) {
    updateInstancesAssociation(inst->getMaster(), cluster_id, include_macro);
  }
}

// Break the parent cluster into children clusters
// We expand the parent cluster into a subtree based on logical
// hierarchy in a DFS manner.  During the expansion process,
// we merge small clusters in the same logical hierarchy
void HierRTLMP::breakCluster(Cluster* parent)
{
  debugPrint(logger_,
             MPL,
             "multilevel_autoclustering",
             1,
             "Dissolve Cluster: {}",
             parent->getName());
  //
  // Consider three different cases:
  // (a) parent is an empty cluster
  // (b) parent is a cluster corresponding to a logical module
  // (c) parent is a cluster generated by merging small clusters
  if (parent->getLeafStdCells().empty() && parent->getLeafMacros().empty()
      && parent->getDbModules().empty()) {
    // (a) parent is an empty cluster, do nothing
    // In the normal operation, this case should not happen
    return;
  }
  if (parent->getLeafStdCells().empty() && parent->getLeafMacros().empty()
      && (parent->getDbModules().size() == 1)) {
    // (b) parent is a cluster corresponding to a logical module
    // For example, the root cluster_
    odb::dbModule* module = parent->getDbModules()[0];
    // Check the child logical modules
    // (b.1) if the logical module has no child logical module
    // this logical module is a leaf logical module
    // we will use the TritonPart to partition this large flat cluster
    // in the follow-up UpdateSubTree function
    if (module->getChildren().size() == 0) {
      if (parent == root_cluster_) {
        // Check the glue logics
        std::string cluster_name
            = std::string("(") + parent->getName() + ")_glue_logic";
        Cluster* cluster = new Cluster(cluster_id_, cluster_name, logger_);
        for (odb::dbInst* inst : module->getInsts()) {
          const sta::LibertyCell* liberty_cell = network_->libertyCell(inst);
          if (liberty_cell == nullptr) {
            continue;
          }
          odb::dbMaster* master = inst->getMaster();
          // check if the instance is a Pad, Cover or empty block (such as
          // marker)
          if (master->isPad() || master->isCover()) {
            continue;
          }
          if (master->isBlock()) {
            cluster->addLeafMacro(inst);
          } else {
            cluster->addLeafStdCell(inst);
          }
        }
        // if the module has no meaningful glue instances
        if (cluster->getLeafStdCells().empty()
            && cluster->getLeafMacros().empty()) {
          delete cluster;
        } else {
          updateInstancesAssociation(cluster);
          setClusterMetrics(cluster);
          cluster_map_[cluster_id_++] = cluster;
          // modify the physical hierarchy tree
          cluster->setParent(parent);
          parent->addChild(cluster);
        }
      } else {
        for (odb::dbInst* inst : module->getInsts()) {
          const sta::LibertyCell* liberty_cell = network_->libertyCell(inst);
          if (liberty_cell == nullptr) {
            continue;
          }
          odb::dbMaster* master = inst->getMaster();
          // check if the instance is a Pad, Cover or empty block (such as
          // marker)
          if (master->isPad() || master->isCover()) {
            continue;
          }
          if (master->isBlock()) {
            parent->addLeafMacro(inst);
          } else {
            parent->addLeafStdCell(inst);
          }
        }
        parent->clearDbModules();  // remove module from the parent cluster
        updateInstancesAssociation(parent);
      }
      return;
    }
    // (b.2) if the logical module has child logical modules,
    // we first model each child logical module as a cluster
    for (odb::dbModInst* child : module->getChildren()) {
      std::string cluster_name = child->getMaster()->getHierarchicalName();
      Cluster* cluster = new Cluster(cluster_id_, cluster_name, logger_);
      cluster->addDbModule(child->getMaster());
      updateInstancesAssociation(cluster);
      setClusterMetrics(cluster);
      cluster_map_[cluster_id_++] = cluster;
      // modify the physical hierarchy tree
      cluster->setParent(parent);
      parent->addChild(cluster);
    }
    // Check the glue logics
    std::string cluster_name
        = std::string("(") + parent->getName() + ")_glue_logic";
    Cluster* cluster = new Cluster(cluster_id_, cluster_name, logger_);
    for (odb::dbInst* inst : module->getInsts()) {
      const sta::LibertyCell* liberty_cell = network_->libertyCell(inst);
      if (liberty_cell == nullptr) {
        continue;
      }
      odb::dbMaster* master = inst->getMaster();
      // check if the instance is a Pad, Cover or empty block (such as marker)
      if (master->isPad() || master->isCover()) {
        continue;
      }
      if (master->isBlock()) {
        cluster->addLeafMacro(inst);
      } else {
        cluster->addLeafStdCell(inst);
      }
    }
    // if the module has no meaningful glue instances
    if (cluster->getLeafStdCells().empty()
        && cluster->getLeafMacros().empty()) {
      delete cluster;
    } else {
      updateInstancesAssociation(cluster);
      setClusterMetrics(cluster);
      cluster_map_[cluster_id_++] = cluster;
      // modify the physical hierarchy tree
      cluster->setParent(parent);
      parent->addChild(cluster);
    }
  } else {
    // (c) parent is a cluster generated by merging small clusters
    // parent cluster has few logical modules or many glue insts
    for (auto& module : parent->getDbModules()) {
      std::string cluster_name = module->getHierarchicalName();
      Cluster* cluster = new Cluster(cluster_id_, cluster_name, logger_);
      cluster->addDbModule(module);
      updateInstancesAssociation(cluster);
      setClusterMetrics(cluster);
      cluster_map_[cluster_id_++] = cluster;
      // modify the physical hierachy tree
      cluster->setParent(parent);
      parent->addChild(cluster);
    }
    // Check glue logics
    if (!parent->getLeafStdCells().empty()
        || !parent->getLeafMacros().empty()) {
      std::string cluster_name
          = std::string("(") + parent->getName() + ")_glue_logic";
      Cluster* cluster = new Cluster(cluster_id_, cluster_name, logger_);
      for (auto& inst : parent->getLeafStdCells()) {
        cluster->addLeafStdCell(inst);
      }
      for (auto& inst : parent->getLeafMacros()) {
        cluster->addLeafMacro(inst);
      }
      updateInstancesAssociation(cluster);
      setClusterMetrics(cluster);
      cluster_map_[cluster_id_++] = cluster;
      // modify the physical hierachy tree
      cluster->setParent(parent);
      parent->addChild(cluster);
    }
  }

  // Recursively break down large clusters with logical modules
  // For large flat cluster, we will break it in the UpdateSubTree function
  for (auto& child : parent->getChildren()) {
    if (!child->getDbModules().empty()) {
      if (child->getNumStdCell() > max_num_inst_
          || child->getNumMacro() > max_num_macro_) {
        breakCluster(child);
      }
    }
  }

  //
  // Merge small clusters
  std::vector<Cluster*> candidate_clusters;
  for (auto& cluster : parent->getChildren()) {
    if (!cluster->isIOCluster() && cluster->getNumStdCell() < min_num_inst_
        && cluster->getNumMacro() < min_num_macro_) {
      candidate_clusters.push_back(cluster);
    }
  }

  mergeClusters(candidate_clusters);

  // Update the cluster_id
  // This is important to maintain the clustering results
  updateInstancesAssociation(parent);
}

// Merge small clusters with the same parent cluster
// Recursively merge clusters
// Here is an example process based on connection signature
// Iter1 :  A, B, C, D, E, F
// Iter2 :  A + C,  B + D,  E, F
// Iter3 :  A + C + F, B + D, E
// End if there is no same connection signature
// During the merging process, we support two types of merging
// Type 1: merging small clusters to their closely connected clusters
//         For example, if a small cluster A is closely connected to a
//         well-formed cluster B, (there are also other well-formed clusters
//         C, D), A is only connected to B and A has no connection with C, D
// Type 2: merging small clusters with the same connection signature
//         For example, if we merge small clusters A and B,  A and B will have
//         exactly the same connections relative to all other clusters (both
//         small clusters and well-formed clusters). In this case, if A and B
//         have the same connection signature, A and C have the same connection
//         signature, then B and C also have the same connection signature.
// Note in both types, we only merge clusters with the same parent cluster
void HierRTLMP::mergeClusters(std::vector<Cluster*>& candidate_clusters)
{
  if (candidate_clusters.empty()) {
    return;
  }

  int merge_iter = 0;
  debugPrint(logger_,
             MPL,
             "multilevel_autoclustering",
             1,
             "Merge Cluster Iter: {}",
             merge_iter++);
  for (auto& cluster : candidate_clusters) {
    debugPrint(logger_,
               MPL,
               "multilevel_autoclustering",
               1,
               "Cluster: {}, num std cell: {}, num macros: {}",
               cluster->getName(),
               cluster->getNumStdCell(),
               cluster->getNumMacro());
  }

  int num_candidate_clusters = candidate_clusters.size();
  while (true) {
    calculateConnection();  // update the connections between clusters

    std::vector<int> cluster_class(num_candidate_clusters, -1);  // merge flag
    std::vector<int> candidate_clusters_id;  // store cluster id
    candidate_clusters_id.reserve(candidate_clusters.size());
    for (auto& cluster : candidate_clusters) {
      candidate_clusters_id.push_back(cluster->getId());
    }
    // Firstly we perform Type 1 merge
    for (int i = 0; i < num_candidate_clusters; i++) {
      const int cluster_id = candidate_clusters[i]->getCloseCluster(
          candidate_clusters_id, signature_net_threshold_);
      debugPrint(
          logger_,
          MPL,
          "multilevel_autoclustering",
          1,
          "Candidate cluster: {} - {}",
          candidate_clusters[i]->getName(),
          (cluster_id != -1 ? cluster_map_[cluster_id]->getName() : "   "));
      if (cluster_id != -1 && !cluster_map_[cluster_id]->isIOCluster()) {
        Cluster*& cluster = cluster_map_[cluster_id];
        bool delete_flag = false;
        if (cluster->mergeCluster(*candidate_clusters[i], delete_flag)) {
          if (delete_flag) {
            cluster_map_.erase(candidate_clusters[i]->getId());
            delete candidate_clusters[i];
          }
          updateInstancesAssociation(cluster);
          setClusterMetrics(cluster);
          cluster_class[i] = cluster->getId();
        }
      }
    }

    // Then we perform Type 2 merge
    std::vector<Cluster*> new_candidate_clusters;
    for (int i = 0; i < num_candidate_clusters; i++) {
      if (cluster_class[i] == -1) {  // the cluster has not been merged
        // new_candidate_clusters.push_back(candidate_clusters[i]);
        for (int j = i + 1; j < num_candidate_clusters; j++) {
          if (cluster_class[j] != -1) {
            continue;
          }
          bool flag = candidate_clusters[i]->isSameConnSignature(
              *candidate_clusters[j], signature_net_threshold_);
          if (flag) {
            cluster_class[j] = i;
            bool delete_flag = false;
            if (candidate_clusters[i]->mergeCluster(*candidate_clusters[j],
                                                    delete_flag)) {
              if (delete_flag) {
                cluster_map_.erase(candidate_clusters[j]->getId());
                delete candidate_clusters[j];
              }
              updateInstancesAssociation(candidate_clusters[i]);
              setClusterMetrics(candidate_clusters[i]);
            }
          }
        }
      }
    }

    // Then we perform Type 3 merge:  merge all dust cluster
    const int dust_cluster_std_cell = 10;
    for (int i = 0; i < num_candidate_clusters; i++) {
      if (cluster_class[i] == -1) {  // the cluster has not been merged
        new_candidate_clusters.push_back(candidate_clusters[i]);
        if (candidate_clusters[i]->getNumStdCell() <= dust_cluster_std_cell
            && candidate_clusters[i]->getNumMacro() == 0) {
          for (int j = i + 1; j < num_candidate_clusters; j++) {
            if (cluster_class[j] != -1
                || candidate_clusters[j]->getNumMacro() > 0
                || candidate_clusters[j]->getNumStdCell()
                       > dust_cluster_std_cell) {
              continue;
            }
            cluster_class[j] = i;
            bool delete_flag = false;
            if (candidate_clusters[i]->mergeCluster(*candidate_clusters[j],
                                                    delete_flag)) {
              if (delete_flag) {
                cluster_map_.erase(candidate_clusters[j]->getId());
                delete candidate_clusters[j];
              }
              updateInstancesAssociation(candidate_clusters[i]);
              setClusterMetrics(candidate_clusters[i]);
            }
          }
        }
      }
    }

    // Update the candidate clusters
    // Some clusters have become well-formed clusters
    candidate_clusters.clear();
    for (auto& cluster : new_candidate_clusters) {
      if (cluster->getNumStdCell() < min_num_inst_
          && cluster->getNumMacro() < min_num_macro_) {
        candidate_clusters.push_back(cluster);
      }
    }

    // If no more clusters have been merged, exit the merging loop
    if (num_candidate_clusters == new_candidate_clusters.size()) {
      break;
    }

    num_candidate_clusters = candidate_clusters.size();

    debugPrint(logger_,
               MPL,
               "multilevel_autoclustering",
               1,
               "Merge Cluster Iter: {}",
               merge_iter++);
    for (auto& cluster : candidate_clusters) {
      debugPrint(logger_,
                 MPL,
                 "multilevel_autoclustering",
                 1,
                 "Cluster: {}",
                 cluster->getName());
    }
    // merge small clusters
    if (candidate_clusters.empty()) {
      break;
    }
  }
  debugPrint(logger_,
             MPL,
             "multilevel_autoclustering",
             1,
             "Finished merging clusters");
}

void HierRTLMP::calculateConnection()
{
  for (auto& [cluster_id, cluster] : cluster_map_) {
    cluster->initConnection();
  }

  for (odb::dbNet* net : block_->getNets()) {
    if (net->getSigType().isSupply()) {
      continue;
    }

    int driver_cluster_id = -1;
    std::vector<int> load_clusters_ids;
    bool net_has_pad_or_cover = false;

    for (odb::dbITerm* iterm : net->getITerms()) {
      odb::dbInst* inst = iterm->getInst();
      const sta::LibertyCell* liberty_cell = network_->libertyCell(inst);

      if (liberty_cell == nullptr) {
        continue;
      }

      odb::dbMaster* master = inst->getMaster();

      if (master->isPad() || master->isCover()) {
        net_has_pad_or_cover = true;
        break;
      }

      const int cluster_id = inst_to_cluster_.at(inst);

      if (iterm->getIoType() == odb::dbIoType::OUTPUT) {
        driver_cluster_id = cluster_id;
      } else {
        load_clusters_ids.push_back(cluster_id);
      }
    }

    if (net_has_pad_or_cover) {
      continue;
    }

    bool net_has_io_pin = false;

    for (odb::dbBTerm* bterm : net->getBTerms()) {
      const int cluster_id = bterm_to_cluster_.at(bterm);
      net_has_io_pin = true;

      if (bterm->getIoType() == odb::dbIoType::INPUT) {
        driver_cluster_id = cluster_id;
      } else {
        load_clusters_ids.push_back(cluster_id);
      }
    }

    if (driver_cluster_id != -1 && !load_clusters_ids.empty()
        && load_clusters_ids.size() < large_net_threshold_) {
      const float weight = net_has_io_pin ? virtual_weight_ : 1.0;

      for (const int load_cluster_id : load_clusters_ids) {
        if (load_cluster_id != driver_cluster_id) { /* undirected connection */
          cluster_map_[driver_cluster_id]->addConnection(load_cluster_id,
                                                         weight);
          cluster_map_[load_cluster_id]->addConnection(driver_cluster_id,
                                                       weight);
        }
      }
    }
  }
}

// Dataflow is used to improve quality of macro placement.
// Here we model each std cell instance, IO pin and macro pin as vertices.
void HierRTLMP::createDataFlow()
{
  debugPrint(
      logger_, MPL, "multilevel_autoclustering", 1, "Creating dataflow...");
  if (max_num_ff_dist_ <= 0) {
    return;
  }
  // create vertex id property for std cell, IO pin and macro pin
  std::map<int, odb::dbBTerm*> io_pin_vertex;
  std::map<int, odb::dbInst*> std_cell_vertex;
  std::map<int, odb::dbITerm*> macro_pin_vertex;

  std::vector<bool> stop_flag_vec;
  // assign vertex_id property of each Bterm
  // All boundary terms are marked as sequential stopping pts
  for (odb::dbBTerm* term : block_->getBTerms()) {
    odb::dbIntProperty::create(term, "vertex_id", stop_flag_vec.size());
    io_pin_vertex[stop_flag_vec.size()] = term;
    stop_flag_vec.push_back(true);
  }
  // assign vertex_id property of each instance
  for (auto inst : block_->getInsts()) {
    const sta::LibertyCell* liberty_cell = network_->libertyCell(inst);
    if (liberty_cell == nullptr) {
      continue;
    }
    odb::dbMaster* master = inst->getMaster();
    // check if the instance is a Pad, Cover or a block
    // We ignore nets connecting Pads, Covers
    // for blocks, we iterate over the block pins
    if (master->isPad() || master->isCover() || master->isBlock()) {
      continue;
    }

    // mark sequential instances
    odb::dbIntProperty::create(inst, "vertex_id", stop_flag_vec.size());
    std_cell_vertex[stop_flag_vec.size()] = inst;
    if (liberty_cell->hasSequentials()) {
      stop_flag_vec.push_back(true);
    } else {
      stop_flag_vec.push_back(false);
    }
  }
  // assign vertex_id property of each macro pin
  // all macro pins are flagged as sequential stopping pt
  for (auto& [macro, hard_macro] : hard_macro_map_) {
    for (odb::dbITerm* pin : macro->getITerms()) {
      if (pin->getSigType() != odb::dbSigType::SIGNAL) {
        continue;
      }
      odb::dbIntProperty::create(pin, "vertex_id", stop_flag_vec.size());
      macro_pin_vertex[stop_flag_vec.size()] = pin;
      stop_flag_vec.push_back(true);
    }
  }

  //
  // Num of vertices will be # of boundary pins + number of logical std cells +
  // number of macro pins)
  //
  debugPrint(logger_,
             MPL,
             "multilevel_autoclustering",
             1,
             "Number of vertices: {}",
             stop_flag_vec.size());

  // create hypergraphs
  std::vector<std::vector<int>> vertices(stop_flag_vec.size());
  std::vector<std::vector<int>> backward_vertices(stop_flag_vec.size());
  std::vector<std::vector<int>> hyperedges;  // dircted hypergraph
  // traverse the netlist
  for (odb::dbNet* net : block_->getNets()) {
    // ignore all the power net
    if (net->getSigType().isSupply()) {
      continue;
    }
    int driver_id = -1;      // driver vertex id
    std::set<int> loads_id;  // load vertex id
    bool pad_flag = false;
    // check the connected instances
    for (odb::dbITerm* iterm : net->getITerms()) {
      odb::dbInst* inst = iterm->getInst();
      const sta::LibertyCell* liberty_cell = network_->libertyCell(inst);
      if (liberty_cell == nullptr) {
        continue;
      }
      odb::dbMaster* master = inst->getMaster();
      // check if the instance is a Pad, Cover or empty block (such as marker)
      // We ignore nets connecting Pads, Covers, or markers
      if (master->isPad() || master->isCover()) {
        pad_flag = true;
        break;
      }
      int vertex_id = -1;
      if (master->isBlock()) {
        vertex_id = odb::dbIntProperty::find(iterm, "vertex_id")->getValue();
      } else {
        vertex_id = odb::dbIntProperty::find(inst, "vertex_id")->getValue();
      }
      if (iterm->getIoType() == odb::dbIoType::OUTPUT) {
        driver_id = vertex_id;
      } else {
        loads_id.insert(vertex_id);
      }
    }
    if (pad_flag) {
      continue;  // the nets with Pads should be ignored
    }

    // check the connected IO pins  of the net
    for (odb::dbBTerm* bterm : net->getBTerms()) {
      const int vertex_id
          = odb::dbIntProperty::find(bterm, "vertex_id")->getValue();
      if (bterm->getIoType() == odb::dbIoType::INPUT) {
        driver_id = vertex_id;
      } else {
        loads_id.insert(vertex_id);
      }
    }

    //
    // Skip high fanout nets or nets that do not have valid driver or loads
    //
    if (driver_id < 0 || loads_id.empty()
        || loads_id.size() > large_net_threshold_) {
      continue;
    }

    // Create the hyperedge
    std::vector<int> hyperedge{driver_id};
    for (auto& load : loads_id) {
      if (load != driver_id) {
        hyperedge.push_back(load);
      }
    }
    vertices[driver_id].push_back(hyperedges.size());
    for (int i = 1; i < hyperedge.size(); i++) {
      backward_vertices[hyperedge[i]].push_back(hyperedges.size());
    }
    hyperedges.push_back(hyperedge);
  }  // end net traversal

  debugPrint(
      logger_, MPL, "multilevel_autoclustering", 1, "Created hypergraph");

  // traverse hypergraph to build dataflow
  for (auto [src, src_pin] : io_pin_vertex) {
    int idx = 0;
    std::vector<bool> visited(vertices.size(), false);
    std::vector<std::set<odb::dbInst*>> insts(max_num_ff_dist_);
    dataFlowDFSIOPin(src,
                     idx,
                     insts,
                     io_pin_vertex,
                     std_cell_vertex,
                     macro_pin_vertex,
                     stop_flag_vec,
                     visited,
                     vertices,
                     hyperedges,
                     false);
    dataFlowDFSIOPin(src,
                     idx,
                     insts,
                     io_pin_vertex,
                     std_cell_vertex,
                     macro_pin_vertex,
                     stop_flag_vec,
                     visited,
                     backward_vertices,
                     hyperedges,
                     true);
    io_ffs_conn_map_.emplace_back(src_pin, insts);
  }

  for (auto [src, src_pin] : macro_pin_vertex) {
    int idx = 0;
    std::vector<bool> visited(vertices.size(), false);
    std::vector<std::set<odb::dbInst*>> std_cells(max_num_ff_dist_);
    std::vector<std::set<odb::dbInst*>> macros(max_num_ff_dist_);
    dataFlowDFSMacroPin(src,
                        idx,
                        std_cells,
                        macros,
                        io_pin_vertex,
                        std_cell_vertex,
                        macro_pin_vertex,
                        stop_flag_vec,
                        visited,
                        vertices,
                        hyperedges,
                        false);
    dataFlowDFSMacroPin(src,
                        idx,
                        std_cells,
                        macros,
                        io_pin_vertex,
                        std_cell_vertex,
                        macro_pin_vertex,
                        stop_flag_vec,
                        visited,
                        backward_vertices,
                        hyperedges,
                        true);
    macro_ffs_conn_map_.emplace_back(src_pin, std_cells);
    macro_macro_conn_map_.emplace_back(src_pin, macros);
  }
}

//
// Forward or Backward DFS search to find sequential paths from/to IO pins based
// on hop count to macro pins
//
void HierRTLMP::dataFlowDFSIOPin(int parent,
                                 int idx,
                                 std::vector<std::set<odb::dbInst*>>& insts,
                                 std::map<int, odb::dbBTerm*>& io_pin_vertex,
                                 std::map<int, odb::dbInst*>& std_cell_vertex,
                                 std::map<int, odb::dbITerm*>& macro_pin_vertex,
                                 std::vector<bool>& stop_flag_vec,
                                 std::vector<bool>& visited,
                                 std::vector<std::vector<int>>& vertices,
                                 std::vector<std::vector<int>>& hyperedges,
                                 bool backward_flag)
{
  visited[parent] = true;
  if (stop_flag_vec[parent]) {
    if (parent < io_pin_vertex.size()) {
      ;  // currently we do not consider IO pin to IO pin connnection
    } else if (parent < io_pin_vertex.size() + std_cell_vertex.size()) {
      insts[idx].insert(std_cell_vertex[parent]);
    } else {
      insts[idx].insert(macro_pin_vertex[parent]->getInst());
    }
    idx++;
  }

  if (idx >= max_num_ff_dist_) {
    return;
  }

  if (!backward_flag) {
    for (auto& hyperedge : vertices[parent]) {
      for (auto& vertex : hyperedges[hyperedge]) {
        // we do not consider pin to pin
        if (visited[vertex] || vertex < io_pin_vertex.size()) {
          continue;
        }
        dataFlowDFSIOPin(vertex,
                         idx,
                         insts,
                         io_pin_vertex,
                         std_cell_vertex,
                         macro_pin_vertex,
                         stop_flag_vec,
                         visited,
                         vertices,
                         hyperedges,
                         backward_flag);
      }
    }  // finish hyperedges
  } else {
    for (auto& hyperedge : vertices[parent]) {
      const int vertex = hyperedges[hyperedge][0];  // driver vertex
      // we do not consider pin to pin
      if (visited[vertex] || vertex < io_pin_vertex.size()) {
        continue;
      }
      dataFlowDFSIOPin(vertex,
                       idx,
                       insts,
                       io_pin_vertex,
                       std_cell_vertex,
                       macro_pin_vertex,
                       stop_flag_vec,
                       visited,
                       vertices,
                       hyperedges,
                       backward_flag);
    }  // finish hyperedges
  }    // finish current vertex
}

//
// Forward or Backward DFS search to find sequential paths between Macros based
// on hop count
//
void HierRTLMP::dataFlowDFSMacroPin(
    int parent,
    int idx,
    std::vector<std::set<odb::dbInst*>>& std_cells,
    std::vector<std::set<odb::dbInst*>>& macros,
    std::map<int, odb::dbBTerm*>& io_pin_vertex,
    std::map<int, odb::dbInst*>& std_cell_vertex,
    std::map<int, odb::dbITerm*>& macro_pin_vertex,
    std::vector<bool>& stop_flag_vec,
    std::vector<bool>& visited,
    std::vector<std::vector<int>>& vertices,
    std::vector<std::vector<int>>& hyperedges,
    bool backward_flag)
{
  visited[parent] = true;
  if (stop_flag_vec[parent]) {
    if (parent < io_pin_vertex.size()) {
      ;  // the connection between IO and macro pins have been considers
    } else if (parent < io_pin_vertex.size() + std_cell_vertex.size()) {
      std_cells[idx].insert(std_cell_vertex[parent]);
    } else {
      macros[idx].insert(macro_pin_vertex[parent]->getInst());
    }
    idx++;
  }

  if (idx >= max_num_ff_dist_) {
    return;
  }

  if (!backward_flag) {
    for (auto& hyperedge : vertices[parent]) {
      for (auto& vertex : hyperedges[hyperedge]) {
        // we do not consider pin to pin
        if (visited[vertex] || vertex < io_pin_vertex.size()) {
          continue;
        }
        dataFlowDFSMacroPin(vertex,
                            idx,
                            std_cells,
                            macros,
                            io_pin_vertex,
                            std_cell_vertex,
                            macro_pin_vertex,
                            stop_flag_vec,
                            visited,
                            vertices,
                            hyperedges,
                            backward_flag);
      }
    }  // finish hyperedges
  } else {
    for (auto& hyperedge : vertices[parent]) {
      const int vertex = hyperedges[hyperedge][0];
      // we do not consider pin to pin
      if (visited[vertex] || vertex < io_pin_vertex.size()) {
        continue;
      }
      dataFlowDFSMacroPin(vertex,
                          idx,
                          std_cells,
                          macros,
                          io_pin_vertex,
                          std_cell_vertex,
                          macro_pin_vertex,
                          stop_flag_vec,
                          visited,
                          vertices,
                          hyperedges,
                          backward_flag);
    }  // finish hyperedges
  }
}

void HierRTLMP::updateDataFlow()
{
  // bterm, macros or ffs
  for (const auto& [bterm, insts] : io_ffs_conn_map_) {
    if (bterm_to_cluster_.find(bterm) == bterm_to_cluster_.end()) {
      continue;
    }

    const int driver_id = bterm_to_cluster_.at(bterm);

    for (int i = 0; i < max_num_ff_dist_; i++) {
      const float weight = dataflow_weight_ / std::pow(dataflow_factor_, i);
      std::set<int> sink_clusters;

      for (auto& inst : insts[i]) {
        const int cluster_id = inst_to_cluster_.at(inst);
        sink_clusters.insert(cluster_id);
      }

      for (auto& sink : sink_clusters) {
        cluster_map_[driver_id]->addConnection(sink, weight);
        cluster_map_[sink]->addConnection(driver_id, weight);
      }
    }
  }

  // macros to ffs
  for (const auto& [iterm, insts] : macro_ffs_conn_map_) {
    const int driver_id = inst_to_cluster_.at(iterm->getInst());

    for (int i = 0; i < max_num_ff_dist_; i++) {
      const float weight = dataflow_weight_ / std::pow(dataflow_factor_, i);
      std::set<int> sink_clusters;

      for (auto& inst : insts[i]) {
        const int cluster_id = inst_to_cluster_.at(inst);
        sink_clusters.insert(cluster_id);
      }

      for (auto& sink : sink_clusters) {
        cluster_map_[driver_id]->addConnection(sink, weight);
        cluster_map_[sink]->addConnection(driver_id, weight);
      }
    }
  }

  // macros to macros
  for (const auto& [iterm, insts] : macro_macro_conn_map_) {
    const int driver_id = inst_to_cluster_.at(iterm->getInst());

    for (int i = 0; i < max_num_ff_dist_; i++) {
      const float weight = dataflow_weight_ / std::pow(dataflow_factor_, i);
      std::set<int> sink_clusters;

      for (auto& inst : insts[i]) {
        const int cluster_id = inst_to_cluster_.at(inst);
        sink_clusters.insert(cluster_id);
      }

      for (auto& sink : sink_clusters) {
        cluster_map_[driver_id]->addConnection(sink, weight);
      }
    }
  }
}

// Print Connnection For all the clusters
void HierRTLMP::printConnection()
{
  std::string line;
  line += "NUM_CLUSTERS  :   " + std::to_string(cluster_map_.size()) + "\n";
  for (auto& [cluster_id, cluster] : cluster_map_) {
    const std::map<int, float> connections = cluster->getConnection();
    if (connections.empty()) {
      continue;
    }
    line += "cluster " + cluster->getName() + " : \n";
    for (auto [target, num_nets] : connections) {
      line += "\t\t" + cluster_map_[target]->getName() + "  ";
      line += std::to_string(static_cast<int>(num_nets)) + "\n";
    }
  }
  logger_->report(line);
}

// Print All the clusters and their statics
void HierRTLMP::printClusters()
{
  std::string line;
  line += "NUM_CLUSTERS  :   " + std::to_string(cluster_map_.size()) + "\n";
  for (auto& [cluster_id, cluster] : cluster_map_) {
    line += cluster->getName() + "  ";
    line += std::to_string(cluster->getId()) + "\n";
  }
  logger_->report(line);
}

// This function has two purposes:
// 1) remove all the internal clusters between parent and leaf clusters in its
// subtree 2) Call TritonPart to partition large flat clusters (a cluster with
// no logical modules)
void HierRTLMP::updateSubTree(Cluster* parent)
{
  std::vector<Cluster*> children_clusters;
  std::vector<Cluster*> internal_clusters;
  std::queue<Cluster*> wavefront;
  for (auto child : parent->getChildren()) {
    wavefront.push(child);
  }

  while (!wavefront.empty()) {
    Cluster* cluster = wavefront.front();
    wavefront.pop();
    if (cluster->getChildren().empty()) {
      children_clusters.push_back(cluster);
    } else {
      internal_clusters.push_back(cluster);
      for (auto child : cluster->getChildren()) {
        wavefront.push(child);
      }
    }
  }

  // delete all the internal clusters
  for (auto& cluster : internal_clusters) {
    cluster_map_.erase(cluster->getId());
    delete cluster;
  }

  parent->removeChildren();
  parent->addChildren(children_clusters);
  for (auto& cluster : children_clusters) {
    cluster->setParent(parent);
    if (cluster->getNumStdCell() > max_num_inst_) {
      breakLargeFlatCluster(cluster);
    }
  }
}

// Break large flat clusters with TritonPart
// A flat cluster does not have a logical module
void HierRTLMP::breakLargeFlatCluster(Cluster* parent)
{
  // Check if the cluster is a large flat cluster
  if (!parent->getDbModules().empty()
      || parent->getLeafStdCells().size() < max_num_inst_) {
    return;
  }

  updateInstancesAssociation(parent);
  std::map<int, int> cluster_vertex_id_map;
  std::map<odb::dbInst*, int> inst_vertex_id_map;
  const int parent_cluster_id = parent->getId();
  std::vector<odb::dbInst*> std_cells = parent->getLeafStdCells();
  std::vector<std::vector<int>> hyperedges;
  std::vector<float> vertex_weight;
  // vertices
  // other clusters behaves like fixed vertices
  // We do not consider vertices only between fixed vertices
  int vertex_id = 0;
  for (auto& [cluster_id, cluster] : cluster_map_) {
    cluster_vertex_id_map[cluster_id] = vertex_id++;
    vertex_weight.push_back(0.0f);
  }
  for (auto& macro : parent->getLeafMacros()) {
    inst_vertex_id_map[macro] = vertex_id++;
    const sta::LibertyCell* liberty_cell = network_->libertyCell(macro);
    vertex_weight.push_back(liberty_cell->area());
  }
  int num_fixed_vertices
      = vertex_id;  // we do not consider these vertices in later process
                    // They behaves like ''fixed vertices''
  for (auto& std_cell : std_cells) {
    inst_vertex_id_map[std_cell] = vertex_id++;
    const sta::LibertyCell* liberty_cell = network_->libertyCell(std_cell);
    vertex_weight.push_back(liberty_cell->area());
  }
  // Traverse nets to create hyperedges
  for (odb::dbNet* net : block_->getNets()) {
    // ignore all the power net
    if (net->getSigType().isSupply()) {
      continue;
    }
    int driver_id = -1;      // vertex id of the driver instance
    std::set<int> loads_id;  // vertex id of the sink instances
    bool pad_flag = false;
    // check the connected instances
    for (odb::dbITerm* iterm : net->getITerms()) {
      odb::dbInst* inst = iterm->getInst();
      const sta::LibertyCell* liberty_cell = network_->libertyCell(inst);
      if (liberty_cell == nullptr) {
        continue;
      }
      odb::dbMaster* master = inst->getMaster();
      // check if the instance is a Pad, Cover or empty block (such as marker)
      // if the nets connects to such pad, cover or empty block,
      // we should ignore such net
      if (master->isPad() || master->isCover()) {
        pad_flag = true;
        break;  // here CAN NOT be continue
      }
      const int cluster_id = inst_to_cluster_.at(inst);
      int vertex_id = (cluster_id != parent_cluster_id)
                          ? cluster_vertex_id_map[cluster_id]
                          : inst_vertex_id_map[inst];
      if (iterm->getIoType() == odb::dbIoType::OUTPUT) {
        driver_id = vertex_id;
      } else {
        loads_id.insert(vertex_id);
      }
    }
    // ignore the nets with IO pads
    if (pad_flag) {
      continue;
    }
    // check the connected IO pins
    for (odb::dbBTerm* bterm : net->getBTerms()) {
      const int cluster_id = bterm_to_cluster_.at(bterm);

      if (bterm->getIoType() == odb::dbIoType::INPUT) {
        driver_id = cluster_vertex_id_map[cluster_id];
      } else {
        loads_id.insert(cluster_vertex_id_map[cluster_id]);
      }
    }
    loads_id.insert(driver_id);
    // add the net as a hyperedge
    if (driver_id != -1 && loads_id.size() > 1
        && loads_id.size() < large_net_threshold_) {
      std::vector<int> hyperedge;
      hyperedge.insert(hyperedge.end(), loads_id.begin(), loads_id.end());
      hyperedges.push_back(hyperedge);
    }
  }

  const int seed = 0;
  const float balance_constraint = 1.0;
  const int num_parts = 2;  // We use two-way partitioning here
  const int num_vertices = static_cast<int>(vertex_weight.size());
  std::vector<float> hyperedge_weights(hyperedges.size(), 1.0f);
  std::vector<int> part
      = tritonpart_->PartitionKWaySimpleMode(num_parts,
                                             balance_constraint,
                                             seed,
                                             hyperedges,
                                             vertex_weight,
                                             hyperedge_weights);

  // create cluster based on partitioning solutions
  // Note that all the std cells are stored in the leaf_std_cells_ for a flat
  // cluster
  parent->clearLeafStdCells();
  // we follow binary coding method to differentiate different parts
  // of the cluster
  // cluster_name_0, cluster_name_1
  // cluster_name_0_0, cluster_name_0_1, cluster_name_1_0, cluster_name_1_1
  const std::string cluster_name = parent->getName();
  // set the parent cluster for part 0
  // update the name of parent cluster
  parent->setName(cluster_name + std::string("_0"));
  // create a new cluster for part 1
  Cluster* cluster_part_1
      = new Cluster(cluster_id_, cluster_name + std::string("_1"), logger_);
  // we do not need to touch the fixed vertices (they have been assigned before)
  for (int i = num_fixed_vertices; i < num_vertices; i++) {
    if (part[i] == 0) {
      parent->addLeafStdCell(std_cells[i - num_fixed_vertices]);
    } else {
      cluster_part_1->addLeafStdCell(std_cells[i - num_fixed_vertices]);
    }
  }

  updateInstancesAssociation(parent);
  setClusterMetrics(parent);

  updateInstancesAssociation(cluster_part_1);
  setClusterMetrics(cluster_part_1);
  cluster_map_[cluster_id_++] = cluster_part_1;
  cluster_part_1->setParent(parent->getParent());
  parent->getParent()->addChild(cluster_part_1);

  // Recursive break the cluster
  // until the size of the cluster is less than max_num_inst_
  breakLargeFlatCluster(parent);
  breakLargeFlatCluster(cluster_part_1);
}

// Traverse the physical hierarchy tree in a DFS manner (post-order)
void HierRTLMP::fetchMixedLeaves(
    Cluster* parent,
    std::vector<std::vector<Cluster*>>& mixed_leaves)
{
  if (parent->getChildren().empty() || parent->getNumMacro() == 0) {
    return;
  }

  std::vector<Cluster*> sister_mixed_leaves;

  for (auto& child : parent->getChildren()) {
    updateInstancesAssociation(child);
    if (child->getNumMacro() > 0) {
      if (child->getChildren().empty()) {
        sister_mixed_leaves.push_back(child);
      } else {
        fetchMixedLeaves(child, mixed_leaves);
      }
    } else {
      child->setClusterType(StdCellCluster);
    }
  }

  // We push the leaves after finishing searching the children so
  // that each vector of clusters represents the children of one
  // parent.
  mixed_leaves.push_back(sister_mixed_leaves);
}

void HierRTLMP::breakMixedLeaves(
    const std::vector<std::vector<Cluster*>>& mixed_leaves)
{
  for (const std::vector<Cluster*>& sister_mixed_leaves : mixed_leaves) {
    if (!sister_mixed_leaves.empty()) {
      Cluster* parent = sister_mixed_leaves.front()->getParent();

      for (Cluster* mixed_leaf : sister_mixed_leaves) {
        breakMixedLeaf(mixed_leaf);
      }

      updateInstancesAssociation(parent);
    }
  }
}

// Break mixed leaf into standard-cell and hard-macro clusters.
// Merge macros based on connection signature and footprint.
// Based on types of designs, we support two types of breaking up:
//   1) Replace cluster A by A1, A2, A3
//   2) Create a subtree:
//      A  ->        A
//               |   |   |
//               A1  A2  A3
void HierRTLMP::breakMixedLeaf(Cluster* mixed_leaf)
{
  Cluster* parent = mixed_leaf;

  // Split by replacement if macro dominated.
  if (mixed_leaf->getNumStdCell() * macro_dominated_cluster_threshold_
      < mixed_leaf->getNumMacro()) {
    parent = mixed_leaf->getParent();
  }

  mapMacroInCluster2HardMacro(mixed_leaf);

  std::vector<HardMacro*> hard_macros = mixed_leaf->getHardMacros();
  std::vector<Cluster*> macro_clusters;

  createOneClusterForEachMacro(parent, hard_macros, macro_clusters);

  std::vector<int> size_class(hard_macros.size(), -1);
  classifyMacrosBySize(hard_macros, size_class);

  calculateConnection();

  std::vector<int> signature_class(hard_macros.size(), -1);
  classifyMacrosByConnSignature(macro_clusters, signature_class);

  std::vector<int> macro_class(hard_macros.size(), -1);
  // Use both size and connection signature classifications to group
  // single-macro macro clusters into the same macro cluster.
  groupSingleMacroClusters(
      macro_clusters, size_class, signature_class, macro_class);

  mixed_leaf->clearHardMacros();

  // IMPORTANT: Restore the structure of physical hierarchical tree. Thus the
  // order of leaf clusters will not change the final macro grouping results.
  updateInstancesAssociation(mixed_leaf);

  // Never use SetInstProperty in the following lines for the reason above!
  std::vector<int> virtual_conn_clusters;

  // Deal with the std cells
  if (parent == mixed_leaf) {
    addStdCellClusterToSubTree(parent, mixed_leaf, virtual_conn_clusters);
  } else {
    replaceByStdCellCluster(mixed_leaf, virtual_conn_clusters);
  }

  // Deal with the macros
  for (int i = 0; i < macro_class.size(); i++) {
    if (macro_class[i] != i) {
      continue;  // this macro cluster has been merged
    }
    macro_clusters[i]->setClusterType(HardMacroCluster);
    setClusterMetrics(macro_clusters[i]);
    virtual_conn_clusters.push_back(mixed_leaf->getId());
  }

  // add virtual connections
  for (int i = 0; i < virtual_conn_clusters.size(); i++) {
    for (int j = i + 1; j < virtual_conn_clusters.size(); j++) {
      parent->addVirtualConnection(virtual_conn_clusters[i],
                                   virtual_conn_clusters[j]);
    }
  }
}

// Map all the macros into their HardMacro objects for all the clusters
void HierRTLMP::mapMacroInCluster2HardMacro(Cluster* cluster)
{
  if (cluster->getClusterType() == StdCellCluster) {
    return;
  }

  std::vector<HardMacro*> hard_macros;
  for (const auto& macro : cluster->getLeafMacros()) {
    hard_macros.push_back(hard_macro_map_[macro]);
  }
  for (const auto& module : cluster->getDbModules()) {
    getHardMacros(module, hard_macros);
  }
  cluster->specifyHardMacros(hard_macros);
}

// Get all the hard macros in a logical module
void HierRTLMP::getHardMacros(odb::dbModule* module,
                              std::vector<HardMacro*>& hard_macros)
{
  for (odb::dbInst* inst : module->getInsts()) {
    const sta::LibertyCell* liberty_cell = network_->libertyCell(inst);
    if (liberty_cell == nullptr) {
      continue;
    }
    odb::dbMaster* master = inst->getMaster();
    // check if the instance is a pad or empty block (such as marker)
    if (master->isPad() || master->isCover()) {
      continue;
    }
    if (master->isBlock()) {
      hard_macros.push_back(hard_macro_map_[inst]);
    }
  }

  for (odb::dbModInst* inst : module->getChildren()) {
    getHardMacros(inst->getMaster(), hard_macros);
  }
}

void HierRTLMP::createOneClusterForEachMacro(
    Cluster* parent,
    const std::vector<HardMacro*>& hard_macros,
    std::vector<Cluster*>& macro_clusters)
{
  for (auto& hard_macro : hard_macros) {
    std::string cluster_name = hard_macro->getName();
    Cluster* single_macro_cluster
        = new Cluster(cluster_id_, cluster_name, logger_);

    single_macro_cluster->addLeafMacro(hard_macro->getInst());

    updateInstancesAssociation(single_macro_cluster);
    setClusterMetrics(single_macro_cluster);

    cluster_map_[cluster_id_++] = single_macro_cluster;

    // modify the physical hierachy tree
    single_macro_cluster->setParent(parent);
    parent->addChild(single_macro_cluster);
    macro_clusters.push_back(single_macro_cluster);
  }
}

void HierRTLMP::classifyMacrosBySize(const std::vector<HardMacro*>& hard_macros,
                                     std::vector<int>& size_class)
{
  for (int i = 0; i < hard_macros.size(); i++) {
    if (size_class[i] == -1) {
      for (int j = i + 1; j < hard_macros.size(); j++) {
        if ((size_class[j] == -1) && ((*hard_macros[i]) == (*hard_macros[j]))) {
          size_class[j] = i;
        }
      }
    }
  }

  for (int i = 0; i < hard_macros.size(); i++) {
    size_class[i] = (size_class[i] == -1) ? i : size_class[i];
  }
}

void HierRTLMP::classifyMacrosByConnSignature(
    const std::vector<Cluster*>& macro_clusters,
    std::vector<int>& signature_class)
{
  for (int i = 0; i < macro_clusters.size(); i++) {
    if (signature_class[i] == -1) {
      signature_class[i] = i;
      for (int j = i + 1; j < macro_clusters.size(); j++) {
        if (signature_class[j] != -1) {
          continue;
        }

        if (macro_clusters[i]->isSameConnSignature(*macro_clusters[j],
                                                   signature_net_threshold_)) {
          signature_class[j] = i;
        }
      }
    }
  }

  if (logger_->debugCheck(MPL, "multilevel_autoclustering", 2)) {
    logger_->report("\nPrint Connection Signature\n");
    for (auto& cluster : macro_clusters) {
      logger_->report("Macro Signature: {}", cluster->getName());
      for (auto& [cluster_id, weight] : cluster->getConnection()) {
        logger_->report(" {} {} ", cluster_map_[cluster_id]->getName(), weight);
      }
    }
  }
}

void HierRTLMP::groupSingleMacroClusters(
    const std::vector<Cluster*>& macro_clusters,
    const std::vector<int>& size_class,
    const std::vector<int>& signature_class,
    std::vector<int>& macro_class)
{
  for (int i = 0; i < macro_clusters.size(); i++) {
    if (macro_class[i] == -1) {
      macro_class[i] = i;
      for (int j = i + 1; j < macro_clusters.size(); j++) {
        if (macro_class[j] == -1 && size_class[i] == size_class[j]
            && signature_class[i] == signature_class[j]) {
          macro_class[j] = i;
          debugPrint(logger_,
                     MPL,
                     "multilevel_autoclustering",
                     1,
                     "merge {} with {}",
                     macro_clusters[i]->getName(),
                     macro_clusters[j]->getName());
          bool delete_merged = false;
          macro_clusters[i]->mergeCluster(*macro_clusters[j], delete_merged);
          if (delete_merged) {
            // remove the merged macro cluster
            cluster_map_.erase(macro_clusters[j]->getId());
            delete macro_clusters[j];
          }
        }
      }
    }
  }
}

void HierRTLMP::addStdCellClusterToSubTree(
    Cluster* parent,
    Cluster* mixed_leaf,
    std::vector<int>& virtual_conn_clusters)
{
  std::string std_cell_cluster_name = mixed_leaf->getName();
  Cluster* std_cell_cluster
      = new Cluster(cluster_id_, std_cell_cluster_name, logger_);

  std_cell_cluster->copyInstances(*mixed_leaf);
  std_cell_cluster->clearLeafMacros();
  std_cell_cluster->setClusterType(StdCellCluster);

  setClusterMetrics(std_cell_cluster);

  cluster_map_[cluster_id_++] = std_cell_cluster;

  // modify the physical hierachy tree
  std_cell_cluster->setParent(parent);
  parent->addChild(std_cell_cluster);
  virtual_conn_clusters.push_back(std_cell_cluster->getId());
}

// We don't modify the physical hierarchy when spliting by replacement
void HierRTLMP::replaceByStdCellCluster(Cluster* mixed_leaf,
                                        std::vector<int>& virtual_conn_clusters)
{
  mixed_leaf->clearLeafMacros();
  mixed_leaf->setClusterType(StdCellCluster);

  setClusterMetrics(mixed_leaf);

  virtual_conn_clusters.push_back(mixed_leaf->getId());
}

// Print Physical Hierarchy tree in a DFS manner
void HierRTLMP::printPhysicalHierarchyTree(Cluster* parent, int level)
{
  std::string line;
  for (int i = 0; i < level; i++) {
    line += "+---";
  }
  line += fmt::format(
      "{}  ({})  num_macro :  {}   num_std_cell :  {}"
      "  macro_area :  {}  std_cell_area : {}  cluster type: {} {}",
      parent->getName(),
      parent->getId(),
      parent->getNumMacro(),
      parent->getNumStdCell(),
      parent->getMacroArea(),
      parent->getStdCellArea(),
      parent->getIsLeafString(),
      parent->getClusterTypeString());
  logger_->report("{}", line);

  for (auto& cluster : parent->getChildren()) {
    printPhysicalHierarchyTree(cluster, level + 1);
  }
}

// Compare two intervals according to the product
static bool comparePairProduct(const std::pair<float, float>& p1,
                               const std::pair<float, float>& p2)
{
  return p1.first * p1.second < p2.first * p2.second;
}

// Determine the macro tilings within each cluster in a bottom-up manner.
// (Post-Order DFS manner)
// Coarse shaping:  In this step, we only consider the size of macros
// Ignore all the standard-cell clusters.
// At this stage, we assume the standard cell placer will automatically
// place standard cells in the empty space between macros.
void HierRTLMP::calculateChildrenTilings(Cluster* parent)
{
  // base case, no macros in current cluster
  if (parent->getNumMacro() == 0) {
    return;
  }

  debugPrint(logger_,
             MPL,
             "coarse_shaping",
             1,
             "Determine shapes for {}",
             parent->getName());

  // Current cluster is a hard macro cluster
  if (parent->getClusterType() == HardMacroCluster) {
    debugPrint(logger_,
               MPL,
               "coarse_shaping",
               1,
               "{} is a Macro cluster",
               parent->getName());
    calculateMacroTilings(parent);
    return;
  }

  if (!parent->getChildren().empty()) {
    debugPrint(logger_,
               MPL,
               "coarse_shaping",
               1,
               "Started visiting children of {}",
               parent->getName());

    // Recursively visit the children of Mixed Cluster
    for (auto& cluster : parent->getChildren()) {
      if (cluster->getNumMacro() > 0) {
        calculateChildrenTilings(cluster);
      }
    }

    debugPrint(logger_,
               MPL,
               "coarse_shaping",
               1,
               "Done visiting children of {}",
               parent->getName());
  }
  // if the current cluster is the root cluster,
  // the shape is fixed, i.e., the fixed die.
  // Thus, we do not need to determine the shapes for it
  // calculate macro tiling for parent cluster based on
  // the macro tilings of its children
  std::vector<SoftMacro> macros;
  for (auto& cluster : parent->getChildren()) {
    if (cluster->getNumMacro() > 0) {
      SoftMacro macro = SoftMacro(cluster);
      macro.setShapes(cluster->getMacroTilings(), true);  // force_flag = true
      macros.push_back(macro);
    }
  }
  // if there is only one soft macro
  // the parent cluster has the shape of the its child macro cluster
  if (macros.size() == 1) {
    for (auto& cluster : parent->getChildren()) {
      if (cluster->getNumMacro() > 0) {
        parent->setMacroTilings(cluster->getMacroTilings());
        return;
      }
    }
  }

  debugPrint(
      logger_, MPL, "coarse_shaping", 1, "Running SA to calculate tiling...");

  // call simulated annealing to determine tilings
  std::set<std::pair<float, float>> macro_tilings;  // <width, height>
  // the probability of all actions should be summed to 1.0.
  const float action_sum = pos_swap_prob_ + neg_swap_prob_ + double_swap_prob_
                           + exchange_swap_prob_ + resize_prob_;

  const Rect outline(
      0, 0, root_cluster_->getWidth(), root_cluster_->getHeight());

  const int num_perturb_per_step = (macros.size() > num_perturb_per_step_ / 10)
                                       ? macros.size()
                                       : num_perturb_per_step_ / 10;
  std::vector<SACoreSoftMacro*> sa_containers;
  // we vary the outline of parent cluster to generate different tilings
  // we first vary the outline width while keeping outline height fixed
  // Then we vary the outline height while keeping outline width fixed
  // Vary the outline width
  std::vector<float> vary_factor_list{1.0};
  float vary_step = 1.0 / num_runs_;  // change the outline by based on num_runs
  for (int i = 1; i < num_runs_; i++) {
    vary_factor_list.push_back(1.0 - i * vary_step);
  }
  int remaining_runs = num_runs_;
  int run_id = 0;
  while (remaining_runs > 0) {
    std::vector<SACoreSoftMacro*> sa_vector;
    const int run_thread
        = graphics_ ? 1 : std::min(remaining_runs, num_threads_);
    for (int i = 0; i < run_thread; i++) {
      const Rect new_outline(0,
                             0,
                             outline.getWidth() * vary_factor_list[run_id++],
                             outline.getHeight());

      SACoreSoftMacro* sa
          = new SACoreSoftMacro(root_cluster_,
                                new_outline,
                                macros,
                                1.0,     // area weight
                                1000.0,  // outline weight
                                0.0,     // wirelength weight
                                0.0,     // guidance weight
                                0.0,     // fence weight
                                0.0,     // boundary weight
                                0.0,     // macro blockage
                                0.0,     // notch weight
                                0.0,     // no notch size
                                0.0,     // no notch size
                                pos_swap_prob_ / action_sum,
                                neg_swap_prob_ / action_sum,
                                double_swap_prob_ / action_sum,
                                exchange_swap_prob_ / action_sum,
                                resize_prob_ / action_sum,
                                init_prob_,
                                max_num_step_,
                                num_perturb_per_step,
                                random_seed_,
                                graphics_.get(),
                                logger_);
      sa_vector.push_back(sa);
    }
    if (sa_vector.size() == 1) {
      runSA<SACoreSoftMacro>(sa_vector[0]);
    } else {
      // multi threads
      std::vector<std::thread> threads;
      threads.reserve(sa_vector.size());
      for (auto& sa : sa_vector) {
        threads.emplace_back(runSA<SACoreSoftMacro>, sa);
      }
      for (auto& th : threads) {
        th.join();
      }
    }
    // add macro tilings
    for (auto& sa : sa_vector) {
      sa_containers.push_back(sa);
      if (sa->isValid(outline)) {
        macro_tilings.insert(
            std::pair<float, float>(sa->getWidth(), sa->getHeight()));
      }
    }
    sa_vector.clear();
    remaining_runs -= run_thread;
  }
  // vary the outline height while keeping outline width fixed
  remaining_runs = num_runs_;
  run_id = 0;
  while (remaining_runs > 0) {
    std::vector<SACoreSoftMacro*> sa_vector;
    const int run_thread
        = graphics_ ? 1 : std::min(remaining_runs, num_threads_);
    for (int i = 0; i < run_thread; i++) {
      const Rect new_outline(0,
                             0,
                             outline.getWidth(),
                             outline.getHeight() * vary_factor_list[run_id++]);

      SACoreSoftMacro* sa
          = new SACoreSoftMacro(root_cluster_,
                                new_outline,
                                macros,
                                1.0,     // area weight
                                1000.0,  // outline weight
                                0.0,     // wirelength weight
                                0.0,     // guidance weight
                                0.0,     // fence weight
                                0.0,     // boundary weight
                                0.0,     // macro blockage
                                0.0,     // notch weight
                                0.0,     // no notch size
                                0.0,     // no notch size
                                pos_swap_prob_ / action_sum,
                                neg_swap_prob_ / action_sum,
                                double_swap_prob_ / action_sum,
                                exchange_swap_prob_ / action_sum,
                                resize_prob_ / action_sum,
                                init_prob_,
                                max_num_step_,
                                num_perturb_per_step,
                                random_seed_,
                                graphics_.get(),
                                logger_);
      sa_vector.push_back(sa);
    }
    if (sa_vector.size() == 1) {
      runSA<SACoreSoftMacro>(sa_vector[0]);
    } else {
      // multi threads
      std::vector<std::thread> threads;
      threads.reserve(sa_vector.size());
      for (auto& sa : sa_vector) {
        threads.emplace_back(runSA<SACoreSoftMacro>, sa);
      }
      for (auto& th : threads) {
        th.join();
      }
    }
    // add macro tilings
    for (auto& sa : sa_vector) {
      sa_containers.push_back(sa);
      if (sa->isValid(outline)) {
        macro_tilings.insert(
            std::pair<float, float>(sa->getWidth(), sa->getHeight()));
      }
    }
    sa_vector.clear();
    remaining_runs -= run_thread;
  }
  // clean all the SA to avoid memory leakage
  sa_containers.clear();
  std::vector<std::pair<float, float>> tilings(macro_tilings.begin(),
                                               macro_tilings.end());
  std::sort(tilings.begin(), tilings.end(), comparePairProduct);
  for (auto& shape : tilings) {
    debugPrint(logger_,
               MPL,
               "coarse_shaping",
               2,
               "width: {}, height: {}, aspect_ratio: {}, min_ar: {}",
               shape.first,
               shape.second,
               shape.second / shape.first,
               min_ar_);
  }
  // we do not want very strange tilings if we have choices
  std::vector<std::pair<float, float>> new_tilings;
  for (auto& tiling : tilings) {
    if (tiling.second / tiling.first >= min_ar_
        && tiling.second / tiling.first <= 1.0 / min_ar_) {
      new_tilings.push_back(tiling);
    }
  }
  // if there are valid tilings
  if (!new_tilings.empty()) {
    tilings = new_tilings;
  }
  // update parent
  parent->setMacroTilings(tilings);
  if (tilings.empty()) {
    logger_->error(MPL,
                   3,
                   "There are no valid tilings for mixed cluster: {}",
                   parent->getName());
  } else {
    std::string line
        = "The macro tiling for mixed cluster " + parent->getName() + "  ";
    for (auto& shape : tilings) {
      line += " < " + std::to_string(shape.first) + " , ";
      line += std::to_string(shape.second) + " >  ";
    }
    line += "\n";
    debugPrint(logger_, MPL, "coarse_shaping", 2, "{}", line);
  }
}

//
// Determine the macro tilings for each HardMacroCluster
// multi thread enabled
// random seed deterministic enabled
void HierRTLMP::calculateMacroTilings(Cluster* cluster)
{
  // Check if the cluster is a HardMacroCluster
  if (cluster->getClusterType() != HardMacroCluster) {
    return;
  }

  std::vector<HardMacro*> hard_macros = cluster->getHardMacros();
  // macro tilings
  std::set<std::pair<float, float>> macro_tilings;  // <width, height>

  if (hard_macros.size() == 1) {
    float width = hard_macros[0]->getWidth();
    float height = hard_macros[0]->getHeight();

    std::vector<std::pair<float, float>> tilings;

    tilings.emplace_back(width, height);
    cluster->setMacroTilings(tilings);

    debugPrint(logger_,
               MPL,
               "coarse_shaping",
               1,
               "{} has only one macro, set tiling according to macro with halo",
               cluster->getName());
    return;
  }
  // otherwise call simulated annealing to determine tilings
  // set the action probabilities
  const float action_sum = pos_swap_prob_ + neg_swap_prob_ + double_swap_prob_
                           + exchange_swap_prob_;

  const Rect outline(
      0, 0, root_cluster_->getWidth(), root_cluster_->getHeight());

  // update macros
  std::vector<HardMacro> macros;
  macros.reserve(hard_macros.size());
  for (auto& macro : hard_macros) {
    macros.push_back(*macro);
  }
  int num_perturb_per_step = (macros.size() > num_perturb_per_step_ / 10)
                                 ? macros.size()
                                 : num_perturb_per_step_ / 10;
  if (cluster->getParent() == nullptr) {
    num_perturb_per_step = (macros.size() > num_perturb_per_step_ / 5)
                               ? macros.size()
                               : num_perturb_per_step_ / 5;
  }

  std::vector<SACoreHardMacro*> sa_containers;
  // To generate different macro tilings, we vary the outline constraints
  // we first vary the outline width while keeping outline_height fixed
  // Then we vary the outline height while keeping outline_width fixed
  // We vary the outline of cluster to generate different tilings
  std::vector<float> vary_factor_list{1.0};
  float vary_step = 1.0 / num_runs_;  // change the outline by at most halfly
  for (int i = 1; i < num_runs_; i++) {
    vary_factor_list.push_back(1.0 - i * vary_step);
  }
  int remaining_runs = num_runs_;
  int run_id = 0;
  while (remaining_runs > 0) {
    std::vector<SACoreHardMacro*> sa_vector;
    const int run_thread
        = graphics_ ? 1 : std::min(remaining_runs, num_threads_);
    for (int i = 0; i < run_thread; i++) {
      const Rect new_outline(0,
                             0,
                             outline.getWidth() * vary_factor_list[run_id++],
                             outline.getHeight());

      SACoreHardMacro* sa
          = new SACoreHardMacro(new_outline,
                                macros,
                                1.0,     // area_weight
                                1000.0,  // outline weight
                                0.0,     // wirelength weight
                                0.0,     // guidance
                                0.0,     // fence weight
                                pos_swap_prob_ / action_sum,
                                neg_swap_prob_ / action_sum,
                                double_swap_prob_ / action_sum,
                                exchange_swap_prob_ / action_sum,
                                0.0,  // no flip
                                init_prob_,
                                max_num_step_,
                                num_perturb_per_step,
                                random_seed_ + run_id,
                                graphics_.get(),
                                logger_);
      sa_vector.push_back(sa);
    }
    if (sa_vector.size() == 1) {
      runSA<SACoreHardMacro>(sa_vector[0]);
    } else {
      // multi threads
      std::vector<std::thread> threads;
      threads.reserve(sa_vector.size());
      for (auto& sa : sa_vector) {
        threads.emplace_back(runSA<SACoreHardMacro>, sa);
      }
      for (auto& th : threads) {
        th.join();
      }
    }
    // add macro tilings
    for (auto& sa : sa_vector) {
      sa_containers.push_back(sa);
      if (sa->isValid(outline)) {
        macro_tilings.insert(
            std::pair<float, float>(sa->getWidth(), sa->getHeight()));
      }
    }
    sa_vector.clear();
    remaining_runs -= run_thread;
  }
  // change the outline height while keeping outline width fixed
  remaining_runs = num_runs_;
  run_id = 0;
  while (remaining_runs > 0) {
    std::vector<SACoreHardMacro*> sa_vector;
    const int run_thread
        = graphics_ ? 1 : std::min(remaining_runs, num_threads_);
    for (int i = 0; i < run_thread; i++) {
      const Rect new_outline(0,
                             0,
                             outline.getWidth(),
                             outline.getHeight() * vary_factor_list[run_id++]);

      SACoreHardMacro* sa
          = new SACoreHardMacro(new_outline,
                                macros,
                                1.0,     // area_weight
                                1000.0,  // outline weight
                                0.0,     // wirelength weight
                                0.0,     // guidance
                                0.0,     // fence weight
                                pos_swap_prob_ / action_sum,
                                neg_swap_prob_ / action_sum,
                                double_swap_prob_ / action_sum,
                                exchange_swap_prob_ / action_sum,
                                0.0,
                                init_prob_,
                                max_num_step_,
                                num_perturb_per_step,
                                random_seed_ + run_id,
                                graphics_.get(),
                                logger_);
      sa_vector.push_back(sa);
    }
    if (sa_vector.size() == 1) {
      runSA<SACoreHardMacro>(sa_vector[0]);
    } else {
      // multi threads
      std::vector<std::thread> threads;
      threads.reserve(sa_vector.size());
      for (auto& sa : sa_vector) {
        threads.emplace_back(runSA<SACoreHardMacro>, sa);
      }
      for (auto& th : threads) {
        th.join();
      }
    }
    // add macro tilings
    for (auto& sa : sa_vector) {
      sa_containers.push_back(sa);
      if (sa->isValid(outline)) {
        macro_tilings.insert(
            std::pair<float, float>(sa->getWidth(), sa->getHeight()));
      }
    }
    sa_vector.clear();
    remaining_runs -= run_thread;
  }
  // clean the sa_container to avoid memory leakage
  sa_containers.clear();
  // sort the tilings based on area
  std::vector<std::pair<float, float>> tilings(macro_tilings.begin(),
                                               macro_tilings.end());
  std::sort(tilings.begin(), tilings.end(), comparePairProduct);
  for (auto& shape : tilings) {
    debugPrint(logger_,
               MPL,
               "coarse_shaping",
               2,
               "width: {}, height: {}",
               shape.first,
               shape.second);
  }
  // we only keep the minimum area tiling since all the macros has the same size
  // later this can be relaxed.  But this may cause problems because the
  // minimizing the wirelength may leave holes near the boundary
  std::vector<std::pair<float, float>> new_tilings;
  for (auto& tiling : tilings) {
    if (tiling.first * tiling.second <= tilings[0].first * tilings[0].second) {
      new_tilings.push_back(tiling);
    }
  }
  tilings = new_tilings;
  // update parent
  cluster->setMacroTilings(tilings);
  if (tilings.empty()) {
    logger_->error(MPL,
                   4,
                   "No valid tilings for hard macro cluster: {}",
                   cluster->getName());
  }

  std::string line = "Tiling for hard cluster " + cluster->getName() + "  ";
  for (auto& shape : tilings) {
    line += " < " + std::to_string(shape.first) + " , ";
    line += std::to_string(shape.second) + " >  ";
  }
  line += "\n";
  debugPrint(logger_, MPL, "coarse_shaping", 2, "{}", line);
}

void HierRTLMP::setIOClustersBlockages()
{
  if (!io_pad_map_.empty()) {
    return;
  }

  IOSpans io_spans = computeIOSpans();
  const float depth = computeIOBlockagesDepth(io_spans);

  const Rect root(root_cluster_->getX(),
                  root_cluster_->getY(),
                  root_cluster_->getX() + root_cluster_->getWidth(),
                  root_cluster_->getY() + root_cluster_->getHeight());

  // Note that the range can be larger than the respective core dimension.
  // As SA only sees what is inside its current outline, this is not a problem.
  if (io_spans[L].second > io_spans[L].first) {
    macro_blockages_.emplace_back(root.xMin(),
                                  io_spans[L].first,
                                  root.xMin() + depth,
                                  io_spans[L].second);
  }

  if (io_spans[T].second > io_spans[T].first) {
    macro_blockages_.emplace_back(io_spans[T].first,
                                  root.yMax() - depth,
                                  io_spans[T].second,
                                  root.yMax());
  }

  if (io_spans[R].second > io_spans[R].first) {
    macro_blockages_.emplace_back(root.xMax() - depth,
                                  io_spans[R].first,
                                  root.xMax(),
                                  io_spans[R].second);
  }

  if (io_spans[B].second > io_spans[B].first) {
    macro_blockages_.emplace_back(io_spans[B].first,
                                  root.yMin(),
                                  io_spans[B].second,
                                  root.yMin() + depth);
  }
}

// Determine the range of IOs in each boundary of the die.
HierRTLMP::IOSpans HierRTLMP::computeIOSpans()
{
  IOSpans io_spans;

  odb::Rect die = block_->getDieArea();

  // Initialize spans based on the dimensions of the die area.
  io_spans[L] = {dbuToMicron(die.yMax(), dbu_), dbuToMicron(die.yMin(), dbu_)};
  io_spans[T] = {dbuToMicron(die.xMax(), dbu_), dbuToMicron(die.xMin(), dbu_)};
  io_spans[R] = io_spans[L];
  io_spans[B] = io_spans[T];

  for (auto term : block_->getBTerms()) {
    if (term->getSigType().isSupply()) {
      continue;
    }

    int lx = std::numeric_limits<int>::max();
    int ly = std::numeric_limits<int>::max();
    int ux = 0;
    int uy = 0;

    for (const auto pin : term->getBPins()) {
      for (const auto box : pin->getBoxes()) {
        lx = std::min(lx, box->xMin());
        ly = std::min(ly, box->yMin());
        ux = std::max(ux, box->xMax());
        uy = std::max(uy, box->yMax());
      }
    }

    // Modify ranges based on the position of the IO pins.
    if (lx <= die.xMin()) {
      io_spans[L].first = std::min(io_spans[L].first, dbuToMicron(ly, dbu_));
      io_spans[L].second = std::max(io_spans[L].second, dbuToMicron(uy, dbu_));
    } else if (uy >= die.yMax()) {
      io_spans[T].first = std::min(io_spans[T].first, dbuToMicron(lx, dbu_));
      io_spans[T].second = std::max(io_spans[T].second, dbuToMicron(ux, dbu_));
    } else if (ux >= die.xMax()) {
      io_spans[R].first = std::min(io_spans[R].first, dbuToMicron(ly, dbu_));
      io_spans[R].second = std::max(io_spans[R].second, dbuToMicron(uy, dbu_));
    } else {
      io_spans[B].first = std::min(io_spans[B].first, dbuToMicron(lx, dbu_));
      io_spans[B].second = std::max(io_spans[B].second, dbuToMicron(ux, dbu_));
    }
  }

  return io_spans;
}

// The depth of IO clusters' blockages is generated based on:
// 1) How many vertical or horizontal boundaries have signal IO pins.
// 2) The total length of the io spans in all used boundaries.
float HierRTLMP::computeIOBlockagesDepth(const IOSpans& io_spans)
{
  float sum_length = 0.0;
  int num_hor_access = 0;
  int num_ver_access = 0;

  for (auto& [pin_access, length] : io_spans) {
    if (length.second > length.first) {
      sum_length += std::abs(length.second - length.first);

      if (pin_access == R || pin_access == L) {
        num_hor_access++;
      } else {
        num_ver_access++;
      }
    }
  }

  float std_cell_area = 0.0;
  for (auto& cluster : root_cluster_->getChildren()) {
    if (cluster->getClusterType() == StdCellCluster) {
      std_cell_area += cluster->getArea();
    }
  }

  const float macro_dominance_factor
      = macro_with_halo_area_
        / (root_cluster_->getWidth() * root_cluster_->getHeight());
  const float depth = (std_cell_area / sum_length)
                      * std::pow((1 - macro_dominance_factor), 2);

  debugPrint(logger_,
             MPL,
             "coarse_shaping",
             1,
             "Bundled IO clusters blokaged depth = {}",
             depth);

  return depth;
}

void HierRTLMP::setPlacementBlockages()
{
  for (odb::dbBlockage* blockage : block_->getBlockages()) {
    odb::Rect bbox = blockage->getBBox()->getBox();

    Rect bbox_micron(bbox.xMin() / dbu_,
                     bbox.yMin() / dbu_,
                     bbox.xMax() / dbu_,
                     bbox.yMax() / dbu_);

    placement_blockages_.push_back(bbox_micron);
  }
}

// Cluster Placement Engine Starts ...........................................
// The cluster placement is done in a top-down manner
// (Preorder DFS)
// The magic happens at how we determine the size of pin access
// If the size of pin access is too large, SA cannot generate the valid macro
// placement If the size of pin access is too small, the effect of bus synthesis
// can be ignored. Here our trick is to determine the size of pin access and
// standard-cell clusters together. We assume the region occupied by pin access
// will be filled by standard cells. More specifically, we first determine the
// width of pin access based on number of connections passing the pin access,
// then we calculate the height of the pin access based on the available area,
// standard-cell area and macro area. Note that, here we allow the utilization
// of standard-cell clusters larger than 1.0.  If there is no standard cells,
// the area of pin access is 0. Another important trick is that we call SA two
// times. The first time is to determine the location of pin access. The second
// time is to determine the location of children clusters. We assume the
// summation of pin access size is equal to the area of standard-cell clusters
void HierRTLMP::runHierarchicalMacroPlacement(Cluster* parent)
{
  // base case
  // If the parent cluster has no macros (parent cluster is a StdCellCluster or
  // IOCluster) We do not need to determine the positions and shapes of its
  // children clusters
  if (parent->getNumMacro() == 0) {
    return;
  }
  // If the parent is a HardMacroCluster
  if (parent->getClusterType() == HardMacroCluster) {
    placeMacros(parent);
    return;
  }

  for (auto& cluster : parent->getChildren()) {
    updateInstancesAssociation(cluster);
  }
  // Place children clusters
  // map children cluster to soft macro
  for (auto& cluster : parent->getChildren()) {
    if (cluster->isIOCluster()) {  // ignore all the io clusters
      continue;
    }
    SoftMacro* macro = new SoftMacro(cluster);
    // no memory leakage, beacuse we set the soft macro, the old one
    // will be deleted
    cluster->setSoftMacro(macro);
  }

  // The simulated annealing outline is determined by the parent's shape
  const Rect outline(parent->getX(),
                     parent->getY(),
                     parent->getX() + parent->getWidth(),
                     parent->getY() + parent->getHeight());

  debugPrint(logger_,
             MPL,
             "hierarchical_macro_placement",
             1,
             "Working on children of cluster: {}, Outline "
             "{}, {}  {}, {}",
             parent->getName(),
             outline.xMin(),
             outline.yMin(),
             outline.getWidth(),
             outline.getHeight());

  // Suppose the region, fence, guide has been mapped to cooresponding macros
  // This step is done when we enter the Hier-RTLMP program
  std::map<std::string, int> soft_macro_id_map;  // cluster_name, macro_id
  std::map<int, Rect> fences;
  std::map<int, Rect> guides;
  std::vector<SoftMacro> macros;
  std::vector<BundledNet> nets;

  std::vector<Rect> placement_blockages;
  std::vector<Rect> macro_blockages;

  findOverlappingBlockages(macro_blockages, placement_blockages, outline);

  // We store the bundled io clusters to push them into the macros' vector
  // only after it is already populated with the clusters we're trying to
  // place. This will facilitate how we deal with fixed terminals in SA moves.
  std::vector<Cluster*> io_clusters;

  // Each cluster is modeled as Soft Macro
  // The fences or guides for each cluster is created by merging
  // the fences and guides for hard macros in each cluster
  for (auto& cluster : parent->getChildren()) {
    if (cluster->isIOCluster()) {
      io_clusters.push_back(cluster);
      continue;
    }
    // for other clusters
    soft_macro_id_map[cluster->getName()] = macros.size();
    SoftMacro* soft_macro = new SoftMacro(cluster);
    updateInstancesAssociation(cluster);  // we need this step to calculate nets
    macros.push_back(*soft_macro);
    cluster->setSoftMacro(soft_macro);
    // merge fences and guides for hard macros within cluster
    if (cluster->getClusterType() == StdCellCluster) {
      continue;
    }
    Rect fence(-1.0, -1.0, -1.0, -1.0);
    Rect guide(-1.0, -1.0, -1.0, -1.0);
    const std::vector<HardMacro*> hard_macros = cluster->getHardMacros();
    for (auto& hard_macro : hard_macros) {
      if (fences_.find(hard_macro->getName()) != fences_.end()) {
        fence.merge(fences_[hard_macro->getName()]);
      }
      if (guides_.find(hard_macro->getName()) != guides_.end()) {
        guide.merge(guides_[hard_macro->getName()]);
      }
    }

    // Calculate overlap with outline
    fence.relocate(
        outline.xMin(), outline.yMin(), outline.xMax(), outline.yMax());
    guide.relocate(
        outline.xMin(), outline.yMin(), outline.xMax(), outline.yMax());
    if (fence.isValid()) {
      // current macro id is macros.size() - 1
      fences[macros.size() - 1] = fence;
    }
    if (guide.isValid()) {
      // current macro id is macros.size() - 1
      guides[macros.size() - 1] = guide;
    }
  }

  calculateConnection();
  debugPrint(logger_,
             MPL,
             "hierarchical_macro_placement",
             1,
             "Finished calculating connection");

  int number_of_pin_access = 0;
  // Handle the pin access
  // Get the connections between pin accesses
  if (parent->getParent() != nullptr) {
    // the parent cluster is not the root cluster
    // First step model each pin access as the a dummy softmacro (width = 0.0,
    // height = 0.0) In our simulated annealing engine, the dummary softmacro
    // will no effect on SA We have four dummy SoftMacros based on our
    // definition
    std::vector<PinAccess> pins = {L, T, R, B};
    for (auto& pin : pins) {
      soft_macro_id_map[toString(pin)] = macros.size();
      macros.emplace_back(0.0, 0.0, toString(pin));

      ++number_of_pin_access;
    }
    // add the connections between pin accesses, for example, L to R
    for (auto& [src_pin, pin_map] : parent->getBoundaryConnection()) {
      for (auto& [target_pin, weight] : pin_map) {
        nets.emplace_back(soft_macro_id_map[toString(src_pin)],
                          soft_macro_id_map[toString(target_pin)],
                          weight);
      }
    }
  }

  int num_of_macros_to_place = static_cast<int>(macros.size());

  // add the virtual connections (the weight related to IOs and macros belong to
  // the same cluster)
  for (const auto& [cluster1, cluster2] : parent->getVirtualConnections()) {
    BundledNet net(soft_macro_id_map[cluster_map_[cluster1]->getName()],
                   soft_macro_id_map[cluster_map_[cluster2]->getName()],
                   virtual_weight_);
    net.src_cluster_id = cluster1;
    net.target_cluster_id = cluster2;
    nets.push_back(net);
  }

  // convert the connections between clusters to SoftMacros
  for (auto& cluster : parent->getChildren()) {
    const int src_id = cluster->getId();
    const std::string src_name = cluster->getName();
    for (auto& [cluster_id, weight] : cluster->getConnection()) {
      debugPrint(logger_,
                 MPL,
                 "hierarchical_macro_placement",
                 2,
                 " Cluster connection: {} {} {} ",
                 cluster->getName(),
                 cluster_map_[cluster_id]->getName(),
                 weight);
      const std::string name = cluster_map_[cluster_id]->getName();
      if (soft_macro_id_map.find(name) == soft_macro_id_map.end()) {
        float new_weight = weight;
        if (macros[soft_macro_id_map[src_name]].isStdCellCluster()) {
          new_weight *= virtual_weight_;
        }
        // if the cluster_id is out of the parent cluster
        BundledNet net(
            soft_macro_id_map[src_name],
            soft_macro_id_map[toString(parent->getPinAccess(cluster_id).first)],
            new_weight);
        net.src_cluster_id = src_id;
        net.target_cluster_id = cluster_id;
        nets.push_back(net);
      } else if (src_id > cluster_id) {
        BundledNet net(
            soft_macro_id_map[src_name], soft_macro_id_map[name], weight);
        net.src_cluster_id = src_id;
        net.target_cluster_id = cluster_id;
        nets.push_back(net);
      }
    }
  }
  // merge nets to reduce runtime
  mergeNets(nets);

  if (parent->getParent() != nullptr) {
    // update the size of each pin access macro
    // each pin access macro with have their fences
    // check the net connection, i.e., how many nets crossing the boundaries
    std::map<int, float> net_map;
    net_map[soft_macro_id_map[toString(L)]] = 0.0;
    net_map[soft_macro_id_map[toString(T)]] = 0.0;
    net_map[soft_macro_id_map[toString(R)]] = 0.0;
    net_map[soft_macro_id_map[toString(B)]] = 0.0;
    for (auto& net : nets) {
      if (net_map.find(net.terminals.first) != net_map.end()) {
        net_map[net.terminals.first] += net.weight;
      }
      if (net_map.find(net.terminals.second) != net_map.end()) {
        net_map[net.terminals.second] += net.weight;
      }
    }

    debugPrint(logger_,
               MPL,
               "hierarchical_macro_placement",
               1,
               "Total tracks per micron:  {}",
               1.0 / pin_access_net_width_ratio_);

    // determine the width of each pin access
    float l_size
        = net_map[soft_macro_id_map[toString(L)]] * pin_access_net_width_ratio_;
    float r_size
        = net_map[soft_macro_id_map[toString(R)]] * pin_access_net_width_ratio_;
    float b_size
        = net_map[soft_macro_id_map[toString(B)]] * pin_access_net_width_ratio_;
    float t_size
        = net_map[soft_macro_id_map[toString(T)]] * pin_access_net_width_ratio_;
    const std::vector<std::pair<float, float>> tilings
        = parent->getMacroTilings();
    // When the program enter stage, the tilings cannot be empty
    // const float ar = outline_height / outline_width;
    // float max_height = std::sqrt(tilings[0].first * tilings[0].second * ar);
    // float max_width = max_height / ar;
    // max_height = std::max(max_height, tilings[0].first);
    // max_width = std::max(max_width, tilings[0].second);
    float max_height = 0.0;
    float max_width = 0.0;
    for (auto& tiling : tilings) {
      if (tiling.first <= outline.getWidth()
          && tiling.second <= outline.getHeight()) {
        max_width = std::max(max_width, tiling.first);
        max_height = std::max(max_height, tiling.second);
      }
    }
    max_width = std::min(max_width, outline.getWidth());
    max_height = std::min(max_height, outline.getHeight());
    debugPrint(logger_,
               MPL,
               "hierarchical_macro_placement",
               1,
               "Pin access calculation "
               "max_width: {}, max_height : {}",
               max_width,
               max_height);
    l_size = std::min(l_size, max_height);
    r_size = std::min(r_size, max_height);
    t_size = std::min(t_size, max_width);
    b_size = std::min(b_size, max_width);
    // determine the height of each pin access
    max_width = outline.getWidth() - max_width;
    max_height = outline.getHeight() - max_height;
    // the area of standard-cell clusters
    float std_cell_area = 0.0;
    for (auto& cluster : parent->getChildren()) {
      if (cluster->getClusterType() == StdCellCluster) {
        std_cell_area += cluster->getArea();
      }
    }
    // calculate the depth based on area
    float sum_length = 0.0;
    int num_hor_access = 0;
    int num_ver_access = 0;
    if (l_size > 0.0) {
      num_hor_access += 1;
      sum_length += l_size;
    }
    if (r_size > 0.0) {
      num_hor_access += 1;
      sum_length += r_size;
    }
    if (t_size > 0.0) {
      num_ver_access += 1;
      sum_length += t_size;
    }
    if (b_size > 0.0) {
      num_ver_access += 1;
      sum_length += b_size;
    }
    max_width = num_hor_access > 0 ? max_width / num_hor_access : max_width;
    max_height = num_ver_access > 0 ? max_height / num_ver_access : max_height;
    const float depth = std_cell_area / sum_length;
    // update the size of pin access macro
    if (l_size > 0) {
      const float temp_width = std::min(max_width, depth);
      macros[soft_macro_id_map[toString(L)]]
          = SoftMacro(temp_width, l_size, toString(L));
      fences[soft_macro_id_map[toString(L)]]
          = Rect(0.0, 0.0, temp_width, outline.getWidth());

      debugPrint(logger_,
                 MPL,
                 "hierarchical_macro_placement",
                 1,
                 "Left - width : {}, height : {}",
                 l_size,
                 temp_width);
    }
    if (r_size > 0) {
      const float temp_width = std::min(max_width, depth);
      macros[soft_macro_id_map[toString(R)]]
          = SoftMacro(temp_width, r_size, toString(R));
      fences[soft_macro_id_map[toString(R)]]
          = Rect(outline.getWidth() - temp_width,
                 0.0,
                 outline.getWidth(),
                 outline.getHeight());

      debugPrint(logger_,
                 MPL,
                 "hierarchical_macro_placement",
                 1,
                 "Right - width : {}, height : {}",
                 r_size,
                 temp_width);
    }
    if (t_size > 0) {
      const float temp_height = std::min(max_height, depth);
      macros[soft_macro_id_map[toString(T)]]
          = SoftMacro(t_size, temp_height, toString(T));
      fences[soft_macro_id_map[toString(T)]]
          = Rect(0.0,
                 outline.getHeight() - temp_height,
                 outline.getWidth(),
                 outline.getHeight());

      debugPrint(logger_,
                 MPL,
                 "hierarchical_macro_placement",
                 1,
                 "Top - width : {}, height : {}",
                 t_size,
                 temp_height);
    }
    if (b_size > 0) {
      const float temp_height = std::min(max_height, depth);
      macros[soft_macro_id_map[toString(B)]]
          = SoftMacro(b_size, temp_height, toString(B));
      fences[soft_macro_id_map[toString(B)]]
          = Rect(0.0, 0.0, outline.getWidth(), temp_height);

      debugPrint(logger_,
                 MPL,
                 "hierarchical_macro_placement",
                 1,
                 "Bottom - width : {}, height : {}",
                 b_size,
                 temp_height);
    }
  }

  for (Cluster* io_cluster : io_clusters) {
    soft_macro_id_map[io_cluster->getName()] = macros.size();

    macros.emplace_back(
        std::pair<float, float>(io_cluster->getX() - outline.xMin(),
                                io_cluster->getY() - outline.yMin()),
        io_cluster->getName(),
        io_cluster->getWidth(),
        io_cluster->getHeight(),
        io_cluster);
  }

  // Write the connections between macros
  std::ofstream file;
  std::string file_name = parent->getName();
  for (auto& c : file_name) {
    if (c == '/') {
      c = '*';
    }
  }
  file_name = report_directory_ + "/" + file_name;
  file.open(file_name + "net.txt");
  for (auto& net : nets) {
    file << macros[net.terminals.first].getName() << "   "
         << macros[net.terminals.second].getName() << "   " << net.weight
         << std::endl;
  }
  file.close();

  // Call Simulated Annealing Engine to place children
  // set the action probabilities
  // the summation of probabilities should be one.
  const float action_sum = pos_swap_prob_ + neg_swap_prob_ + double_swap_prob_
                           + exchange_swap_prob_ + resize_prob_;
  // In our implementation, target_util and target_dead_space are different
  // target_util is used to determine the utilization for MixedCluster
  // target_dead_space is used to determine the utilization for
  // StandardCellCluster We vary the target utilization to generate different
  // tilings
  std::vector<float> target_utils{target_util_};
  std::vector<float> target_dead_spaces{target_dead_space_};
  // In our implementation, the utilization can be larger than 1.
  for (int i = 1; i < num_target_util_; i++) {
    target_utils.push_back(target_util_ + i * target_util_step_);
  }
  // In our implementation, the target_dead_space should be less than 1.0.
  // The larger the target dead space, the higher the utilization.
  for (int i = 1; i < num_target_dead_space_; i++) {
    if (target_dead_space_ + i * target_dead_space_step_ < 1.0) {
      target_dead_spaces.push_back(target_dead_space_
                                   + i * target_dead_space_step_);
    }
  }
  // Since target_util and target_dead_space are independent variables
  // the combination should be (target_util, target_dead_space_list)
  // target util has higher priority than target_dead_space
  std::vector<float> target_util_list;
  std::vector<float> target_dead_space_list;
  for (auto& target_util : target_utils) {
    for (auto& target_dead_space : target_dead_spaces) {
      target_util_list.push_back(target_util);
      target_dead_space_list.push_back(target_dead_space);
    }
  }
  // The number of perturbations in each step should be larger than the
  // number of macros
  const int num_perturb_per_step = (macros.size() > num_perturb_per_step_)
                                       ? macros.size()
                                       : num_perturb_per_step_;
  int remaining_runs = target_util_list.size();
  int run_id = 0;
  SACoreSoftMacro* best_sa = nullptr;
  std::vector<SACoreSoftMacro*>
      sa_containers;  // store all the SA runs to avoid memory leakage
  float best_cost = std::numeric_limits<float>::max();
  // To give consistency across threads we check the solutions
  // at a fixed interval independent of how many threads we are using.
  const int check_interval = 10;
  int begin_check = 0;
  int end_check = std::min(check_interval, remaining_runs);
  debugPrint(logger_,
             MPL,
             "hierarchical_macro_placement",
             1,
             "Start Simulated Annealing Core");
  while (remaining_runs > 0) {
    std::vector<SACoreSoftMacro*> sa_vector;
    const int run_thread
        = graphics_ ? 1 : std::min(remaining_runs, num_threads_);
    for (int i = 0; i < run_thread; i++) {
      debugPrint(logger_,
                 MPL,
                 "hierarchical_macro_placement",
                 1,
                 "Start Simulated Annealing (run_id = {})",
                 run_id);

      std::vector<SoftMacro> shaped_macros = macros;  // copy for multithread

      const float target_util = target_util_list[run_id];
      const float target_dead_space = target_dead_space_list[run_id++];

      debugPrint(logger_,
                 MPL,
                 "fine_shaping",
                 1,
                 "Starting adjusting shapes for children of {}. target_util = "
                 "{}, target_dead_space = {}",
                 parent->getName(),
                 target_util,
                 target_dead_space);

      if (!runFineShaping(parent,
                          shaped_macros,
                          soft_macro_id_map,
                          target_util,
                          target_dead_space)) {
        debugPrint(logger_,
                   MPL,
                   "fine_shaping",
                   1,
                   "Cannot generate feasible shapes for children of {}, sa_id: "
                   "{}, target_util: {}, target_dead_space: {}",
                   parent->getName(),
                   run_id,
                   target_util,
                   target_dead_space);
        continue;
      }
      debugPrint(logger_,
                 MPL,
                 "fine_shaping",
                 1,
                 "Finished adjusting shapes for children of cluster {}",
                 parent->getName());
      // Note that all the probabilities are normalized to the summation of 1.0.
      // Note that the weight are not necessaries summarized to 1.0, i.e., not
      // normalized.
      SACoreSoftMacro* sa
          = new SACoreSoftMacro(root_cluster_,
                                outline,
                                shaped_macros,
                                area_weight_,
                                outline_weight_,
                                wirelength_weight_,
                                guidance_weight_,
                                fence_weight_,
                                boundary_weight_,
                                macro_blockage_weight_,
                                notch_weight_,
                                notch_h_th_,
                                notch_v_th_,
                                pos_swap_prob_ / action_sum,
                                neg_swap_prob_ / action_sum,
                                double_swap_prob_ / action_sum,
                                exchange_swap_prob_ / action_sum,
                                resize_prob_ / action_sum,
                                init_prob_,
                                max_num_step_,
                                num_perturb_per_step,
                                random_seed_,
                                graphics_.get(),
                                logger_);
      sa->setNumberOfMacrosToPlace(num_of_macros_to_place);
      sa->setFences(fences);
      sa->setGuides(guides);
      sa->setNets(nets);
      sa->addBlockages(placement_blockages);
      sa->addBlockages(macro_blockages);
      sa_vector.push_back(sa);
    }
    if (sa_vector.size() == 1) {
      runSA<SACoreSoftMacro>(sa_vector[0]);
    } else {
      // multi threads
      std::vector<std::thread> threads;
      threads.reserve(sa_vector.size());
      for (auto& sa : sa_vector) {
        threads.emplace_back(runSA<SACoreSoftMacro>, sa);
      }
      for (auto& th : threads) {
        th.join();
      }
    }
    remaining_runs -= run_thread;
    // add macro tilings
    for (auto& sa : sa_vector) {
      sa_containers.push_back(sa);
    }
    while (sa_containers.size() >= end_check) {
      while (begin_check < end_check) {
        auto& sa = sa_containers[begin_check];
        if (sa->isValid() && sa->getNormCost() < best_cost) {
          best_cost = sa->getNormCost();
          best_sa = sa;
        }
        ++begin_check;
      }
      // add early stop mechanism
      if (best_sa || remaining_runs == 0) {
        break;
      }
      end_check = begin_check + std::min(check_interval, remaining_runs);
    }
    if (best_sa) {
      break;
    }
  }
  debugPrint(logger_,
             MPL,
             "hierarchical_macro_placement",
             1,
             "Finished Simulated Annealing Core");

  if (best_sa == nullptr) {
    debugPrint(logger_,
               MPL,
               "hierarchical_macro_placement",
               1,
               "SA Summary for cluster {}",
               parent->getName());

    for (auto i = 0; i < sa_containers.size(); i++) {
      debugPrint(logger_,
                 MPL,
                 "hierarchical_macro_placement",
                 1,
                 "sa_id: {}, target_util: {}, target_dead_space: {}",
                 i,
                 target_util_list[i],
                 target_dead_space_list[i]);

      sa_containers[i]->printResults();
    }

    logger_->error(MPL, 5, "Failed on cluster {}", parent->getName());
  }
  best_sa->alignMacroClusters();
  best_sa->fillDeadSpace();
  // update the clusters and do bus planning
  std::vector<SoftMacro> shaped_macros;
  best_sa->getMacros(shaped_macros);
  file.open(file_name + ".fp.txt.temp");
  for (auto& macro : shaped_macros) {
    file << macro.getName() << "   " << macro.getX() << "   " << macro.getY()
         << "   " << macro.getWidth() << "   " << macro.getHeight()
         << std::endl;
  }
  file.close();

  if (parent->getParent() != nullptr) {
    // ***********************************************************************
    // Now convert the area occupied by pin access macros to hard macro
    // blockages. Note at this stage, the size of each pin access macro is 0.0.
    // But you cannot remove the pin access macros. You still need these pin
    // access macros to maintain the connections
    // ***********************************************************************
    if (shaped_macros[soft_macro_id_map[toString(L)]].getWidth() > 0.0) {
      const float l_ly = shaped_macros[soft_macro_id_map[toString(L)]].getY();
      const float l_width
          = shaped_macros[soft_macro_id_map[toString(L)]].getWidth();
      const float l_height
          = shaped_macros[soft_macro_id_map[toString(L)]].getHeight();
      macro_blockages.emplace_back(0.0, l_ly, l_width, l_ly + l_height);
      shaped_macros[soft_macro_id_map[toString(L)]]
          = SoftMacro(std::pair<float, float>(0.0, l_ly),
                      toString(L),
                      0.0,
                      l_height,
                      nullptr);
    }
    if (shaped_macros[soft_macro_id_map[toString(R)]].getWidth() > 0.0) {
      const float r_ly = shaped_macros[soft_macro_id_map[toString(R)]].getY();
      const float r_width
          = shaped_macros[soft_macro_id_map[toString(R)]].getWidth();
      const float r_height
          = shaped_macros[soft_macro_id_map[toString(R)]].getHeight();
      macro_blockages.emplace_back(outline.getWidth() - r_width,
                                   r_ly,
                                   outline.getWidth(),
                                   r_ly + r_height);
      shaped_macros[soft_macro_id_map[toString(R)]]
          = SoftMacro(std::pair<float, float>(outline.getWidth(), r_ly),
                      toString(R),
                      0.0,
                      r_height,
                      nullptr);
    }
    if (shaped_macros[soft_macro_id_map[toString(T)]].getWidth() > 0.0) {
      const float t_lx = shaped_macros[soft_macro_id_map[toString(T)]].getX();
      const float t_width
          = shaped_macros[soft_macro_id_map[toString(T)]].getWidth();
      const float t_height
          = shaped_macros[soft_macro_id_map[toString(T)]].getHeight();
      macro_blockages.emplace_back(t_lx,
                                   outline.getHeight() - t_height,
                                   t_lx + t_width,
                                   outline.getHeight());
      shaped_macros[soft_macro_id_map[toString(T)]]
          = SoftMacro(std::pair<float, float>(t_lx, outline.getHeight()),
                      toString(T),
                      t_width,
                      0.0,
                      nullptr);
    }
    if (shaped_macros[soft_macro_id_map[toString(B)]].getWidth() > 0.0) {
      const float b_lx = shaped_macros[soft_macro_id_map[toString(B)]].getX();
      const float b_width
          = shaped_macros[soft_macro_id_map[toString(B)]].getWidth();
      const float b_height
          = shaped_macros[soft_macro_id_map[toString(B)]].getHeight();
      macro_blockages.emplace_back(b_lx, 0.0, b_lx + b_width, b_height);
      shaped_macros[soft_macro_id_map[toString(B)]]
          = SoftMacro(std::pair<float, float>(b_lx, 0.0),
                      toString(B),
                      b_width,
                      0.0,
                      nullptr);
    }

    // Exclude the pin access macros from the sequence pair now that
    // they were converted to macro blockages.
    num_of_macros_to_place -= number_of_pin_access;

    macros = shaped_macros;
    remaining_runs = target_util_list.size();
    run_id = 0;
    best_sa = nullptr;
    sa_containers.clear();
    best_cost = std::numeric_limits<float>::max();
    begin_check = 0;
    end_check = std::min(check_interval, remaining_runs);
    debugPrint(logger_,
               MPL,
               "hierarchical_macro_placement",
               1,
               "Start Simulated Annealing Core");
    while (remaining_runs > 0) {
      std::vector<SACoreSoftMacro*> sa_vector;
      const int run_thread
          = graphics_ ? 1 : std::min(remaining_runs, num_threads_);
      for (int i = 0; i < run_thread; i++) {
        debugPrint(logger_,
                   MPL,
                   "hierarchical_macro_placement",
                   1,
                   "Start Simulated Annealing (run_id = {})",
                   run_id);

        std::vector<SoftMacro> shaped_macros = macros;  // copy for multithread

        const float target_util = target_util_list[run_id];
        const float target_dead_space = target_dead_space_list[run_id++];

        debugPrint(logger_,
                   MPL,
                   "fine_shaping",
                   1,
                   "Starting adjusting shapes for children of {}. target_util "
                   "= {}, target_dead_space = {}",
                   parent->getName(),
                   target_util,
                   target_dead_space);

        if (!runFineShaping(parent,
                            shaped_macros,
                            soft_macro_id_map,
                            target_util,
                            target_dead_space)) {
          debugPrint(
              logger_,
              MPL,
              "fine_shaping",
              1,
              "Cannot generate feasible shapes for children of {}, sa_id: "
              "{}, target_util: {}, target_dead_space: {}",
              parent->getName(),
              run_id,
              target_util,
              target_dead_space);
          continue;
        }
        debugPrint(logger_,
                   MPL,
                   "fine_shaping",
                   1,
                   "Finished adjusting shapes for children of cluster {}",
                   parent->getName());
        // Note that all the probabilities are normalized to the summation
        // of 1.0. Note that the weight are not necessaries summarized to 1.0,
        // i.e., not normalized.
        SACoreSoftMacro* sa
            = new SACoreSoftMacro(root_cluster_,
                                  outline,
                                  shaped_macros,
                                  area_weight_,
                                  outline_weight_,
                                  wirelength_weight_,
                                  guidance_weight_,
                                  fence_weight_,
                                  boundary_weight_,
                                  macro_blockage_weight_,
                                  notch_weight_,
                                  notch_h_th_,
                                  notch_v_th_,
                                  pos_swap_prob_ / action_sum,
                                  neg_swap_prob_ / action_sum,
                                  double_swap_prob_ / action_sum,
                                  exchange_swap_prob_ / action_sum,
                                  resize_prob_ / action_sum,
                                  init_prob_,
                                  max_num_step_,
                                  num_perturb_per_step,
                                  random_seed_,
                                  graphics_.get(),
                                  logger_);
        sa->setNumberOfMacrosToPlace(num_of_macros_to_place);
        sa->setFences(fences);
        sa->setGuides(guides);
        sa->setNets(nets);
        sa->addBlockages(placement_blockages);
        sa->addBlockages(macro_blockages);
        sa_vector.push_back(sa);
      }
      if (sa_vector.size() == 1) {
        runSA<SACoreSoftMacro>(sa_vector[0]);
      } else {
        // multi threads
        std::vector<std::thread> threads;
        threads.reserve(sa_vector.size());
        for (auto& sa : sa_vector) {
          threads.emplace_back(runSA<SACoreSoftMacro>, sa);
        }
        for (auto& th : threads) {
          th.join();
        }
      }
      remaining_runs -= run_thread;
      // add macro tilings
      for (auto& sa : sa_vector) {
        sa_containers.push_back(sa);
      }
      while (sa_containers.size() >= end_check) {
        while (begin_check < end_check) {
          auto& sa = sa_containers[begin_check];
          if (sa->isValid() && sa->getNormCost() < best_cost) {
            best_cost = sa->getNormCost();
            best_sa = sa;
          }
          ++begin_check;
        }
        // add early stop mechanism
        if (best_sa || remaining_runs == 0) {
          break;
        }
        end_check = begin_check + std::min(check_interval, remaining_runs);
      }
      if (best_sa) {
        break;
      }
    }
    debugPrint(logger_,
               MPL,
               "hierarchical_macro_placement",
               1,
               "Finished Simulated Annealing Core");
    if (best_sa == nullptr) {
      debugPrint(logger_,
                 MPL,
                 "hierarchical_macro_placement",
                 1,
                 "SA Summary for cluster {}",
                 parent->getName());

      for (auto i = 0; i < sa_containers.size(); i++) {
        debugPrint(logger_,
                   MPL,
                   "hierarchical_macro_placement",
                   1,
                   "sa_id: {}, target_util: {}, target_dead_space: {}",
                   i,
                   target_util_list[i],
                   target_dead_space_list[i]);

        sa_containers[i]->printResults();
      }

      logger_->error(MPL, 6, "Failed on cluster {}", parent->getName());
    }
    best_sa->alignMacroClusters();
    best_sa->fillDeadSpace();
    // update the clusters and do bus planning
    best_sa->getMacros(shaped_macros);
  }

  debugPrint(logger_,
             MPL,
             "hierarchical_macro_placement",
             1,
             "Finished Simulated Annealing for cluster: {}\n",
             parent->getName());
  best_sa->printResults();
  // write the cost function. This can be used to tune the temperature schedule
  // and cost weight
  best_sa->writeCostFile(file_name + ".cost.txt");
  // write the floorplan information
  file.open(file_name + ".fp.txt");
  for (auto& macro : shaped_macros) {
    file << macro.getName() << "   " << macro.getX() << "   " << macro.getY()
         << "   " << macro.getWidth() << "   " << macro.getHeight()
         << std::endl;
  }
  file.close();

  updateChildrenShapesAndLocations(parent, shaped_macros, soft_macro_id_map);

  // check if the parent cluster still need bus planning
  for (auto& child : parent->getChildren()) {
    if (child->getClusterType() == MixedCluster) {
      debugPrint(logger_,
                 MPL,
                 "bus_planning",
                 1,
                 "Calling bus planning for cluster {}",
                 parent->getName());
      callBusPlanning(shaped_macros, nets);
      break;
    }
  }

  updateChildrenRealLocation(parent, outline.xMin(), outline.yMin());

  // Continue cluster placement on children
  for (auto& cluster : parent->getChildren()) {
    if (cluster->getClusterType() == MixedCluster
        || cluster->getClusterType() == HardMacroCluster) {
      runHierarchicalMacroPlacement(cluster);
    }
  }

  alignHardMacroGlobal(parent);

  sa_containers.clear();

  updateInstancesAssociation(parent);
}

// Merge nets to reduce runtime
void HierRTLMP::mergeNets(std::vector<BundledNet>& nets)
{
  std::vector<int> net_class(nets.size(), -1);
  for (int i = 0; i < nets.size(); i++) {
    if (net_class[i] == -1) {
      for (int j = i + 1; j < nets.size(); j++) {
        if (nets[i] == nets[j]) {
          net_class[j] = i;
        }
      }
    }
  }

  for (int i = 0; i < net_class.size(); i++) {
    if (net_class[i] > -1) {
      nets[net_class[i]].weight += nets[i].weight;
    }
  }

  std::vector<BundledNet> merged_nets;
  for (int i = 0; i < net_class.size(); i++) {
    if (net_class[i] == -1) {
      merged_nets.push_back(nets[i]);
    }
  }
  nets.clear();
  nets = merged_nets;

  if (graphics_) {
    graphics_->setBundledNets(nets);
  }
}

// Multilevel macro placement without bus planning
void HierRTLMP::runHierarchicalMacroPlacementWithoutBusPlanning(Cluster* parent)
{
  // base case
  // If the parent cluster has no macros (parent cluster is a StdCellCluster or
  // IOCluster) We do not need to determine the positions and shapes of its
  // children clusters
  if (parent->getNumMacro() == 0) {
    return;
  }
  // If the parent is a HardMacroCluster
  if (parent->getClusterType() == HardMacroCluster) {
    placeMacros(parent);
    return;
  }

  for (auto& cluster : parent->getChildren()) {
    updateInstancesAssociation(cluster);
  }
  // Place children clusters
  // map children cluster to soft macro
  for (auto& cluster : parent->getChildren()) {
    if (cluster->isIOCluster()) {  // ignore all the io clusters
      continue;
    }
    SoftMacro* macro = new SoftMacro(cluster);
    // no memory leakage, beacuse we set the soft macro, the old one
    // will be deleted
    cluster->setSoftMacro(macro);
  }

  // The simulated annealing outline is determined by the parent's shape
  const Rect outline(parent->getX(),
                     parent->getY(),
                     parent->getX() + parent->getWidth(),
                     parent->getY() + parent->getHeight());

  debugPrint(logger_,
             MPL,
             "hierarchical_macro_placement",
             1,
             "Working on children of cluster: {}, Outline "
             "{}, {}  {}, {}",
             parent->getName(),
             outline.xMin(),
             outline.yMin(),
             outline.getWidth(),
             outline.getHeight());

  // Suppose the region, fence, guide has been mapped to cooresponding macros
  // This step is done when we enter the Hier-RTLMP program
  std::map<std::string, int> soft_macro_id_map;  // cluster_name, macro_id
  std::map<int, Rect> fences;
  std::map<int, Rect> guides;
  std::vector<SoftMacro> macros;
  std::vector<BundledNet> nets;

  std::vector<Rect> placement_blockages;
  std::vector<Rect> macro_blockages;

  findOverlappingBlockages(macro_blockages, placement_blockages, outline);

  // We store the bundled io clusters to push them into the macros' vector
  // only after it is already populated with the clusters we're trying to
  // place. This will facilitate how we deal with fixed terminals in SA moves.
  std::vector<Cluster*> io_clusters;

  // Each cluster is modeled as Soft Macro
  // The fences or guides for each cluster is created by merging
  // the fences and guides for hard macros in each cluster
  for (auto& cluster : parent->getChildren()) {
    if (cluster->isIOCluster()) {
      io_clusters.push_back(cluster);
      continue;
    }
    // for other clusters
    soft_macro_id_map[cluster->getName()] = macros.size();
    SoftMacro* soft_macro = new SoftMacro(cluster);
    updateInstancesAssociation(cluster);  // we need this step to calculate nets
    macros.push_back(*soft_macro);
    cluster->setSoftMacro(soft_macro);
    // merge fences and guides for hard macros within cluster
    if (cluster->getClusterType() == StdCellCluster) {
      continue;
    }
    Rect fence(-1.0, -1.0, -1.0, -1.0);
    Rect guide(-1.0, -1.0, -1.0, -1.0);
    const std::vector<HardMacro*> hard_macros = cluster->getHardMacros();
    for (auto& hard_macro : hard_macros) {
      if (fences_.find(hard_macro->getName()) != fences_.end()) {
        fence.merge(fences_[hard_macro->getName()]);
      }
      if (guides_.find(hard_macro->getName()) != guides_.end()) {
        guide.merge(guides_[hard_macro->getName()]);
      }
    }

    // Calculate overlap with outline
    fence.relocate(
        outline.xMin(), outline.yMin(), outline.xMax(), outline.yMax());
    guide.relocate(
        outline.xMin(), outline.yMin(), outline.xMax(), outline.yMax());

    if (fence.isValid()) {
      // current macro id is macros.size() - 1
      fences[macros.size() - 1] = fence;
    }
    if (guide.isValid()) {
      // current macro id is macros.size() - 1
      guides[macros.size() - 1] = guide;
    }
  }

  const int num_of_macros_to_place = static_cast<int>(macros.size());

  for (Cluster* io_cluster : io_clusters) {
    soft_macro_id_map[io_cluster->getName()] = macros.size();

    macros.emplace_back(
        std::pair<float, float>(io_cluster->getX() - outline.xMin(),
                                io_cluster->getY() - outline.yMin()),
        io_cluster->getName(),
        io_cluster->getWidth(),
        io_cluster->getHeight(),
        io_cluster);
  }

  // model other clusters as fixed terminals
  if (parent->getParent() != nullptr) {
    std::queue<Cluster*> parents;
    parents.push(parent);
    while (parents.empty() == false) {
      auto frontwave = parents.front();
      parents.pop();
      for (auto cluster : frontwave->getParent()->getChildren()) {
        if (cluster->getId() != frontwave->getId()) {
          // model this as a fixed softmacro
          soft_macro_id_map[cluster->getName()] = macros.size();
          macros.emplace_back(
              std::pair<float, float>(
                  cluster->getX() + cluster->getWidth() / 2.0 - outline.xMin(),
                  cluster->getY() + cluster->getHeight() / 2.0
                      - outline.yMin()),
              cluster->getName(),
              0.0,
              0.0,
              nullptr);
          debugPrint(
              logger_,
              MPL,
              "hierarchical_macro_placement",
              1,
              "fixed cluster : {}, lx = {}, ly = {}, width = {}, height = {}",
              cluster->getName(),
              cluster->getX(),
              cluster->getY(),
              cluster->getWidth(),
              cluster->getHeight());
        }
      }
      if (frontwave->getParent()->getParent() != nullptr) {
        parents.push(frontwave->getParent());
      }
    }
  }

  // update the connnection
  calculateConnection();
  debugPrint(logger_,
             MPL,
             "hierarchical_macro_placement",
             1,
             "Finished calculating connection");
  updateDataFlow();
  debugPrint(logger_,
             MPL,
             "hierarchical_macro_placement",
             1,
             "Finished updating dataflow");

  // add the virtual connections (the weight related to IOs and macros belong to
  // the same cluster)
  for (const auto& [cluster1, cluster2] : parent->getVirtualConnections()) {
    BundledNet net(soft_macro_id_map[cluster_map_[cluster1]->getName()],
                   soft_macro_id_map[cluster_map_[cluster2]->getName()],
                   virtual_weight_);
    net.src_cluster_id = cluster1;
    net.target_cluster_id = cluster2;
    nets.push_back(net);
  }

  // convert the connections between clusters to SoftMacros
  for (auto& cluster : parent->getChildren()) {
    const int src_id = cluster->getId();
    const std::string src_name = cluster->getName();
    for (auto& [cluster_id, weight] : cluster->getConnection()) {
      debugPrint(logger_,
                 MPL,
                 "hierarchical_macro_placement",
                 2,
                 " Cluster connection: {} {} {} ",
                 cluster->getName(),
                 cluster_map_[cluster_id]->getName(),
                 weight);
      const std::string name = cluster_map_[cluster_id]->getName();
      if (src_id > cluster_id) {
        BundledNet net(
            soft_macro_id_map[src_name], soft_macro_id_map[name], weight);
        net.src_cluster_id = src_id;
        net.target_cluster_id = cluster_id;
        nets.push_back(net);
      }
    }
  }
  debugPrint(logger_,
             MPL,
             "hierarchical_macro_placement",
             1,
             "Finished creating bundled connections");
  // merge nets to reduce runtime
  mergeNets(nets);

  // Write the connections between macros
  std::ofstream file;
  std::string file_name = parent->getName();
  for (auto& c : file_name) {
    if (c == '/') {
      c = '*';
    }
  }
  file_name = report_directory_ + "/" + file_name;
  file.open(file_name + ".net.txt");
  for (auto& net : nets) {
    file << macros[net.terminals.first].getName() << "   "
         << macros[net.terminals.second].getName() << "   " << net.weight
         << std::endl;
  }
  file.close();

  // Call Simulated Annealing Engine to place children
  // set the action probabilities
  // the summation of probabilities should be one.
  const float action_sum = pos_swap_prob_ + neg_swap_prob_ + double_swap_prob_
                           + exchange_swap_prob_ + resize_prob_;
  // In our implementation, target_util and target_dead_space are different
  // target_util is used to determine the utilization for MixedCluster
  // target_dead_space is used to determine the utilization for
  // StandardCellCluster We vary the target utilization to generate different
  // tilings
  std::vector<float> target_utils{target_util_};
  std::vector<float> target_dead_spaces{target_dead_space_};
  // In our implementation, the utilization can be larger than 1.
  for (int i = 1; i < num_target_util_; i++) {
    target_utils.push_back(target_util_ + i * target_util_step_);
  }
  // In our implementation, the target_dead_space should be less than 1.0.
  // The larger the target dead space, the higher the utilization.
  for (int i = 1; i < num_target_dead_space_; i++) {
    if (target_dead_space_ + i * target_dead_space_step_ < 1.0) {
      target_dead_spaces.push_back(target_dead_space_
                                   + i * target_dead_space_step_);
    }
  }
  // Since target_util and target_dead_space are independent variables
  // the combination should be (target_util, target_dead_space_list)
  // target util has higher priority than target_dead_space
  std::vector<float> target_util_list;
  std::vector<float> target_dead_space_list;
  for (auto& target_util : target_utils) {
    for (auto& target_dead_space : target_dead_spaces) {
      target_util_list.push_back(target_util);
      target_dead_space_list.push_back(target_dead_space);
    }
  }
  // The number of perturbations in each step should be larger than the
  // number of macros
  const int num_perturb_per_step = (macros.size() > num_perturb_per_step_)
                                       ? macros.size()
                                       : num_perturb_per_step_;
  int remaining_runs = target_util_list.size();
  int run_id = 0;
  SACoreSoftMacro* best_sa = nullptr;
  std::vector<SACoreSoftMacro*> sa_containers;
  // To give consistency across threads we check the solutions
  // at a fixed interval independent of how many threads we are using.
  const int check_interval = 10;
  int begin_check = 0;
  int end_check = std::min(check_interval, remaining_runs);
  float best_cost = std::numeric_limits<float>::max();
  debugPrint(logger_,
             MPL,
             "hierarchical_macro_placement",
             1,
             "Start Simulated Annealing Core");
  while (remaining_runs > 0) {
    std::vector<SACoreSoftMacro*> sa_vector;
    const int run_thread
        = graphics_ ? 1 : std::min(remaining_runs, num_threads_);
    for (int i = 0; i < run_thread; i++) {
      debugPrint(logger_,
                 MPL,
                 "hierarchical_macro_placement",
                 1,
                 "Start Simulated Annealing (run_id = {})",
                 run_id);

      std::vector<SoftMacro> shaped_macros = macros;  // copy for multithread

      const float target_util = target_util_list[run_id];
      const float target_dead_space = target_dead_space_list[run_id++];

      debugPrint(logger_,
                 MPL,
                 "fine_shaping",
                 1,
                 "Starting adjusting shapes for children of {}. target_util = "
                 "{}, target_dead_space = {}",
                 parent->getName(),
                 target_util,
                 target_dead_space);

      if (!runFineShaping(parent,
                          shaped_macros,
                          soft_macro_id_map,
                          target_util,
                          target_dead_space)) {
        debugPrint(logger_,
                   MPL,
                   "fine_shaping",
                   1,
                   "Cannot generate feasible shapes for children of {}, sa_id: "
                   "{}, target_util: {}, target_dead_space: {}",
                   parent->getName(),
                   run_id,
                   target_util,
                   target_dead_space);
        continue;
      }
      debugPrint(logger_,
                 MPL,
                 "fine_shaping",
                 1,
                 "Finished generating shapes for children of cluster {}",
                 parent->getName());
      // Note that all the probabilities are normalized to the summation of 1.0.
      // Note that the weight are not necessaries summarized to 1.0, i.e., not
      // normalized.
      SACoreSoftMacro* sa
          = new SACoreSoftMacro(root_cluster_,
                                outline,
                                shaped_macros,
                                area_weight_,
                                outline_weight_,
                                wirelength_weight_,
                                guidance_weight_,
                                fence_weight_,
                                boundary_weight_,
                                macro_blockage_weight_,
                                notch_weight_,
                                notch_h_th_,
                                notch_v_th_,
                                pos_swap_prob_ / action_sum,
                                neg_swap_prob_ / action_sum,
                                double_swap_prob_ / action_sum,
                                exchange_swap_prob_ / action_sum,
                                resize_prob_ / action_sum,
                                init_prob_,
                                max_num_step_,
                                num_perturb_per_step,
                                random_seed_,
                                graphics_.get(),
                                logger_);
      sa->setNumberOfMacrosToPlace(num_of_macros_to_place);
      sa->setFences(fences);
      sa->setGuides(guides);
      sa->setNets(nets);
      sa->addBlockages(placement_blockages);
      sa->addBlockages(macro_blockages);
      sa_vector.push_back(sa);
    }
    if (sa_vector.size() == 1) {
      runSA<SACoreSoftMacro>(sa_vector[0]);
    } else {
      // multi threads
      std::vector<std::thread> threads;
      threads.reserve(sa_vector.size());
      for (auto& sa : sa_vector) {
        threads.emplace_back(runSA<SACoreSoftMacro>, sa);
      }
      for (auto& th : threads) {
        th.join();
      }
    }
    remaining_runs -= run_thread;
    // add macro tilings
    for (auto& sa : sa_vector) {
      sa_containers.push_back(sa);
    }
    while (sa_containers.size() >= end_check) {
      while (begin_check < end_check) {
        auto& sa = sa_containers[begin_check];
        if (sa->isValid() && sa->getNormCost() < best_cost) {
          best_cost = sa->getNormCost();
          best_sa = sa;
        }
        ++begin_check;
      }
      // add early stop mechanism
      if (best_sa || remaining_runs == 0) {
        break;
      }
      end_check = begin_check + std::min(check_interval, remaining_runs);
    }
    if (best_sa) {
      break;
    }
  }
  debugPrint(logger_,
             MPL,
             "hierarchical_macro_placement",
             1,
             "Finished Simulated Annealing Core");
  if (best_sa == nullptr) {
    debugPrint(logger_,
               MPL,
               "hierarchical_macro_placement",
               1,
               "SA Summary for cluster {}",
               parent->getName());

    for (auto i = 0; i < sa_containers.size(); i++) {
      debugPrint(logger_,
                 MPL,
                 "hierarchical_macro_placement",
                 1,
                 "sa_id: {}, target_util: {}, target_dead_space: {}",
                 i,
                 target_util_list[i],
                 target_dead_space_list[i]);

      sa_containers[i]->printResults();
    }

    runEnhancedHierarchicalMacroPlacement(parent);
  } else {
    best_sa->alignMacroClusters();
    best_sa->fillDeadSpace();

    std::vector<SoftMacro> shaped_macros;
    best_sa->getMacros(shaped_macros);
    file.open(file_name + ".fp.txt.temp");
    for (auto& macro : shaped_macros) {
      file << macro.getName() << "   " << macro.getX() << "   " << macro.getY()
           << "   " << macro.getWidth() << "   " << macro.getHeight()
           << std::endl;
    }
    file.close();
    debugPrint(logger_,
               MPL,
               "hierarchical_macro_placement",
               1,
               "Finished Simulated Annealing for cluster {}",
               parent->getName());
    best_sa->printResults();
    // write the cost function. This can be used to tune the temperature
    // schedule and cost weight
    best_sa->writeCostFile(file_name + ".cost.txt");
    // write the floorplan information
    file.open(file_name + ".fp.txt");
    for (auto& macro : shaped_macros) {
      file << macro.getName() << "   " << macro.getX() << "   " << macro.getY()
           << "   " << macro.getWidth() << "   " << macro.getHeight()
           << std::endl;
    }
    file.close();

    updateChildrenShapesAndLocations(parent, shaped_macros, soft_macro_id_map);

    updateChildrenRealLocation(parent, outline.xMin(), outline.yMin());
  }

  // Continue cluster placement on children
  for (auto& cluster : parent->getChildren()) {
    if (cluster->getClusterType() == MixedCluster
        || cluster->getClusterType() == HardMacroCluster) {
      runHierarchicalMacroPlacementWithoutBusPlanning(cluster);
    }
  }

  alignHardMacroGlobal(parent);

  sa_containers.clear();

  updateInstancesAssociation(parent);
}

// This function is used in cases with very high density, in which it may
// be very hard to generate a valid tiling for the clusters.
// Here, we may want to try setting the area of all standard-cell clusters to 0.
// This should be only be used in mixed clusters.
void HierRTLMP::runEnhancedHierarchicalMacroPlacement(Cluster* parent)
{
  // base case
  // If the parent cluster has no macros (parent cluster is a StdCellCluster or
  // IOCluster) We do not need to determine the positions and shapes of its
  // children clusters
  if (parent->getNumMacro() == 0) {
    return;
  }
  // If the parent is the not the mixed cluster
  if (parent->getClusterType() != MixedCluster) {
    return;
  }
  // If the parent has children of mixed cluster
  for (auto& cluster : parent->getChildren()) {
    if (cluster->getClusterType() == MixedCluster) {
      return;
    }
  }
  // Place children clusters
  // map children cluster to soft macro
  for (auto& cluster : parent->getChildren()) {
    if (cluster->isIOCluster()) {  // ignore all the io clusters
      continue;
    }
    SoftMacro* macro = new SoftMacro(cluster);
    // no memory leakage, beacuse we set the soft macro, the old one
    // will be deleted
    cluster->setSoftMacro(macro);
  }

  // The simulated annealing outline is determined by the parent's shape
  const Rect outline(parent->getX(),
                     parent->getY(),
                     parent->getX() + parent->getWidth(),
                     parent->getY() + parent->getHeight());

  debugPrint(logger_,
             MPL,
             "hierarchical_macro_placement",
             1,
             "Working on children of cluster: {}, Outline "
             "{}, {}  {}, {}",
             parent->getName(),
             outline.xMin(),
             outline.yMin(),
             outline.getWidth(),
             outline.getHeight());

  // Suppose the region, fence, guide has been mapped to cooresponding macros
  // This step is done when we enter the Hier-RTLMP program
  std::map<std::string, int> soft_macro_id_map;  // cluster_name, macro_id
  std::map<int, Rect> fences;
  std::map<int, Rect> guides;
  std::vector<SoftMacro> macros;
  std::vector<BundledNet> nets;

  std::vector<Rect> placement_blockages;
  std::vector<Rect> macro_blockages;

  findOverlappingBlockages(macro_blockages, placement_blockages, outline);

  // We store the bundled io clusters to push them into the macros' vector
  // only after it is already populated with the clusters we're trying to
  // place. This will facilitate how we deal with fixed terminals in SA moves.
  std::vector<Cluster*> io_clusters;

  // Each cluster is modeled as Soft Macro
  // The fences or guides for each cluster is created by merging
  // the fences and guides for hard macros in each cluster
  for (auto& cluster : parent->getChildren()) {
    if (cluster->isIOCluster()) {
      io_clusters.push_back(cluster);
      continue;
    }
    // for other clusters
    soft_macro_id_map[cluster->getName()] = macros.size();
    SoftMacro* soft_macro = new SoftMacro(cluster);
    updateInstancesAssociation(cluster);  // we need this step to calculate nets
    macros.push_back(*soft_macro);
    cluster->setSoftMacro(soft_macro);
    // merge fences and guides for hard macros within cluster
    if (cluster->getClusterType() == StdCellCluster) {
      continue;
    }
    Rect fence(-1.0, -1.0, -1.0, -1.0);
    Rect guide(-1.0, -1.0, -1.0, -1.0);
    const std::vector<HardMacro*> hard_macros = cluster->getHardMacros();
    for (auto& hard_macro : hard_macros) {
      if (fences_.find(hard_macro->getName()) != fences_.end()) {
        fence.merge(fences_[hard_macro->getName()]);
      }
      if (guides_.find(hard_macro->getName()) != guides_.end()) {
        guide.merge(guides_[hard_macro->getName()]);
      }
    }

    // Calculate overlap with outline
    fence.relocate(
        outline.xMin(), outline.yMin(), outline.xMax(), outline.yMax());
    guide.relocate(
        outline.xMin(), outline.yMin(), outline.xMax(), outline.yMax());
    if (fence.isValid()) {
      // current macro id is macros.size() - 1
      fences[macros.size() - 1] = fence;
    }
    if (guide.isValid()) {
      // current macro id is macros.size() - 1
      guides[macros.size() - 1] = guide;
    }
  }

  const int macros_to_place = static_cast<int>(macros.size());

  for (Cluster* io_cluster : io_clusters) {
    soft_macro_id_map[io_cluster->getName()] = macros.size();

    macros.emplace_back(
        std::pair<float, float>(io_cluster->getX() - outline.xMin(),
                                io_cluster->getY() - outline.yMin()),
        io_cluster->getName(),
        io_cluster->getWidth(),
        io_cluster->getHeight(),
        io_cluster);
  }

  // model other clusters as fixed terminals
  if (parent->getParent() != nullptr) {
    std::queue<Cluster*> parents;
    parents.push(parent);
    while (parents.empty() == false) {
      auto frontwave = parents.front();
      parents.pop();
      for (auto cluster : frontwave->getParent()->getChildren()) {
        if (cluster->getId() != frontwave->getId()) {
          // model this as a fixed softmacro
          soft_macro_id_map[cluster->getName()] = macros.size();
          macros.emplace_back(
              std::pair<float, float>(
                  cluster->getX() + cluster->getWidth() / 2.0 - outline.xMin(),
                  cluster->getY() + cluster->getHeight() / 2.0
                      - outline.yMin()),
              cluster->getName(),
              0.0,
              0.0,
              nullptr);
          debugPrint(
              logger_,
              MPL,
              "hierarchical_macro_placement",
              1,
              "fixed cluster : {}, lx = {}, ly = {}, width = {}, height = {}",
              cluster->getName(),
              cluster->getX(),
              cluster->getY(),
              cluster->getWidth(),
              cluster->getHeight());
        }
      }
      if (frontwave->getParent()->getParent() != nullptr) {
        parents.push(frontwave->getParent());
      }
    }
  }

  // update the connnection
  calculateConnection();
  debugPrint(logger_,
             MPL,
             "hierarchical_macro_placement",
             1,
             "Finished calculating connection");
  updateDataFlow();
  debugPrint(logger_,
             MPL,
             "hierarchical_macro_placement",
             1,
             "Finished updating dataflow");

  // add the virtual connections (the weight related to IOs and macros belong to
  // the same cluster)
  for (const auto& [cluster1, cluster2] : parent->getVirtualConnections()) {
    BundledNet net(soft_macro_id_map[cluster_map_[cluster1]->getName()],
                   soft_macro_id_map[cluster_map_[cluster2]->getName()],
                   virtual_weight_);
    net.src_cluster_id = cluster1;
    net.target_cluster_id = cluster2;
    nets.push_back(net);
  }

  // convert the connections between clusters to SoftMacros
  for (auto& cluster : parent->getChildren()) {
    const int src_id = cluster->getId();
    const std::string src_name = cluster->getName();
    for (auto& [cluster_id, weight] : cluster->getConnection()) {
      debugPrint(logger_,
                 MPL,
                 "hierarchical_macro_placement",
                 2,
                 " Cluster connection: {} {} {} ",
                 cluster->getName(),
                 cluster_map_[cluster_id]->getName(),
                 weight);
      const std::string name = cluster_map_[cluster_id]->getName();
      if (src_id > cluster_id) {
        BundledNet net(
            soft_macro_id_map[src_name], soft_macro_id_map[name], weight);
        net.src_cluster_id = src_id;
        net.target_cluster_id = cluster_id;
        nets.push_back(net);
      }
    }
  }
  debugPrint(logger_,
             MPL,
             "hierarchical_macro_placement",
             1,
             "Finished creating bundled connections");
  // merge nets to reduce runtime
  mergeNets(nets);

  // Write the connections between macros
  std::ofstream file;
  std::string file_name = parent->getName();
  for (auto& c : file_name) {
    if (c == '/') {
      c = '*';
    }
  }
  file_name = report_directory_ + "/" + file_name;
  file.open(file_name + ".net.txt");
  for (auto& net : nets) {
    file << macros[net.terminals.first].getName() << "   "
         << macros[net.terminals.second].getName() << "   " << net.weight
         << std::endl;
  }
  file.close();

  // Call Simulated Annealing Engine to place children
  // set the action probabilities
  // the summation of probabilities should be one.
  const float action_sum = pos_swap_prob_ + neg_swap_prob_ + double_swap_prob_
                           + exchange_swap_prob_ + resize_prob_;
  // In our implementation, target_util and target_dead_space are different
  // target_util is used to determine the utilization for MixedCluster
  // target_dead_space is used to determine the utilization for
  // StandardCellCluster We vary the target utilization to generate different
  // tilings
  std::vector<float> target_utils{1e6};
  std::vector<float> target_dead_spaces{0.99999};
  // Since target_util and target_dead_space are independent variables
  // the combination should be (target_util, target_dead_space_list)
  // target util has higher priority than target_dead_space
  std::vector<float> target_util_list;
  std::vector<float> target_dead_space_list;
  for (auto& target_util : target_utils) {
    for (auto& target_dead_space : target_dead_spaces) {
      target_util_list.push_back(target_util);
      target_dead_space_list.push_back(target_dead_space);
    }
  }
  // The number of perturbations in each step should be larger than the
  // number of macros
  const int num_perturb_per_step = (macros.size() > num_perturb_per_step_)
                                       ? macros.size()
                                       : num_perturb_per_step_;
  int remaining_runs = target_util_list.size();
  int run_id = 0;
  SACoreSoftMacro* best_sa = nullptr;
  std::vector<SACoreSoftMacro*>
      sa_containers;  // store all the SA runs to avoid memory leakage
  float best_cost = std::numeric_limits<float>::max();
  // To give consistency across threads we check the solutions
  // at a fixed interval independent of how many threads we are using.
  const int check_interval = 10;
  int begin_check = 0;
  int end_check = std::min(check_interval, remaining_runs);
  debugPrint(logger_,
             MPL,
             "hierarchical_macro_placement",
             1,
             "Start Simulated Annealing Core");
  while (remaining_runs > 0) {
    std::vector<SACoreSoftMacro*> sa_vector;
    const int run_thread
        = graphics_ ? 1 : std::min(remaining_runs, num_threads_);
    for (int i = 0; i < run_thread; i++) {
      std::vector<SoftMacro> shaped_macros = macros;  // copy for multithread
      // determine the shape for each macro
      debugPrint(logger_,
                 MPL,
                 "hierarchical_macro_placement",
                 1,
                 "Start Simulated Annealing (run_id = {})",
                 run_id);
      const float target_util = target_util_list[run_id];
      const float target_dead_space = target_dead_space_list[run_id++];
      debugPrint(logger_,
                 MPL,
                 "fine_shaping",
                 1,
                 "Starting adjusting shapes for children of {}. target_util = "
                 "{}, target_dead_space = {}",
                 parent->getName(),
                 target_util,
                 target_dead_space);
      if (!runFineShaping(parent,
                          shaped_macros,
                          soft_macro_id_map,
                          target_util,
                          target_dead_space)) {
        debugPrint(logger_,
                   MPL,
                   "fine_shaping",
                   1,
                   "Cannot generate feasible shapes for children of {}, sa_id: "
                   "{}, target_util: {}, target_dead_space: {}",
                   parent->getName(),
                   run_id,
                   target_util,
                   target_dead_space);
        continue;
      }
      debugPrint(logger_,
                 MPL,
                 "fine_shaping",
                 1,
                 "Finished generating shapes for children of cluster {}",
                 parent->getName());
      // Note that all the probabilities are normalized to the summation of 1.0.
      // Note that the weight are not necessaries summarized to 1.0, i.e., not
      // normalized.
      SACoreSoftMacro* sa
          = new SACoreSoftMacro(root_cluster_,
                                outline,
                                shaped_macros,
                                area_weight_,
                                outline_weight_,
                                wirelength_weight_,
                                guidance_weight_,
                                fence_weight_,
                                boundary_weight_,
                                macro_blockage_weight_,
                                notch_weight_,
                                notch_h_th_,
                                notch_v_th_,
                                pos_swap_prob_ / action_sum,
                                neg_swap_prob_ / action_sum,
                                double_swap_prob_ / action_sum,
                                exchange_swap_prob_ / action_sum,
                                resize_prob_ / action_sum,
                                init_prob_,
                                max_num_step_,
                                num_perturb_per_step,
                                random_seed_,
                                graphics_.get(),
                                logger_);
      sa->setNumberOfMacrosToPlace(macros_to_place);
      sa->setFences(fences);
      sa->setGuides(guides);
      sa->setNets(nets);
      sa->addBlockages(placement_blockages);
      sa->addBlockages(macro_blockages);
      sa_vector.push_back(sa);
    }
    if (sa_vector.size() == 1) {
      runSA<SACoreSoftMacro>(sa_vector[0]);
    } else {
      // multi threads
      std::vector<std::thread> threads;
      threads.reserve(sa_vector.size());
      for (auto& sa : sa_vector) {
        threads.emplace_back(runSA<SACoreSoftMacro>, sa);
      }
      for (auto& th : threads) {
        th.join();
      }
    }
    remaining_runs -= run_thread;
    // add macro tilings
    for (auto& sa : sa_vector) {
      sa_containers.push_back(sa);
    }
    while (sa_containers.size() >= end_check) {
      while (begin_check < end_check) {
        auto& sa = sa_containers[begin_check];
        if (sa->isValid() && sa->getNormCost() < best_cost) {
          best_cost = sa->getNormCost();
          best_sa = sa;
        }
        ++begin_check;
      }
      // add early stop mechanism
      if (best_sa || remaining_runs == 0) {
        break;
      }
      end_check = begin_check + std::min(check_interval, remaining_runs);
    }
    if (best_sa) {
      break;
    }
  }
  debugPrint(logger_,
             MPL,
             "hierarchical_macro_placement",
             1,
             "Finished Simulated Annealing Core");
  if (best_sa == nullptr) {
    debugPrint(logger_,
               MPL,
               "hierarchical_macro_placement",
               1,
               "SA Summary for cluster {}",
               parent->getName());

    for (auto i = 0; i < sa_containers.size(); i++) {
      debugPrint(logger_,
                 MPL,
                 "hierarchical_macro_placement",
                 1,
                 "sa_id: {}, target_util: {}, target_dead_space: {}",
                 i,
                 target_util_list[i],
                 target_dead_space_list[i]);

      sa_containers[i]->printResults();
    }
    logger_->error(MPL, 40, "Failed on cluster {}", parent->getName());
  }
  best_sa->alignMacroClusters();
  best_sa->fillDeadSpace();
  // update the clusters and do bus planning
  std::vector<SoftMacro> shaped_macros;
  best_sa->getMacros(shaped_macros);
  file.open(file_name + ".fp.txt.temp");
  for (auto& macro : shaped_macros) {
    file << macro.getName() << "   " << macro.getX() << "   " << macro.getY()
         << "   " << macro.getWidth() << "   " << macro.getHeight()
         << std::endl;
  }
  file.close();

  debugPrint(logger_,
             MPL,
             "hierarchical_macro_placement",
             1,
             "Finish Simulated Annealing for cluster {}",
             parent->getName());

  best_sa->printResults();
  // write the cost function. This can be used to tune the temperature schedule
  // and cost weight
  best_sa->writeCostFile(file_name + ".cost.txt");
  // write the floorplan information
  file.open(file_name + ".fp.txt");
  for (auto& macro : shaped_macros) {
    file << macro.getName() << "   " << macro.getX() << "   " << macro.getY()
         << "   " << macro.getWidth() << "   " << macro.getHeight()
         << std::endl;
  }
  file.close();

  updateChildrenShapesAndLocations(parent, shaped_macros, soft_macro_id_map);

  updateChildrenRealLocation(parent, outline.xMin(), outline.yMin());

  sa_containers.clear();
}

// Verify the blockages' areas that have overlapped with current parent
// cluster. All the blockages will be converted to hard macros with fences.
void HierRTLMP::findOverlappingBlockages(std::vector<Rect>& macro_blockages,
                                         std::vector<Rect>& placement_blockages,
                                         const Rect& outline)
{
  for (auto& blockage : placement_blockages_) {
    computeBlockageOverlap(placement_blockages, blockage, outline);
  }

  for (auto& blockage : macro_blockages_) {
    computeBlockageOverlap(macro_blockages, blockage, outline);
  }

  if (graphics_) {
    odb::Rect dbu_outline(dbu_ * outline.xMin(),
                          dbu_ * outline.yMin(),
                          dbu_ * outline.xMax(),
                          dbu_ * outline.yMax());

    graphics_->setOutline(dbu_outline);
    graphics_->setMacroBlockages(macro_blockages);
    graphics_->setPlacementBlockages(placement_blockages);
  }
}

void HierRTLMP::computeBlockageOverlap(std::vector<Rect>& overlapping_blockages,
                                       const Rect& blockage,
                                       const Rect& outline)
{
  const float b_lx = std::max(outline.xMin(), blockage.xMin());
  const float b_ly = std::max(outline.yMin(), blockage.yMin());
  const float b_ux = std::min(outline.xMax(), blockage.xMax());
  const float b_uy = std::min(outline.yMax(), blockage.yMax());

  if ((b_ux - b_lx > 0.0) && (b_uy - b_ly > 0.0)) {
    overlapping_blockages.emplace_back(b_lx - outline.xMin(),
                                       b_ly - outline.yMin(),
                                       b_ux - outline.xMin(),
                                       b_uy - outline.yMin());
  }
}

// Determine the shape of each cluster based on target utilization
// and target dead space.  In constrast to all previous works, we
// use two parameters: target utilization, target_dead_space.
// This is the trick part.  During our experiements, we found that keeping
// the same utilization of standard-cell clusters and mixed cluster will make
// SA very difficult to find a feasible solution.  With different utilization,
// SA can more easily find the solution. In our method, the target_utilization
// is used to determine the bloating ratio for mixed cluster, the
// target_dead_space is used to determine the bloating ratio for standard-cell
// cluster. The target utilization is based on tiling results we calculated
// before. The tiling results (which only consider the contribution of hard
// macros) will give us very close starting point.
bool HierRTLMP::runFineShaping(Cluster* parent,
                               std::vector<SoftMacro>& macros,
                               std::map<std::string, int>& soft_macro_id_map,
                               float target_util,
                               float target_dead_space)
{
  const float outline_width = parent->getWidth();
  const float outline_height = parent->getHeight();
  float pin_access_area = 0.0;
  float std_cell_cluster_area = 0.0;
  float std_cell_mixed_cluster_area = 0.0;
  float macro_cluster_area = 0.0;
  float macro_mixed_cluster_area = 0.0;
  // add the macro area for blockages, pin access and so on
  for (auto& macro : macros) {
    if (macro.getCluster() == nullptr) {
      pin_access_area += macro.getArea();  // get the physical-only area
    }
  }

  for (auto& cluster : parent->getChildren()) {
    if (cluster->isIOCluster()) {
      continue;  // IO clusters have no area
    }
    if (cluster->getClusterType() == StdCellCluster) {
      std_cell_cluster_area += cluster->getStdCellArea();
    } else if (cluster->getClusterType() == HardMacroCluster) {
      std::vector<std::pair<float, float>> shapes;
      for (auto& shape : cluster->getMacroTilings()) {
        if (shape.first < outline_width * (1 + conversion_tolerance_)
            && shape.second < outline_height * (1 + conversion_tolerance_)) {
          shapes.push_back(shape);
        }
      }
      if (shapes.empty()) {
        logger_->error(MPL,
                       7,
                       "Not enough space in cluster: {} for "
                       "child hard macro cluster: {}",
                       parent->getName(),
                       cluster->getName());
      }
      macro_cluster_area += shapes[0].first * shapes[0].second;
      cluster->setMacroTilings(shapes);
    } else {  // mixed cluster
      std_cell_mixed_cluster_area += cluster->getStdCellArea();
      std::vector<std::pair<float, float>> shapes;
      for (auto& shape : cluster->getMacroTilings()) {
        if (shape.first < outline_width * (1 + conversion_tolerance_)
            && shape.second < outline_height * (1 + conversion_tolerance_)) {
          shapes.push_back(shape);
        }
      }
      if (shapes.empty()) {
        logger_->error(MPL,
                       8,
                       "Not enough space in cluster: {} for "
                       "child mixed cluster: {}",
                       parent->getName(),
                       cluster->getName());
      }
      macro_mixed_cluster_area += shapes[0].first * shapes[0].second;
      cluster->setMacroTilings(shapes);
    }  // end for cluster type
  }

  // check how much available space to inflate for mixed cluster
  const float min_target_util
      = std_cell_mixed_cluster_area
        / (outline_width * outline_height - pin_access_area - macro_cluster_area
           - macro_mixed_cluster_area);
  if (target_util <= min_target_util) {
    target_util = min_target_util;  // target utilization for standard cells in
                                    // mixed cluster
  }
  // calculate the std_cell_util
  const float avail_space
      = outline_width * outline_height
        - (pin_access_area + macro_cluster_area + macro_mixed_cluster_area
           + std_cell_mixed_cluster_area / target_util);
  const float std_cell_util
      = std_cell_cluster_area / (avail_space * (1 - target_dead_space));
  // shape clusters
  if ((std_cell_cluster_area > 0.0 && avail_space < 0.0)
      || (std_cell_mixed_cluster_area > 0.0 && min_target_util <= 0.0)) {
    debugPrint(logger_,
               MPL,
               "fine_shaping",
               1,
               "No valid solution for children of {}"
               "avail_space = {}, min_target_util = {}",
               parent->getName(),
               avail_space,
               min_target_util);

    return false;
  }

  // set the shape for each macro
  for (auto& cluster : parent->getChildren()) {
    if (cluster->isIOCluster()) {
      continue;  // the area of IO cluster is 0.0
    }
    if (cluster->getClusterType() == StdCellCluster) {
      float area = cluster->getArea();
      float width = std::sqrt(area);
      float height = width;
      const float dust_threshold
          = 1.0 / macros.size();  // check if the cluster is the dust cluster
      const int dust_std_cell = 100;
      if ((width / outline_width <= dust_threshold
           && height / outline_height <= dust_threshold)
          || cluster->getNumStdCell() <= dust_std_cell) {
        width = 1e-3;
        height = 1e-3;
        area = width * height;
      } else {
        area = cluster->getArea() / std_cell_util;
        width = std::sqrt(area / min_ar_);
      }
      std::vector<std::pair<float, float>> width_list;
      width_list.emplace_back(width, area / width);
      macros[soft_macro_id_map[cluster->getName()]].setShapes(width_list, area);
    } else if (cluster->getClusterType() == HardMacroCluster) {
      macros[soft_macro_id_map[cluster->getName()]].setShapes(
          cluster->getMacroTilings());
      debugPrint(logger_,
                 MPL,
                 "fine_shaping",
                 2,
                 "hard_macro_cluster : {}",
                 cluster->getName());
      for (auto& shape : cluster->getMacroTilings()) {
        debugPrint(logger_,
                   MPL,
                   "fine_shaping",
                   2,
                   "    ( {} , {} ) ",
                   shape.first,
                   shape.second);
      }
    } else {  // Mixed cluster
      const std::vector<std::pair<float, float>> tilings
          = cluster->getMacroTilings();
      std::vector<std::pair<float, float>> width_list;
      // use the largest area
      float area = tilings[tilings.size() - 1].first
                   * tilings[tilings.size() - 1].second;
      area += cluster->getStdCellArea() / target_util;
      for (auto& shape : tilings) {
        if (shape.first * shape.second <= area) {
          width_list.emplace_back(shape.first, area / shape.second);
        }
      }

      debugPrint(logger_,
                 MPL,
                 "fine_shaping",
                 2,
                 "name:  {} area: {}",
                 cluster->getName(),
                 area);
      debugPrint(logger_, MPL, "fine_shaping", 2, "width_list :  ");
      for (auto& width : width_list) {
        debugPrint(logger_,
                   MPL,
                   "fine_shaping",
                   2,
                   " [  {} {}  ] ",
                   width.first,
                   width.second);
      }
      macros[soft_macro_id_map[cluster->getName()]].setShapes(width_list, area);
    }
  }

  return true;
}

// Call Path Synthesis to route buses
void HierRTLMP::callBusPlanning(std::vector<SoftMacro>& shaped_macros,
                                std::vector<BundledNet>& nets_old)
{
  std::vector<BundledNet> nets;
  for (auto& net : nets_old) {
    debugPrint(logger_, MPL, "bus_planning", 1, "net weight: {}", net.weight);
    if (net.weight > bus_net_threshold_) {
      nets.push_back(net);
    }
  }

  std::vector<int> soft_macro_vertex_id;
  std::vector<Edge> edge_list;
  std::vector<Vertex> vertex_list;
  if (!calNetPaths(shaped_macros,
                   soft_macro_vertex_id,
                   edge_list,
                   vertex_list,
                   nets,
                   congestion_weight_,
                   logger_)) {
    logger_->error(MPL, 9, "Bus planning has failed!");
  }
}

void HierRTLMP::placeMacros(Cluster* cluster)
{
  debugPrint(logger_,
             MPL,
             "hierarchical_macro_placement",
             1,
             "Place macros in cluster: {}",
             cluster->getName());

  std::vector<HardMacro*> hard_macros = cluster->getHardMacros();
  num_hard_macros_cluster_ += hard_macros.size();

  std::vector<HardMacro> macros;  // the macros for Simulated Annealing Core
  std::vector<Cluster*> macro_clusters;  // needed to calculate connections
  std::map<int, int> cluster_id_macro_id_map;
  std::set<odb::dbMaster*> masters;
  createClusterForEachMacro(
      hard_macros, macros, macro_clusters, cluster_id_macro_id_map, masters);

  const Rect outline(cluster->getX(),
                     cluster->getY(),
                     cluster->getX() + cluster->getWidth(),
                     cluster->getY() + cluster->getHeight());

  std::map<int, Rect> fences;
  std::map<int, Rect> guides;
<<<<<<< HEAD
  computeFencesAndGuides(hard_macros, outline, fences, guides);

=======
  std::set<odb::dbMaster*> masters;
  // create a cluster for each macro
  // and calculate the fences and guides
  for (auto& hard_macro : hard_macros) {
    int macro_id = macros.size();
    std::string cluster_name = hard_macro->getName();
    Cluster* macro_cluster = new Cluster(cluster_id_, cluster_name, logger_);
    macro_cluster->addLeafMacro(hard_macro->getInst());
    updateInstancesAssociation(macro_cluster);
    cluster_id_macro_id_map[cluster_id_] = macro_id;
    if (fences_.find(hard_macro->getName()) != fences_.end()) {
      fences[macro_id] = fences_[hard_macro->getName()];
      fences[macro_id].relocate(
          outline.xMin(), outline.yMin(), outline.xMax(), outline.yMax());
    }
    if (guides_.find(hard_macro->getName()) != guides_.end()) {
      guides[macro_id] = guides_[hard_macro->getName()];
      guides[macro_id].relocate(
          outline.xMin(), outline.yMin(), outline.xMax(), outline.yMax());
    }
    macros.push_back(*hard_macro);
    cluster_map_[cluster_id_++] = macro_cluster;
    macro_clusters.push_back(macro_cluster);
    masters.insert(hard_macro->getInst()->getMaster());
  }
  // calculate the connections with other clusters
>>>>>>> 6894cec3
  calculateConnection();

  createFixedTerminals(
      outline, macro_clusters, cluster_id_macro_id_map, macros);

  std::vector<BundledNet> nets
      = computeBundledNets(macro_clusters, cluster_id_macro_id_map);

  if (graphics_) {
    graphics_->setBundledNets(nets);
  }

  // Use exchange more often when there are more instances of a common
  // master.
  const float exchange_swap_prob
      = exchange_swap_prob_ * 5
        * (1 - (masters.size() / (float) hard_macros.size()));

  // set the action probabilities (summation to 1.0)
  const float action_sum = pos_swap_prob_ * 10 + neg_swap_prob_ * 10
                           + double_swap_prob_ + exchange_swap_prob
                           + flip_prob_;

  const int num_perturb_per_step = (macros.size() > num_perturb_per_step_ / 10)
                                       ? macros.size()
                                       : num_perturb_per_step_ / 10;
  int remaining_runs = num_runs_;
  int run_id = 0;
  SACoreHardMacro* best_sa = nullptr;
  std::vector<SACoreHardMacro*> sa_containers;  // store all the SA runs
  float best_cost = std::numeric_limits<float>::max();
  while (remaining_runs > 0) {
    std::vector<SACoreHardMacro*> sa_vector;
    const int run_thread
        = graphics_ ? 1 : std::min(remaining_runs, num_threads_);

    for (int i = 0; i < run_thread; i++) {
      if (graphics_) {
        odb::Rect dbu_outline(dbu_ * outline.xMin(),
                              dbu_ * outline.yMin(),
                              dbu_ * outline.xMax(),
                              dbu_ * outline.yMax());
        graphics_->setOutline(dbu_outline);
      }

      SACoreHardMacro* sa
          = new SACoreHardMacro(outline,
                                macros,
                                area_weight_,
                                outline_weight_ * (run_id + 1) * 10,
                                wirelength_weight_ / (run_id + 1),
                                guidance_weight_,
                                fence_weight_,
                                pos_swap_prob_ * 10 / action_sum,
                                neg_swap_prob_ * 10 / action_sum,
                                double_swap_prob_ / action_sum,
                                exchange_swap_prob / action_sum,
                                flip_prob_ / action_sum,
                                init_prob_,
                                max_num_step_,
                                num_perturb_per_step,
                                random_seed_ + run_id,
                                graphics_.get(),
                                logger_);
      sa->setNumberOfMacrosToPlace(static_cast<int>(hard_macros.size()));
      sa->setNets(nets);
      sa->setFences(fences);
      sa->setGuides(guides);
      sa_vector.push_back(sa);

      run_id++;
    }
    if (sa_vector.size() == 1) {
      runSA<SACoreHardMacro>(sa_vector[0]);
    } else {
      std::vector<std::thread> threads;
      threads.reserve(sa_vector.size());

      for (auto& sa : sa_vector) {
        threads.emplace_back(runSA<SACoreHardMacro>, sa);
      }

      for (auto& th : threads) {
        th.join();
      }
    }

    for (auto& sa : sa_vector) {
      sa_containers.push_back(sa);  // add SA to containers
      if (sa->isValid(outline) && sa->getNormCost() < best_cost) {
        best_cost = sa->getNormCost();
        best_sa = sa;
      }
    }

    sa_vector.clear();
    remaining_runs -= run_thread;
  }

  if (best_sa == nullptr) {
    for (auto& sa : sa_containers) {
      sa->printResults();
    }

    sa_containers.clear();
    logger_->error(MPL,
                   10,
                   "Macro placement failed for macro cluster: {}",
                   cluster->getName());
  } else {
    std::vector<HardMacro> best_macros;
    best_sa->getMacros(best_macros);
    best_sa->printResults();

    for (int i = 0; i < hard_macros.size(); i++) {
      *(hard_macros[i]) = best_macros[i];
    }
  }

  for (auto& hard_macro : hard_macros) {
    num_updated_macros_++;
    hard_macro->setX(hard_macro->getX() + outline.xMin());
    hard_macro->setY(hard_macro->getY() + outline.yMin());
  }

  sa_containers.clear();
<<<<<<< HEAD

  setInstProperty(cluster);
=======
  updateInstancesAssociation(cluster);
>>>>>>> 6894cec3
}

void HierRTLMP::createClusterForEachMacro(
    const std::vector<HardMacro*>& hard_macros,
    std::vector<HardMacro>& macros,
    std::vector<Cluster*>& macro_clusters,
    std::map<int, int>& cluster_id_macro_id_map,
    std::set<odb::dbMaster*>& masters)
{
  int macro_id = 0;
  std::string cluster_name;

  for (auto& hard_macro : hard_macros) {
    macro_id = macros.size();
    cluster_name = hard_macro->getName();

    Cluster* macro_cluster = new Cluster(cluster_id_, cluster_name, logger_);
    macro_cluster->addLeafMacro(hard_macro->getInst());
    setInstProperty(macro_cluster);

    macros.push_back(*hard_macro);
    macro_clusters.push_back(macro_cluster);
    cluster_id_macro_id_map[cluster_id_] = macro_id;
    masters.insert(hard_macro->getInst()->getMaster());

    cluster_map_[cluster_id_++] = macro_cluster;
  }
}

void HierRTLMP::computeFencesAndGuides(
    const std::vector<HardMacro*>& hard_macros,
    const Rect& outline,
    std::map<int, Rect>& fences,
    std::map<int, Rect>& guides)
{
  for (int i = 0; i < hard_macros.size(); ++i) {
    if (fences_.find(hard_macros[i]->getName()) != fences_.end()) {
      fences[i] = fences_[hard_macros[i]->getName()];
      fences[i].relocate(
          outline.xMin(), outline.yMin(), outline.xMax(), outline.yMax());
    }
    if (guides_.find(hard_macros[i]->getName()) != guides_.end()) {
      guides[i] = guides_[hard_macros[i]->getName()];
      guides[i].relocate(
          outline.xMin(), outline.yMin(), outline.xMax(), outline.yMax());
    }
  }
}

void HierRTLMP::createFixedTerminals(
    const Rect& outline,
    const std::vector<Cluster*>& macro_clusters,
    std::map<int, int>& cluster_to_macro,
    std::vector<HardMacro>& macros)
{
  std::set<int> cluster_id_set;

  for (auto macro_cluster : macro_clusters) {
    for (auto [cluster_id, weight] : macro_cluster->getConnection()) {
      cluster_id_set.insert(cluster_id);
    }
  }

  for (auto cluster_id : cluster_id_set) {
    if (cluster_to_macro.find(cluster_id) != cluster_to_macro.end()) {
      continue;
    }
    auto& temp_cluster = cluster_map_[cluster_id];

    // model other cluster as a fixed macro with zero size
    cluster_to_macro[cluster_id] = macros.size();
    macros.emplace_back(
        std::pair<float, float>(
            temp_cluster->getX() + temp_cluster->getWidth() / 2.0
                - outline.xMin(),
            temp_cluster->getY() + temp_cluster->getHeight() / 2.0
                - outline.yMin()),
        temp_cluster->getName());
  }
}

std::vector<BundledNet> HierRTLMP::computeBundledNets(
    const std::vector<Cluster*>& macro_clusters,
    const std::map<int, int>& cluster_to_macro)
{
  std::vector<BundledNet> nets;

  for (auto macro_cluster : macro_clusters) {
    const int src_id = macro_cluster->getId();

    for (auto [cluster_id, weight] : macro_cluster->getConnection()) {
      BundledNet net(
          cluster_to_macro.at(src_id), cluster_to_macro.at(cluster_id), weight);

      net.src_cluster_id = src_id;
      net.target_cluster_id = cluster_id;
      nets.push_back(net);
    }
  }

  return nets;
}

// Align all the macros globally to reduce the waste of standard cell space
void HierRTLMP::alignHardMacroGlobal(Cluster* parent)
{
  debugPrint(logger_,
             MPL,
             "hierarchical_macro_placement",
             1,
             "Aligning macros within the cluster {}",
             parent->getName());

  // get the floorplan information
  const odb::Rect core_box = block_->getCoreArea();
  int core_lx = core_box.xMin();
  int core_ly = core_box.yMin();
  int core_ux = core_box.xMax();
  int core_uy = core_box.yMax();
  // if the current parent cluster is not the root cluster
  if (parent->getParent() != nullptr) {
    core_lx = micronToDbu(parent->getX(), dbu_);
    core_ly = micronToDbu(parent->getY(), dbu_);
    core_ux = micronToDbu(parent->getX() + parent->getWidth(), dbu_);
    core_uy = micronToDbu(parent->getY() + parent->getHeight(), dbu_);
  }

  std::vector<HardMacro*> hard_macros = parent->getHardMacros();
  int boundary_v_th = std::numeric_limits<int>::max();
  int boundary_h_th = std::numeric_limits<int>::max();
  for (auto& macro_inst : hard_macros) {
    boundary_h_th = std::min(
        boundary_h_th, static_cast<int>(macro_inst->getRealWidthDBU() * 1.0));
    boundary_v_th = std::min(
        boundary_v_th, static_cast<int>(macro_inst->getHeightDBU() * 1.0));
  }
  // const int notch_v_th = std::min(micronToDbu(notch_v_th_, dbu_),
  // boundary_v_th); const int notch_h_th = std::min(micronToDbu(notch_h_th_,
  // dbu_), boundary_h_th);
  const int notch_v_th = boundary_v_th * 1.25;
  const int notch_h_th = boundary_h_th * 1.25;
  // const int notch_v_th = micronToDbu(notch_v_th_, dbu_) + boundary_v_th;
  // const int notch_h_th = micronToDbu(notch_h_th_, dbu_) + boundary_h_th;
  debugPrint(logger_,
             MPL,
             "hierarchical_macro_placement",
             1,
             "boundary_h_th : {}, boundary_v_th : {}",
             dbuToMicron(boundary_h_th, dbu_),
             dbuToMicron(boundary_v_th, dbu_));
  debugPrint(logger_,
             MPL,
             "hierarchical_macro_placement",
             1,
             "notch_h_th : {}, notch_v_th : {}",
             dbuToMicron(notch_h_th, dbu_),
             dbuToMicron(notch_v_th, dbu_));
  // define lamda function for check if the move is allowed
  auto isValidMove = [&](size_t macro_id) {
    // check if the macro can fit into the core area
    const int macro_lx = hard_macros[macro_id]->getXDBU();
    const int macro_ly = hard_macros[macro_id]->getYDBU();
    const int macro_ux = hard_macros[macro_id]->getUXDBU();
    const int macro_uy = hard_macros[macro_id]->getUYDBU();
    if (macro_lx < core_lx || macro_ly < core_ly || macro_ux > core_ux
        || macro_uy > core_uy) {
      return false;
    }
    // check if there is some overlap with other macros
    for (auto i = 0; i < hard_macros.size(); i++) {
      if (i == macro_id) {
        continue;
      }
      const int lx = hard_macros[i]->getXDBU();
      const int ly = hard_macros[i]->getYDBU();
      const int ux = hard_macros[i]->getUXDBU();
      const int uy = hard_macros[i]->getUYDBU();
      if (macro_lx >= ux || macro_ly >= uy || macro_ux <= lx
          || macro_uy <= ly) {
        continue;
      }
      return false;  // there is some overlap with others
    }
    return true;  // this move is valid
  };
  // define lamda function for move a hard macro horizontally and vertically
  auto moveHor = [&](size_t macro_id, int x) {
    const int x_old = hard_macros[macro_id]->getXDBU();
    hard_macros[macro_id]->setXDBU(x);
    if (isValidMove(macro_id) == false) {
      hard_macros[macro_id]->setXDBU(x_old);
      return false;
    }
    return true;
  };

  auto moveVer = [&](size_t macro_id, int y) {
    const int y_old = hard_macros[macro_id]->getYDBU();
    hard_macros[macro_id]->setYDBU(y);
    if (isValidMove(macro_id) == false) {
      hard_macros[macro_id]->setYDBU(y_old);
      return false;
    }
    return true;
  };

  // Align macros with the corresponding boundaries
  // follow the order of left, top, right, bottom
  // left boundary
  for (auto j = 0; j < hard_macros.size(); j++) {
    if (std::abs(hard_macros[j]->getXDBU() - core_lx) < boundary_h_th) {
      moveHor(j, core_lx);
    }
  }
  // top boundary
  for (auto j = 0; j < hard_macros.size(); j++) {
    if (std::abs(hard_macros[j]->getUYDBU() - core_uy) < boundary_v_th) {
      moveVer(j, core_uy - hard_macros[j]->getHeightDBU());
    }
  }
  // right boundary
  for (auto j = 0; j < hard_macros.size(); j++) {
    if (std::abs(hard_macros[j]->getUXDBU() - core_ux) < boundary_h_th) {
      moveHor(j, core_ux - hard_macros[j]->getWidthDBU());
    }
  }
  // bottom boundary
  for (auto j = 0; j < hard_macros.size(); j++) {
    if (std::abs(hard_macros[j]->getUYDBU() - core_ly) < boundary_v_th) {
      moveVer(j, core_ly);
    }
  }

  // Comparator function to sort pairs according to second value
  auto LessOrEqualX = [&](std::pair<size_t, std::pair<int, int>>& a,
                          std::pair<size_t, std::pair<int, int>>& b) {
    if (a.second.first < b.second.first) {
      return true;
    }
    if (a.second.first == b.second.first) {
      return a.second.second < b.second.second;
    }
    return false;
  };

  auto LargeOrEqualX = [&](std::pair<size_t, std::pair<int, int>>& a,
                           std::pair<size_t, std::pair<int, int>>& b) {
    if (a.second.first > b.second.first) {
      return true;
    }
    if (a.second.first == b.second.first) {
      return a.second.second > b.second.second;
    }
    return false;
  };

  auto LessOrEqualY = [&](std::pair<size_t, std::pair<int, int>>& a,
                          std::pair<size_t, std::pair<int, int>>& b) {
    if (a.second.second < b.second.second) {
      return true;
    }
    if (a.second.second == b.second.second) {
      return a.second.first > b.second.first;
    }
    return false;
  };

  auto LargeOrEqualY = [&](std::pair<size_t, std::pair<int, int>>& a,
                           std::pair<size_t, std::pair<int, int>>& b) {
    if (a.second.second > b.second.second) {
      return true;
    }
    if (a.second.second == b.second.second) {
      return a.second.first < b.second.first;
    }
    return false;
  };

  std::queue<size_t> macro_queue;
  std::vector<size_t> macro_list;
  std::vector<bool> flags(hard_macros.size(), false);
  // align to the left
  std::vector<std::pair<size_t, std::pair<int, int>>> macro_lx_map;
  for (size_t j = 0; j < hard_macros.size(); j++) {
    macro_lx_map.emplace_back(j,
                              std::pair<int, int>(hard_macros[j]->getXDBU(),
                                                  hard_macros[j]->getYDBU()));
  }
  std::sort(macro_lx_map.begin(), macro_lx_map.end(), LessOrEqualX);
  for (auto& pair : macro_lx_map) {
    if (pair.second.first <= core_lx + boundary_h_th) {
      flags[pair.first] = true;      // fix this
      macro_queue.push(pair.first);  // use this as an anchor
    } else if (hard_macros[pair.first]->getUXDBU() >= core_ux - boundary_h_th) {
      flags[pair.first] = true;  // fix this
    } else if (hard_macros[pair.first]->getUXDBU() <= core_ux / 2) {
      macro_list.push_back(pair.first);
    }
  }
  while (!macro_queue.empty()) {
    const size_t macro_id = macro_queue.front();
    macro_queue.pop();
    const int lx = hard_macros[macro_id]->getXDBU();
    const int ly = hard_macros[macro_id]->getYDBU();
    const int ux = hard_macros[macro_id]->getUXDBU();
    const int uy = hard_macros[macro_id]->getUYDBU();
    for (auto j : macro_list) {
      if (flags[j] == true) {
        continue;
      }
      const int lx_b = hard_macros[j]->getXDBU();
      const int ly_b = hard_macros[j]->getYDBU();
      const int ux_b = hard_macros[j]->getUXDBU();
      const int uy_b = hard_macros[j]->getUYDBU();
      // check if adjacent
      const bool y_flag = std::abs(ly - ly_b) < notch_v_th
                          || std::abs(ly - uy_b) < notch_v_th
                          || std::abs(uy - ly_b) < notch_v_th
                          || std::abs(uy - uy_b) < notch_v_th;
      if (y_flag == false) {
        continue;
      }
      // try to move horizontally
      if (lx_b >= lx && lx_b <= lx + notch_h_th && lx_b < ux) {
        flags[j] = moveHor(j, lx);
      } else if (ux_b >= lx && ux_b <= ux && ux_b >= ux - notch_h_th) {
        flags[j] = moveHor(j, ux - hard_macros[j]->getWidthDBU());
      } else if (lx_b >= ux && lx_b <= ux + notch_h_th) {
        flags[j] = moveHor(j, ux);
      }
      // check if moved correctly
      if (flags[j] == true) {
        macro_queue.push(j);
      }
    }
  }

  // align to the top
  macro_list.clear();
  std::fill(flags.begin(), flags.end(), false);
  std::vector<std::pair<size_t, std::pair<int, int>>> macro_uy_map;
  for (size_t j = 0; j < hard_macros.size(); j++) {
    macro_uy_map.emplace_back(j,
                              std::pair<int, int>(hard_macros[j]->getUXDBU(),
                                                  hard_macros[j]->getUYDBU()));
  }
  std::sort(macro_uy_map.begin(), macro_uy_map.end(), LargeOrEqualY);
  for (auto& pair : macro_uy_map) {
    if (hard_macros[pair.first]->getYDBU() <= core_ly + boundary_v_th) {
      flags[pair.first] = true;  // fix this
    } else if (hard_macros[pair.first]->getUYDBU() >= core_uy - boundary_v_th) {
      flags[pair.first] = true;      // fix this
      macro_queue.push(pair.first);  // use this as an anchor
    } else if (hard_macros[pair.first]->getYDBU() >= core_uy / 2) {
      macro_list.push_back(pair.first);
    }
  }
  while (!macro_queue.empty()) {
    const size_t macro_id = macro_queue.front();
    macro_queue.pop();
    const int lx = hard_macros[macro_id]->getXDBU();
    const int ly = hard_macros[macro_id]->getYDBU();
    const int ux = hard_macros[macro_id]->getUXDBU();
    const int uy = hard_macros[macro_id]->getUYDBU();
    for (auto j : macro_list) {
      if (flags[j] == true) {
        continue;
      }
      const int lx_b = hard_macros[j]->getXDBU();
      const int ly_b = hard_macros[j]->getYDBU();
      const int ux_b = hard_macros[j]->getUXDBU();
      const int uy_b = hard_macros[j]->getUYDBU();
      // check if adjacent
      const bool x_flag = std::abs(lx - lx_b) < notch_h_th
                          || std::abs(lx - ux_b) < notch_h_th
                          || std::abs(ux - lx_b) < notch_h_th
                          || std::abs(ux - ux_b) < notch_h_th;
      if (x_flag == false) {
        continue;
      }
      // try to move vertically
      if (uy_b < uy && uy_b >= uy - notch_v_th && uy_b > ly) {
        flags[j] = moveVer(j, uy - hard_macros[j]->getHeightDBU());
      } else if (ly_b >= ly && ly_b <= uy && ly_b <= ly + notch_v_th) {
        flags[j] = moveVer(j, ly);
      } else if (uy_b <= ly && uy_b >= ly - notch_v_th) {
        flags[j] = moveVer(j, ly - hard_macros[j]->getHeightDBU());
      }
      // check if moved correctly
      if (flags[j] == true) {
        macro_queue.push(j);
      }
    }
  }

  // align to the right
  macro_list.clear();
  std::fill(flags.begin(), flags.end(), false);
  std::vector<std::pair<size_t, std::pair<int, int>>> macro_ux_map;
  for (size_t j = 0; j < hard_macros.size(); j++) {
    macro_ux_map.emplace_back(j,
                              std::pair<int, int>(hard_macros[j]->getUXDBU(),
                                                  hard_macros[j]->getUYDBU()));
  }
  std::sort(macro_ux_map.begin(), macro_ux_map.end(), LargeOrEqualX);
  for (auto& pair : macro_ux_map) {
    if (hard_macros[pair.first]->getXDBU() <= core_lx + boundary_h_th) {
      flags[pair.first] = true;  // fix this
    } else if (hard_macros[pair.first]->getUXDBU() >= core_ux - boundary_h_th) {
      flags[pair.first] = true;      // fix this
      macro_queue.push(pair.first);  // use this as an anchor
    } else if (hard_macros[pair.first]->getUXDBU() >= core_ux / 2) {
      macro_list.push_back(pair.first);
    }
  }
  while (!macro_queue.empty()) {
    const size_t macro_id = macro_queue.front();
    macro_queue.pop();
    const int lx = hard_macros[macro_id]->getXDBU();
    const int ly = hard_macros[macro_id]->getYDBU();
    const int ux = hard_macros[macro_id]->getUXDBU();
    const int uy = hard_macros[macro_id]->getUYDBU();
    for (auto j : macro_list) {
      if (flags[j] == true) {
        continue;
      }
      const int lx_b = hard_macros[j]->getXDBU();
      const int ly_b = hard_macros[j]->getYDBU();
      const int ux_b = hard_macros[j]->getUXDBU();
      const int uy_b = hard_macros[j]->getUYDBU();
      // check if adjacent
      const bool y_flag = std::abs(ly - ly_b) < notch_v_th
                          || std::abs(ly - uy_b) < notch_v_th
                          || std::abs(uy - ly_b) < notch_v_th
                          || std::abs(uy - uy_b) < notch_v_th;
      if (y_flag == false) {
        continue;
      }
      // try to move horizontally
      if (ux_b < ux && ux_b >= ux - notch_h_th && ux_b > lx) {
        flags[j] = moveHor(j, ux - hard_macros[j]->getWidthDBU());
      } else if (lx_b >= lx && lx_b <= ux && lx_b <= lx + notch_h_th) {
        flags[j] = moveHor(j, lx);
      } else if (ux_b <= lx && ux_b >= lx - notch_h_th) {
        flags[j] = moveHor(j, lx - hard_macros[j]->getWidthDBU());
      }
      // check if moved correctly
      if (flags[j] == true) {
        macro_queue.push(j);
      }
    }
  }
  // align to the bottom
  macro_list.clear();
  std::fill(flags.begin(), flags.end(), false);
  std::vector<std::pair<size_t, std::pair<int, int>>> macro_ly_map;
  for (size_t j = 0; j < hard_macros.size(); j++) {
    macro_ly_map.emplace_back(j,
                              std::pair<int, int>(hard_macros[j]->getXDBU(),
                                                  hard_macros[j]->getYDBU()));
  }
  std::sort(macro_ly_map.begin(), macro_ly_map.end(), LessOrEqualY);
  for (auto& pair : macro_ly_map) {
    if (hard_macros[pair.first]->getYDBU() <= core_ly + boundary_v_th) {
      flags[pair.first] = true;      // fix this
      macro_queue.push(pair.first);  // use this as an anchor
    } else if (hard_macros[pair.first]->getUYDBU() >= core_uy - boundary_v_th) {
      flags[pair.first] = true;  // fix this
    } else if (hard_macros[pair.first]->getUYDBU() <= core_uy / 2) {
      macro_list.push_back(pair.first);
    }
  }
  while (!macro_queue.empty()) {
    const size_t macro_id = macro_queue.front();
    macro_queue.pop();
    const int lx = hard_macros[macro_id]->getXDBU();
    const int ly = hard_macros[macro_id]->getYDBU();
    const int ux = hard_macros[macro_id]->getUXDBU();
    const int uy = hard_macros[macro_id]->getUYDBU();
    for (auto j : macro_list) {
      if (flags[j] == true) {
        continue;
      }
      const int lx_b = hard_macros[j]->getXDBU();
      const int ly_b = hard_macros[j]->getYDBU();
      const int ux_b = hard_macros[j]->getUXDBU();
      const int uy_b = hard_macros[j]->getUYDBU();
      // check if adjacent
      const bool x_flag = std::abs(lx - lx_b) < notch_h_th
                          || std::abs(lx - ux_b) < notch_h_th
                          || std::abs(ux - lx_b) < notch_h_th
                          || std::abs(uy - ux_b) < notch_h_th;
      if (x_flag == false) {
        continue;
      }
      // try to move vertically
      if (ly_b >= ly && ly_b < ly + notch_v_th && ly_b < uy) {
        flags[j] = moveVer(j, ly);
      } else if (uy_b >= ly && uy_b <= uy && uy_b >= uy - notch_v_th) {
        flags[j] = moveVer(j, uy - hard_macros[j]->getHeightDBU());
      } else if (ly_b >= uy && ly_b <= uy + notch_v_th) {
        flags[j] = moveVer(j, uy);
      }
      // check if moved correctly
      if (flags[j] == true) {
        macro_queue.push(j);
      }
    }
  }
}

// Update the location based on the parent's perspective.
void HierRTLMP::updateChildrenShapesAndLocations(
    Cluster* parent,
    const std::vector<SoftMacro>& shaped_macros,
    const std::map<std::string, int>& soft_macro_id_map)
{
  for (auto& child : parent->getChildren()) {
    // IO clusters are fixed and have no area,
    // so their shapes and locations should not be updated
    if (!child->isIOCluster()) {
      *(child->getSoftMacro())
          = shaped_macros[soft_macro_id_map.at(child->getName())];
    }
  }
}

// Move children to their real location in the die area. The offset is the
// parent's origin.
void HierRTLMP::updateChildrenRealLocation(Cluster* parent,
                                           float offset_x,
                                           float offset_y)
{
  for (auto& child : parent->getChildren()) {
    child->setX(child->getX() + offset_x);
    child->setY(child->getY() + offset_y);
  }
}

// force-directed placement to generate guides for macros
// Attractive force and Repulsive force should be normalied separately
// Because their values can vary a lot.
void HierRTLMP::FDPlacement(std::vector<Rect>& blocks,
                            const std::vector<BundledNet>& nets,
                            float outline_width,
                            float outline_height,
                            const std::string& file_name)
{
  // following the ideas of Circuit Training
  logger_->report(
      "*****************************************************************");
  logger_->report("Start force-directed placement");
  const float ar = outline_height / outline_width;
  const std::vector<int> num_steps{1000, 1000, 1000, 1000};
  const std::vector<float> attract_factors{1.0, 100.0, 1.0, 1.0};
  const std::vector<float> repel_factors{1.0, 1.0, 100.0, 10.0};
  const float io_factor = 1000.0;
  const float max_size = std::max(outline_width, outline_height);
  std::mt19937 rand_gen(random_seed_);
  std::uniform_real_distribution<float> distribution(0.0, 1.0);

  auto calcAttractiveForce = [&](float attract_factor) {
    for (auto& net : nets) {
      const int& src = net.terminals.first;
      const int& sink = net.terminals.second;
      // float k = net.weight * attract_factor;
      float k = net.weight;
      if (blocks[src].fixed_flag == true || blocks[sink].fixed_flag == true
          || blocks[src].getWidth() < 1.0 || blocks[src].getHeight() < 1.0
          || blocks[sink].getWidth() < 1.0 || blocks[sink].getHeight() < 1.0) {
        k = k * io_factor;
      }
      const float x_dist
          = (blocks[src].getX() - blocks[sink].getX()) / max_size;
      const float y_dist
          = (blocks[src].getY() - blocks[sink].getY()) / max_size;
      const float dist = std::sqrt(x_dist * x_dist + y_dist * y_dist);
      const float f_x = k * x_dist * dist;
      const float f_y = k * y_dist * dist;
      blocks[src].addAttractiveForce(-1.0 * f_x, -1.0 * f_y);
      blocks[sink].addAttractiveForce(f_x, f_y);
    }
  };

  auto calcRepulsiveForce = [&](float repulsive_factor) {
    std::vector<int> macros(blocks.size());
    std::iota(macros.begin(), macros.end(), 0);
    std::sort(macros.begin(), macros.end(), [&](int src, int target) {
      return blocks[src].lx < blocks[target].lx;
    });
    // traverse all the macros
    auto iter = macros.begin();
    while (iter != macros.end()) {
      int src = *iter;
      for (auto iter_loop = ++iter; iter_loop != macros.end(); iter_loop++) {
        int target = *iter_loop;
        if (blocks[src].ux <= blocks[target].lx) {
          break;
        }
        if (blocks[src].ly >= blocks[target].uy
            || blocks[src].uy <= blocks[target].ly) {
          continue;
        }
        // ignore the overlap between clusters and IO ports
        if (blocks[src].getWidth() < 1.0 || blocks[src].getHeight() < 1.0
            || blocks[target].getWidth() < 1.0
            || blocks[target].getHeight() < 1.0) {
          continue;
        }
        if (blocks[src].fixed_flag == true
            || blocks[target].fixed_flag == true) {
          continue;
        }
        // apply the force from src to target
        if (src > target) {
          std::swap(src, target);
        }
        // check the overlap
        const float x_min_dist
            = (blocks[src].getWidth() + blocks[target].getWidth()) / 2.0;
        const float y_min_dist
            = (blocks[src].getHeight() + blocks[target].getHeight()) / 2.0;
        const float x_overlap
            = std::abs(blocks[src].getX() - blocks[target].getX()) - x_min_dist;
        const float y_overlap
            = std::abs(blocks[src].getY() - blocks[target].getY()) - y_min_dist;
        if (x_overlap <= 0.0 && y_overlap <= 0.0) {
          float x_dist
              = (blocks[src].getX() - blocks[target].getX()) / x_min_dist;
          float y_dist
              = (blocks[src].getY() - blocks[target].getY()) / y_min_dist;
          float dist = std::sqrt(x_dist * x_dist + y_dist * y_dist);
          const float min_dist = 0.01;
          if (dist <= min_dist) {
            x_dist = std::sqrt(min_dist);
            y_dist = std::sqrt(min_dist);
            dist = min_dist;
          }
          // const float f_x = repulsive_factor * x_dist / (dist * dist);
          // const float f_y = repulsive_factor * y_dist / (dist * dist);
          const float f_x = x_dist / (dist * dist);
          const float f_y = y_dist / (dist * dist);
          blocks[src].addRepulsiveForce(f_x, f_y);
          blocks[target].addRepulsiveForce(-1.0 * f_x, -1.0 * f_y);
        }
      }
    }
  };

  auto MoveBlock =
      [&](float attract_factor, float repulsive_factor, float max_move_dist) {
        for (auto& block : blocks) {
          block.resetForce();
        }
        if (attract_factor > 0) {
          calcAttractiveForce(attract_factor);
        }
        if (repulsive_factor > 0) {
          calcRepulsiveForce(repulsive_factor);
        }
        // normalization
        float max_f_a = 0.0;
        float max_f_r = 0.0;
        float max_f = 0.0;
        for (auto& block : blocks) {
          max_f_a = std::max(
              max_f_a,
              std::sqrt(block.f_x_a * block.f_x_a + block.f_y_a * block.f_y_a));
          max_f_r = std::max(
              max_f_r,
              std::sqrt(block.f_x_r * block.f_x_r + block.f_y_r * block.f_y_r));
        }
        max_f_a = std::max(max_f_a, 1.0f);
        max_f_r = std::max(max_f_r, 1.0f);
        // Move node
        // The move will be cancelled if the block will be pushed out of the
        // boundary
        for (auto& block : blocks) {
          const float f_x = attract_factor * block.f_x_a / max_f_a
                            + repulsive_factor * block.f_x_r / max_f_r;
          const float f_y = attract_factor * block.f_y_a / max_f_a
                            + repulsive_factor * block.f_y_r / max_f_r;
          block.setForce(f_x, f_y);
          max_f = std::max(
              max_f, std::sqrt(block.f_x * block.f_x + block.f_y * block.f_y));
        }
        max_f = std::max(max_f, 1.0f);
        for (auto& block : blocks) {
          const float x_dist
              = block.f_x / max_f * max_move_dist
                + (distribution(rand_gen) - 0.5) * 0.1 * max_move_dist;
          const float y_dist
              = block.f_y / max_f * max_move_dist
                + (distribution(rand_gen) - 0.5) * 0.1 * max_move_dist;
          block.move(x_dist, y_dist, 0.0f, 0.0f, outline_width, outline_height);
        }
      };

  // initialize all the macros
  for (auto& block : blocks) {
    block.makeSquare(ar);
    block.setLoc(outline_width * distribution(rand_gen),
                 outline_height * distribution(rand_gen),
                 0.0f,
                 0.0f,
                 outline_width,
                 outline_height);
  }

  // Iteratively place the blocks
  for (auto i = 0; i < num_steps.size(); i++) {
    // const float max_move_dist = max_size / num_steps[i];
    const float attract_factor = attract_factors[i];
    const float repulsive_factor = repel_factors[i];
    for (auto j = 0; j < num_steps[i]; j++) {
      MoveBlock(attract_factor,
                repulsive_factor,
                max_size / (1 + std::floor(j / 100)));
    }
  }
}

void HierRTLMP::setTemporaryStdCellLocation(Cluster* cluster,
                                            odb::dbInst* std_cell)
{
  const SoftMacro* soft_macro = cluster->getSoftMacro();

  if (!soft_macro) {
    return;
  }

  const int soft_macro_center_x_dbu = micronToDbu(soft_macro->getPinX(), dbu_);
  const int soft_macro_center_y_dbu = micronToDbu(soft_macro->getPinY(), dbu_);

  // Std cells are placed in the center of the cluster they belong to
  std_cell->setLocation(
      (soft_macro_center_x_dbu - std_cell->getBBox()->getDX() / 2),
      (soft_macro_center_y_dbu - std_cell->getBBox()->getDY() / 2));

  std_cell->setPlacementStatus(odb::dbPlacementStatus::PLACED);
}

void HierRTLMP::setModuleStdCellsLocation(Cluster* cluster,
                                          odb::dbModule* module)
{
  for (odb::dbInst* inst : module->getInsts()) {
    if (!inst->isCore()) {
      continue;
    }
    setTemporaryStdCellLocation(cluster, inst);
  }

  for (odb::dbModInst* mod_insts : module->getChildren()) {
    setModuleStdCellsLocation(cluster, mod_insts->getMaster());
  }
}

// Update the locations of std cells in odb using the locations that
// HierRTLMP estimates for the leaf standard clusters. This is needed
// for the orientation improvement step.
void HierRTLMP::generateTemporaryStdCellsPlacement(Cluster* cluster)
{
  if (cluster->isLeaf() && cluster->getNumStdCell() != 0) {
    for (odb::dbModule* module : cluster->getDbModules()) {
      setModuleStdCellsLocation(cluster, module);
    }

    for (odb::dbInst* leaf_std_cell : cluster->getLeafStdCells()) {
      setTemporaryStdCellLocation(cluster, leaf_std_cell);
    }
  } else {
    for (const auto& child : cluster->getChildren()) {
      generateTemporaryStdCellsPlacement(child);
    }
  }
}

float HierRTLMP::calculateRealMacroWirelength(odb::dbInst* macro)
{
  float wirelength = 0.0f;

  for (odb::dbITerm* iterm : macro->getITerms()) {
    if (iterm->getSigType() != odb::dbSigType::SIGNAL) {
      continue;
    }

    odb::dbNet* net = iterm->getNet();
    if (net != nullptr) {
      const odb::Rect bbox = net->getTermBBox();
      wirelength += dbuToMicron(bbox.dx() + bbox.dy(), dbu_);
    }
  }

  return wirelength;
}

void HierRTLMP::flipRealMacro(odb::dbInst* macro, const bool& is_vertical_flip)
{
  if (is_vertical_flip) {
    macro->setOrient(macro->getOrient().flipY());
  } else {
    macro->setOrient(macro->getOrient().flipX());
  }
}

void HierRTLMP::adjustRealMacroOrientation(const bool& is_vertical_flip)
{
  for (odb::dbInst* inst : block_->getInsts()) {
    if (!inst->isBlock()) {
      continue;
    }

    const float original_wirelength = calculateRealMacroWirelength(inst);
    odb::Point macro_location = inst->getLocation();

    // Flipping is done by mirroring the macro about the "Y" or "X" axis,
    // so, after flipping, we must manually set the location (lower-left corner)
    // again to move the macro back to the the position choosen by mpl2.
    flipRealMacro(inst, is_vertical_flip);
    inst->setLocation(macro_location.getX(), macro_location.getY());
    const float new_wirelength = calculateRealMacroWirelength(inst);

    debugPrint(logger_,
               MPL,
               "flipping",
               1,
               "Inst {} flip {} orig_WL {} new_WL {}",
               inst->getName(),
               is_vertical_flip ? "V" : "H",
               original_wirelength,
               new_wirelength);

    if (new_wirelength > original_wirelength) {
      flipRealMacro(inst, is_vertical_flip);
      inst->setLocation(macro_location.getX(), macro_location.getY());
    }
  }
}

void HierRTLMP::correctAllMacrosOrientation()
{
  // Apply vertical flip if necessary
  adjustRealMacroOrientation(true);

  // Apply horizontal flip if necessary
  adjustRealMacroOrientation(false);

  for (auto& [inst, hard_macro] : hard_macro_map_) {
    const odb::Rect bbox = inst->getBBox()->getBox();
    const odb::dbOrientType orientation = inst->getOrient();

    const odb::Point snap_origin
        = hard_macro->computeSnapOrigin(bbox, orientation, block_);

    inst->setOrigin(snap_origin.x(), snap_origin.y());
    inst->setPlacementStatus(odb::dbPlacementStatus::LOCKED);
  }
}

void HierRTLMP::setMacroPlacementFile(const std::string& file_name)
{
  macro_placement_file_ = file_name;
}

void HierRTLMP::writeMacroPlacement(const std::string& file_name)
{
  if (file_name.empty()) {
    return;
  }

  logger_->warn(MPL,
                39,
                "The flag -write_macro_placement is deprecated. Use the .tcl "
                "command write_macro_placement instead.");

  std::ofstream out(file_name);

  if (!out) {
    logger_->error(MPL, 11, "Cannot open file {}.", file_name);
  }

  // Use only insts that were placed by mpl2
  for (auto& [inst, hard_macro] : hard_macro_map_) {
    const float x = dbuToMicron(inst->getLocation().x(), dbu_);
    const float y = dbuToMicron(inst->getLocation().y(), dbu_);

    out << "place_macro -macro_name " << inst->getName() << " -location {" << x
        << " " << y << "} -orientation " << inst->getOrient().getString()
        << '\n';
  }
}

void HierRTLMP::clear()
{
  for (auto& [module, metrics] : logical_module_map_) {
    delete metrics;
  }
  logical_module_map_.clear();

  for (auto& [inst, hard_macro] : hard_macro_map_) {
    delete hard_macro;
  }
  hard_macro_map_.clear();

  for (auto& [cluster_id, cluster] : cluster_map_) {
    delete cluster;
  }
  cluster_map_.clear();

  if (graphics_) {
    graphics_->eraseDrawing();
  }
  debugPrint(logger_,
             MPL,
             "hierarchical_macro_placement",
             1,
             "number of macros in HardMacroCluster : {}",
             num_hard_macros_cluster_);
}

void HierRTLMP::setBusPlanningOn(bool bus_planning_on)
{
  bus_planning_on_ = bus_planning_on;
}

void HierRTLMP::setDebug(std::unique_ptr<Mpl2Observer>& graphics)
{
  graphics_ = std::move(graphics);
}

void HierRTLMP::setDebugShowBundledNets(bool show_bundled_nets)
{
  graphics_->setShowBundledNets(show_bundled_nets);
}

}  // namespace mpl2<|MERGE_RESOLUTION|>--- conflicted
+++ resolved
@@ -5402,37 +5402,8 @@
 
   std::map<int, Rect> fences;
   std::map<int, Rect> guides;
-<<<<<<< HEAD
   computeFencesAndGuides(hard_macros, outline, fences, guides);
 
-=======
-  std::set<odb::dbMaster*> masters;
-  // create a cluster for each macro
-  // and calculate the fences and guides
-  for (auto& hard_macro : hard_macros) {
-    int macro_id = macros.size();
-    std::string cluster_name = hard_macro->getName();
-    Cluster* macro_cluster = new Cluster(cluster_id_, cluster_name, logger_);
-    macro_cluster->addLeafMacro(hard_macro->getInst());
-    updateInstancesAssociation(macro_cluster);
-    cluster_id_macro_id_map[cluster_id_] = macro_id;
-    if (fences_.find(hard_macro->getName()) != fences_.end()) {
-      fences[macro_id] = fences_[hard_macro->getName()];
-      fences[macro_id].relocate(
-          outline.xMin(), outline.yMin(), outline.xMax(), outline.yMax());
-    }
-    if (guides_.find(hard_macro->getName()) != guides_.end()) {
-      guides[macro_id] = guides_[hard_macro->getName()];
-      guides[macro_id].relocate(
-          outline.xMin(), outline.yMin(), outline.xMax(), outline.yMax());
-    }
-    macros.push_back(*hard_macro);
-    cluster_map_[cluster_id_++] = macro_cluster;
-    macro_clusters.push_back(macro_cluster);
-    masters.insert(hard_macro->getInst()->getMaster());
-  }
-  // calculate the connections with other clusters
->>>>>>> 6894cec3
   calculateConnection();
 
   createFixedTerminals(
@@ -5559,12 +5530,8 @@
   }
 
   sa_containers.clear();
-<<<<<<< HEAD
-
-  setInstProperty(cluster);
-=======
+
   updateInstancesAssociation(cluster);
->>>>>>> 6894cec3
 }
 
 void HierRTLMP::createClusterForEachMacro(
@@ -5583,7 +5550,7 @@
 
     Cluster* macro_cluster = new Cluster(cluster_id_, cluster_name, logger_);
     macro_cluster->addLeafMacro(hard_macro->getInst());
-    setInstProperty(macro_cluster);
+    updateInstancesAssociation(macro_cluster);
 
     macros.push_back(*hard_macro);
     macro_clusters.push_back(macro_cluster);
