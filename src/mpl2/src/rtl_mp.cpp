///////////////////////////////////////////////////////////////////////////////
// BSD 3-Clause License
//
// Copyright (c) 2021, The Regents of the University of California
// All rights reserved.
//
// Redistribution and use in source and binary forms, with or without
// modification, are permitted provided that the following conditions are met:
//
// * Redistributions of source code must retain the above copyright notice, this
//   list of conditions and the following disclaimer.
//
// * Redistributions in binary form must reproduce the above copyright notice,
//   this list of conditions and the following disclaimer in the documentation
//   and/or other materials provided with the distribution.
//
// * Neither the name of the copyright holder nor the names of its
//   contributors may be used to endorse or promote products derived from
//   this software without specific prior written permission.
//
// THIS SOFTWARE IS PROVIDED BY THE COPYRIGHT HOLDERS AND CONTRIBUTORS "AS IS"
// AND ANY EXPRESS OR IMPLIED WARRANTIES, INCLUDING, BUT NOT LIMITED TO, THE
// IMPLIED WARRANTIES OF MERCHANTABILITY AND FITNESS FOR A PARTICULAR PURPOSE
// ARE
// DISCLAIMED. IN NO EVENT SHALL THE COPYRIGHT HOLDER OR CONTRIBUTORS BE LIABLE
// FOR ANY DIRECT, INDIRECT, INCIDENTAL, SPECIAL, EXEMPLARY, OR CONSEQUENTIAL
// DAMAGES (INCLUDING, BUT NOT LIMITED TO, PROCUREMENT OF SUBSTITUTE GOODS OR
// SERVICES; LOSS OF USE, DATA, OR PROFITS; OR BUSINESS INTERRUPTION) HOWEVER
// CAUSED AND ON ANY THEORY OF LIABILITY, WHETHER IN CONTRACT, STRICT LIABILITY,
// OR TORT (INCLUDING NEGLIGENCE OR OTHERWISE) ARISING IN ANY WAY OUT OF THE USE
// OF THIS SOFTWARE, EVEN IF ADVISED OF THE POSSIBILITY OF SUCH DAMAGE.
///////////////////////////////////////////////////////////////////////////////

#include "mpl2/rtl_mp.h"

#include "Mpl2Observer.h"
#include "hier_rtlmp.h"
#include "object.h"

namespace mpl2 {
using odb::dbDatabase;
using std::string;
using utl::Logger;
using utl::MPL;

MacroPlacer2::MacroPlacer2() = default;
MacroPlacer2::~MacroPlacer2() = default;

class Snapper;

void MacroPlacer2::init(sta::dbNetwork* network,
                        odb::dbDatabase* db,
                        sta::dbSta* sta,
                        utl::Logger* logger,
                        par::PartitionMgr* tritonpart)
{
  hier_rtlmp_
      = std::make_unique<HierRTLMP>(network, db, sta, logger, tritonpart);
  logger_ = logger;
  db_ = db;
}

bool MacroPlacer2::place(const int num_threads,
                         const int max_num_macro,
                         const int min_num_macro,
                         const int max_num_inst,
                         const int min_num_inst,
                         const float tolerance,
                         const int max_num_level,
                         const float coarsening_ratio,
                         const int num_bundled_ios,
                         const int large_net_threshold,
                         const int signature_net_threshold,
                         const float halo_width,
                         const float halo_height,
                         const float fence_lx,
                         const float fence_ly,
                         const float fence_ux,
                         const float fence_uy,
                         const float area_weight,
                         const float outline_weight,
                         const float wirelength_weight,
                         const float guidance_weight,
                         const float fence_weight,
                         const float boundary_weight,
                         const float notch_weight,
                         const float macro_blockage_weight,
                         const float pin_access_th,
                         const float target_util,
                         const float target_dead_space,
                         const float min_ar,
                         const int snap_layer,
                         const bool bus_planning_on,
                         const char* report_directory)
{
  hier_rtlmp_->setClusterSize(
      max_num_macro, min_num_macro, max_num_inst, min_num_inst);
  hier_rtlmp_->setClusterSizeTolerance(tolerance);
  hier_rtlmp_->setMaxNumLevel(max_num_level);
  hier_rtlmp_->setClusterSizeRatioPerLevel(coarsening_ratio);
  hier_rtlmp_->setNumBundledIOsPerBoundary(num_bundled_ios);
  hier_rtlmp_->setLargeNetThreshold(large_net_threshold);
  hier_rtlmp_->setSignatureNetThreshold(signature_net_threshold);
  hier_rtlmp_->setHaloWidth(halo_width);
  hier_rtlmp_->setHaloHeight(halo_height);
  hier_rtlmp_->setGlobalFence(fence_lx, fence_ly, fence_ux, fence_uy);
  hier_rtlmp_->setAreaWeight(area_weight);
  hier_rtlmp_->setOutlineWeight(outline_weight);
  hier_rtlmp_->setWirelengthWeight(wirelength_weight);
  hier_rtlmp_->setGuidanceWeight(guidance_weight);
  hier_rtlmp_->setFenceWeight(fence_weight);
  hier_rtlmp_->setBoundaryWeight(boundary_weight);
  hier_rtlmp_->setNotchWeight(notch_weight);
  hier_rtlmp_->setMacroBlockageWeight(macro_blockage_weight);
  hier_rtlmp_->setPinAccessThreshold(pin_access_th);
  hier_rtlmp_->setTargetUtil(target_util);
  hier_rtlmp_->setTargetDeadSpace(target_dead_space);
  hier_rtlmp_->setMinAR(min_ar);
  hier_rtlmp_->setSnapLayer(snap_layer);
  hier_rtlmp_->setBusPlanningOn(bus_planning_on);
  hier_rtlmp_->setReportDirectory(report_directory);
  hier_rtlmp_->setNumThreads(num_threads);

  hier_rtlmp_->setGuidanceRegions(guidance_regions_);

  hier_rtlmp_->init();
  hier_rtlmp_->run();

  return true;
}

void MacroPlacer2::placeMacro(odb::dbInst* inst,
                              const float& x_origin,
                              const float& y_origin,
                              const odb::dbOrientType& orientation,
                              const bool exact,
                              const bool allow_overlap)
{
  odb::dbBlock* block = inst->getBlock();

  const int x1 = block->micronsToDbu(x_origin);
  const int y1 = block->micronsToDbu(y_origin);
  const int x2 = x1 + inst->getBBox()->getDX();
  const int y2 = y1 + inst->getBBox()->getDY();

  odb::Rect macro_new_bbox(x1, y1, x2, y2);
  odb::Rect core_area = inst->getBlock()->getCoreArea();

  if (!core_area.contains(macro_new_bbox)) {
    logger_->error(MPL,
                   34,
                   "Cannot place {} at ({}, {}) ({}, {}), outside of the core "
                   "({}, {}) ({}, {}).",
                   inst->getName(),
                   block->dbuToMicrons(macro_new_bbox.xMin()),
                   block->dbuToMicrons(macro_new_bbox.yMin()),
                   block->dbuToMicrons(macro_new_bbox.xMax()),
                   block->dbuToMicrons(macro_new_bbox.yMax()),
                   block->dbuToMicrons(core_area.xMin()),
                   block->dbuToMicrons(core_area.yMin()),
                   block->dbuToMicrons(core_area.xMax()),
                   block->dbuToMicrons(core_area.yMax()));
  }

  // Orientation must be set before location so we don't end up flipping
  // and misplacing the macro.
  inst->setOrient(orientation);
  inst->setLocation(x1, y1);

  if (orientation.isRightAngleRotation()) {
    logger_->warn(MPL,
                  36,
                  "Orientation {} specified for macro {} is a right angle "
                  "rotation. Snapping is not possible.",
                  orientation.getString(),
                  inst->getName());
  } else if (!exact) {
    Snapper snapper(logger_, inst);
    snapper.snapMacro();
  }

  if (!allow_overlap) {
    std::vector<odb::dbInst*> overlapped_macros = findOverlappedMacros(inst);
    if (!overlapped_macros.empty()) {
      std::string overlapped_macros_names;
      for (odb::dbInst* overlapped_macro : overlapped_macros) {
        overlapped_macros_names
            += fmt::format(" {}", overlapped_macro->getName());
      }

      logger_->error(MPL,
                     41,
                     "Couldn't place {}. Found overlap with other macros:{}.",
                     inst->getName(),
                     overlapped_macros_names);
    }
  }

  inst->setPlacementStatus(odb::dbPlacementStatus::LOCKED);

  logger_->info(MPL,
                35,
                "Macro {} placed. Bounding box ({:.3f}um, {:.3f}um), "
                "({:.3f}um, {:.3f}um). Orientation {}",
                inst->getName(),
                block->dbuToMicrons(inst->getBBox()->xMin()),
                block->dbuToMicrons(inst->getBBox()->yMin()),
                block->dbuToMicrons(inst->getBBox()->xMax()),
                block->dbuToMicrons(inst->getBBox()->yMax()),
                orientation.getString());
}

<<<<<<< HEAD
std::vector<odb::dbInst*> MacroPlacer2::findOverlappedMacros(odb::dbInst* macro)
{
  std::vector<odb::dbInst*> overlapped_macros;
  odb::dbBlock* block = macro->getBlock();
  const odb::Rect& source_macro_bbox = macro->getBBox()->getBox();

  for (odb::dbInst* inst : block->getInsts()) {
    if (!inst->isBlock() || !inst->isPlaced()) {
      continue;
    }

    const odb::Rect& target_macro_bbox = inst->getBBox()->getBox();
    if (source_macro_bbox.overlaps(target_macro_bbox)) {
      overlapped_macros.push_back(inst);
    }
  }

  return overlapped_macros;
=======
void MacroPlacer2::addGuidanceRegion(odb::dbInst* macro, const Rect& region)
{
  odb::dbBlock* block = db_->getChip()->getBlock();
  const odb::Rect& core = block->getCoreArea();
  const odb::Rect dbu_region(block->micronsToDbu(region.xMin()),
                             block->micronsToDbu(region.yMin()),
                             block->micronsToDbu(region.xMax()),
                             block->micronsToDbu(region.yMax()));

  if (!core.contains(dbu_region)) {
    logger_->error(MPL,
                   42,
                   "Specified guidance region ({}, {}) ({}, {}) for the macro "
                   "{} is outside of the core ({}, {}) ({}, {}).",
                   region.xMin(),
                   region.yMin(),
                   region.xMax(),
                   region.yMax(),
                   macro->getName(),
                   block->dbuToMicrons(core.xMin()),
                   block->dbuToMicrons(core.yMin()),
                   block->dbuToMicrons(core.xMax()),
                   block->dbuToMicrons(core.yMax()));
  }

  if (guidance_regions_.find(macro) != guidance_regions_.end()) {
    logger_->warn(
        MPL, 41, "Overwriting guidance region for macro {}", macro->getName());
  }

  guidance_regions_[macro] = region;
>>>>>>> f02ecd99
}

void MacroPlacer2::setMacroPlacementFile(const std::string& file_name)
{
  hier_rtlmp_->setMacroPlacementFile(file_name);
}

void MacroPlacer2::setDebug(std::unique_ptr<Mpl2Observer>& graphics)
{
  hier_rtlmp_->setDebug(graphics);
}

void MacroPlacer2::setDebugShowBundledNets(bool show_bundled_nets)
{
  hier_rtlmp_->setDebugShowBundledNets(show_bundled_nets);
}
void MacroPlacer2::setDebugShowClustersIds(bool show_clusters_ids)
{
  hier_rtlmp_->setDebugShowClustersIds(show_clusters_ids);
}

void MacroPlacer2::setDebugSkipSteps(bool skip_steps)
{
  hier_rtlmp_->setDebugSkipSteps(skip_steps);
}

void MacroPlacer2::setDebugOnlyFinalResult(bool only_final_result)
{
  hier_rtlmp_->setDebugOnlyFinalResult(only_final_result);
}

void MacroPlacer2::setDebugTargetClusterId(const int target_cluster_id)
{
  hier_rtlmp_->setDebugTargetClusterId(target_cluster_id);
}

}  // namespace mpl2<|MERGE_RESOLUTION|>--- conflicted
+++ resolved
@@ -210,7 +210,6 @@
                 orientation.getString());
 }
 
-<<<<<<< HEAD
 std::vector<odb::dbInst*> MacroPlacer2::findOverlappedMacros(odb::dbInst* macro)
 {
   std::vector<odb::dbInst*> overlapped_macros;
@@ -229,7 +228,8 @@
   }
 
   return overlapped_macros;
-=======
+}
+
 void MacroPlacer2::addGuidanceRegion(odb::dbInst* macro, const Rect& region)
 {
   odb::dbBlock* block = db_->getChip()->getBlock();
@@ -261,7 +261,6 @@
   }
 
   guidance_regions_[macro] = region;
->>>>>>> f02ecd99
 }
 
 void MacroPlacer2::setMacroPlacementFile(const std::string& file_name)
