///////////////////////////////////////////////////////////////////////////////
// BSD 3-Clause License
//
// Copyright (c) 2021, The Regents of the University of California
// All rights reserved.
//
// Redistribution and use in source and binary forms, with or without
// modification, are permitted provided that the following conditions are met:
//
// * Redistributions of source code must retain the above copyright notice, this
//   list of conditions and the following disclaimer.
//
// * Redistributions in binary form must reproduce the above copyright notice,
//   this list of conditions and the following disclaimer in the documentation
//   and/or other materials provided with the distribution.
//
// * Neither the name of the copyright holder nor the names of its
//   contributors may be used to endorse or promote products derived from
//   this software without specific prior written permission.
//
// THIS SOFTWARE IS PROVIDED BY THE COPYRIGHT HOLDERS AND CONTRIBUTORS "AS IS"
// AND ANY EXPRESS OR IMPLIED WARRANTIES, INCLUDING, BUT NOT LIMITED TO, THE
// IMPLIED WARRANTIES OF MERCHANTABILITY AND FITNESS FOR A PARTICULAR PURPOSE
// ARE
// DISCLAIMED. IN NO EVENT SHALL THE COPYRIGHT HOLDER OR CONTRIBUTORS BE LIABLE
// FOR ANY DIRECT, INDIRECT, INCIDENTAL, SPECIAL, EXEMPLARY, OR CONSEQUENTIAL
// DAMAGES (INCLUDING, BUT NOT LIMITED TO, PROCUREMENT OF SUBSTITUTE GOODS OR
// SERVICES; LOSS OF USE, DATA, OR PROFITS; OR BUSINESS INTERRUPTION) HOWEVER
// CAUSED AND ON ANY THEORY OF LIABILITY, WHETHER IN CONTRACT, STRICT LIABILITY,
// OR TORT (INCLUDING NEGLIGENCE OR OTHERWISE) ARISING IN ANY WAY OUT OF THE USE
// OF THIS SOFTWARE, EVEN IF ADVISED OF THE POSSIBILITY OF SUCH DAMAGE.
///////////////////////////////////////////////////////////////////////////////

%{
#include "ord/OpenRoad.hh"
#include "mpl2/rtl_mp.h"
#include "Mpl2Observer.h"
#include "graphics.h"
#include "odb/db.h"

namespace ord {
// Defined in OpenRoad.i
mpl2::MacroPlacer2*
getMacroPlacer2();
utl::Logger* getLogger();
}

using utl::MPL;
using ord::getMacroPlacer2;
%}

%include "../../Exception.i"
%include <std_string.i>

%inline %{

namespace mpl2 {

bool rtl_macro_placer_cmd(const int max_num_macro,
                          const int min_num_macro,
                          const int max_num_inst,
                          const int min_num_inst,
                          const float tolerance,
                          const int max_num_level,
                          const float coarsening_ratio,
                          const int num_bundled_ios,
                          const int large_net_threshold,
                          const int signature_net_threshold,
                          const float halo_width,
                          const float halo_height,
                          const float fence_lx,
                          const float fence_ly,
                          const float fence_ux,
                          const float fence_uy,
                          const float area_weight,
                          const float outline_weight,
                          const float wirelength_weight,
                          const float guidance_weight,
                          const float fence_weight,
                          const float boundary_weight,
                          const float notch_weight,
                          const float macro_blockage_weight,
                          const float pin_access_th,
                          const float target_util,
                          const float target_dead_space,
                          const float min_ar,
                          const int snap_layer,
                          const bool bus_planning_on,
                          const char* report_directory) {

  auto macro_placer = getMacroPlacer2();
  const int num_threads = ord::OpenRoad::openRoad()->getThreadCount();
  return macro_placer->place(num_threads,
                             max_num_macro,
                             min_num_macro,
                             max_num_inst,
                             min_num_inst,
                             tolerance,
                             max_num_level,
                             coarsening_ratio,
                             num_bundled_ios,
                             large_net_threshold,
                             signature_net_threshold,
                             halo_width,
                             halo_height,
                             fence_lx,
                             fence_ly,
                             fence_ux,
                             fence_uy,
                             area_weight,
                             outline_weight,
                             wirelength_weight,
                             guidance_weight,
                             fence_weight,
                             boundary_weight,
                             notch_weight,
                             macro_blockage_weight,
                             pin_access_th,
                             target_util,
                             target_dead_space,
                             min_ar,
                             snap_layer,
                             bus_planning_on,
                             report_directory);
}

void set_debug_cmd(odb::dbBlock* block,
                   bool coarse,
                   bool fine,
                   bool show_bundled_nets,
                   bool show_clusters_ids,
                   bool skip_steps,
                   bool only_final_result,
                   int target_cluster_id)
{
  auto macro_placer = getMacroPlacer2();
  std::unique_ptr<Mpl2Observer> graphics
    = std::make_unique<Graphics>(coarse, fine, block, ord::getLogger());
  macro_placer->setDebug(graphics);
  macro_placer->setDebugShowBundledNets(show_bundled_nets);
  macro_placer->setDebugShowClustersIds(show_clusters_ids);
  macro_placer->setDebugSkipSteps(skip_steps);
  macro_placer->setDebugOnlyFinalResult(only_final_result);
  macro_placer->setDebugTargetClusterId(target_cluster_id);
}

void
<<<<<<< HEAD
place_macro(odb::dbInst* inst,
            float x_origin,
            float y_origin,
            std::string orientation_string,
            bool exact,
            bool allow_overlap)
=======
add_guidance_region(odb::dbInst* macro,
                    float x1,
                    float y1,
                    float x2,
                    float y2)
{
  getMacroPlacer2()->addGuidanceRegion(macro, Rect(x1, y1, x2, y2));
}

void
place_macro(odb::dbInst* inst, float x_origin, float y_origin, std::string orientation_string)
>>>>>>> f02ecd99
{
  odb::dbOrientType orientation(orientation_string.c_str());

  getMacroPlacer2()->placeMacro(
    inst, x_origin, y_origin, orientation, exact, allow_overlap);
}

void
set_macro_placement_file(std::string file_name)
{
  getMacroPlacer2()->setMacroPlacementFile(file_name);
}

} // namespace

%} // inline<|MERGE_RESOLUTION|>--- conflicted
+++ resolved
@@ -145,14 +145,20 @@
 }
 
 void
-<<<<<<< HEAD
 place_macro(odb::dbInst* inst,
             float x_origin,
             float y_origin,
             std::string orientation_string,
             bool exact,
             bool allow_overlap)
-=======
+{
+  odb::dbOrientType orientation(orientation_string.c_str());
+
+  getMacroPlacer2()->placeMacro(
+    inst, x_origin, y_origin, orientation, exact, allow_overlap);
+}
+
+void
 add_guidance_region(odb::dbInst* macro,
                     float x1,
                     float y1,
@@ -162,15 +168,6 @@
   getMacroPlacer2()->addGuidanceRegion(macro, Rect(x1, y1, x2, y2));
 }
 
-void
-place_macro(odb::dbInst* inst, float x_origin, float y_origin, std::string orientation_string)
->>>>>>> f02ecd99
-{
-  odb::dbOrientType orientation(orientation_string.c_str());
-
-  getMacroPlacer2()->placeMacro(
-    inst, x_origin, y_origin, orientation, exact, allow_overlap);
-}
 
 void
 set_macro_placement_file(std::string file_name)
