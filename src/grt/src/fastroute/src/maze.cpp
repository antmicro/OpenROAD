--- conflicted
+++ resolved
@@ -145,52 +145,28 @@
     const int edgeCost = net->getEdgeCost();
     for (int k = 0; k < treeedge->route.routelen;
          k++) {  // remove the usages of the old edges
-<<<<<<< HEAD
-      if (treeedge->route.gridsX[k] == treeedge->route.gridsX[k + 1]) {
-        if (treeedge->route.gridsY[k] != treeedge->route.gridsY[k + 1]) {
-          const int min_y = std::min(treeedge->route.gridsY[k],
-                                     treeedge->route.gridsY[k + 1]);
-          graph2d_.updateUsageV(treeedge->route.gridsX[k], min_y, net, -edgeCost);
-        }
-      } else {
-        const int min_x = std::min(treeedge->route.gridsX[k],
-                                   treeedge->route.gridsX[k + 1]);
-        graph2d_.updateUsageH(min_x, treeedge->route.gridsY[k], net, -edgeCost);
-=======
       if (treeedge->route.grids[k].x == treeedge->route.grids[k + 1].x) {
         if (treeedge->route.grids[k].y != treeedge->route.grids[k + 1].y) {
           const int min_y = std::min(treeedge->route.grids[k].y,
                                      treeedge->route.grids[k + 1].y);
-          graph2d_.addUsageV(treeedge->route.grids[k].x, min_y, -edgeCost);
+          graph2d_.updateUsageV(treeedge->route.grids[k].x, min_y, net, -edgeCost);
         }
       } else {
         const int min_x = std::min(treeedge->route.grids[k].x,
                                    treeedge->route.grids[k + 1].x);
-        graph2d_.addUsageH(min_x, treeedge->route.grids[k].y, -edgeCost);
->>>>>>> 59ef9a94
+        graph2d_.updateUsageH(min_x, treeedge->route.grids[k].y, net, -edgeCost);
       }
     }
     for (int k = 0; k < new_route.size() - 1;
          k++) {  // update the usage for the new edges
-<<<<<<< HEAD
-      if (new_route_x[k] == new_route_x[k + 1]) {
-        if (new_route_y[k] != new_route_y[k + 1]) {
-          const int min_y = std::min(new_route_y[k], new_route_y[k + 1]);
-          graph2d_.updateUsageV(new_route_x[k], min_y, net, edgeCost);
-        }
-      } else {
-        const int min_x = std::min(new_route_x[k], new_route_x[k + 1]);
-        graph2d_.updateUsageH(min_x, new_route_y[k], net, edgeCost);
-=======
       if (new_route[k].x == new_route[k + 1].x) {
         if (new_route[k].y != new_route[k + 1].y) {
           const int min_y = std::min(new_route[k].y, new_route[k + 1].y);
-          graph2d_.addUsageV(new_route[k].x, min_y, edgeCost);
+          graph2d_.updateUsageV(new_route[k].x, min_y, net, edgeCost);
         }
       } else {
         const int min_x = std::min(new_route[k].x, new_route[k + 1].x);
-        graph2d_.addUsageH(min_x, new_route[k].y, edgeCost);
->>>>>>> 59ef9a94
+        graph2d_.updateUsageH(min_x, new_route[k].y, net, edgeCost);
       }
     }
     treeedge->route.routelen = new_route.size() - 1;
@@ -1729,21 +1705,12 @@
       for (int i = 0; i < cnt_n1n2 - 1; i++) {
         if (grids[i].x == grids[i + 1].x)  // a vertical edge
         {
-<<<<<<< HEAD
-          const int min_y = std::min(gridsY[i], gridsY[i + 1]);
-          graph2d_.updateUsageV(gridsX[i], min_y, net, edgeCost);
-        } else  /// if(gridsY[i]==gridsY[i+1])// a horizontal edge
-        {
-          const int min_x = std::min(gridsX[i], gridsX[i + 1]);
-          graph2d_.updateUsageH(min_x, gridsY[i], net, edgeCost);
-=======
           const int min_y = std::min(grids[i].y, grids[i + 1].y);
-          graph2d_.addUsageV(grids[i].x, min_y, edgeCost);
+          graph2d_.updateUsageV(grids[i].x, min_y, net, edgeCost);
         } else  /// if(grids[i].y==grids[i+1].y)// a horizontal edge
         {
           const int min_x = std::min(grids[i].x, grids[i + 1].x);
-          graph2d_.addUsageH(min_x, grids[i].y, edgeCost);
->>>>>>> 59ef9a94
+          graph2d_.updateUsageH(min_x, grids[i].y, net, edgeCost);
         }
       }
     }  // loop edgeID
