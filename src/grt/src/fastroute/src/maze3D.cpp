// SPDX-License-Identifier: BSD-3-Clause
// Copyright (c) 2018-2025, The OpenROAD Authors

#include <algorithm>
#include <utility>
#include <vector>

#include "DataType.h"
#include "FastRoute.h"
#include "odb/db.h"
#include "utl/Logger.h"

namespace grt {

using utl::GRT;

static int parent_index(int i)
{
  return (i - 1) / 2;
}

static int left_index(int i)
{
  return 2 * i + 1;
}

static int right_index(int i)
{
  return 2 * i + 2;
}

// non recursive version of heapify-
static void heapify3D(std::vector<int*>& array)
{
  bool stop = false;
  const int heapSize = array.size();
  int i = 0;

  int* tmp = array[i];
  do {
    const int l = left_index(i);
    const int r = right_index(i);

    int smallest;
    if (l < heapSize && *(array[l]) < *tmp) {
      smallest = l;
      if (r < heapSize && *(array[r]) < *(array[l])) {
        smallest = r;
      }
    } else {
      smallest = i;
      if (r < heapSize && *(array[r]) < *tmp) {
        smallest = r;
      }
    }
    if (smallest != i) {
      array[i] = array[smallest];
      i = smallest;
    } else {
      array[i] = tmp;
      stop = true;
    }
  } while (!stop);
}

static void updateHeap3D(std::vector<int*>& array, int i)
{
  int* tmpi = array[i];
  while (i > 0 && *(array[parent_index(i)]) > *tmpi) {
    const int parent = parent_index(i);
    array[i] = array[parent];
    i = parent;
  }
  array[i] = tmpi;
}

// extract the entry with minimum distance from Priority queue
static void removeMin3D(std::vector<int*>& array)
{
  array[0] = array.back();
  heapify3D(array);
  array.pop_back();
}

void FastRouteCore::addNeighborPoints(const int netID,
                                      const int n1,
                                      const int n2,
                                      std::vector<int*>& points_heap_3D,
                                      multi_array<int, 3>& dist_3D,
                                      multi_array<Direction, 3>& directions_3D,
                                      multi_array<int, 3>& corr_edge_3D)
{
  const auto& treeedges = sttrees_[netID].edges;
  const auto& treenodes = sttrees_[netID].nodes;

  const int x1 = treenodes[n1].x;
  const int y1 = treenodes[n1].y;

  const int numNodes = sttrees_[netID].num_nodes();
  std::vector<bool> heapVisited(numNodes, false);
  std::vector<int> heapQueue(numNodes);

  int queuehead = 0;
  int queuetail = 0;

  int nt = treenodes[n1].stackAlias;

  // add n1 into heap1_3D
  for (int l = treenodes[nt].botL; l <= treenodes[nt].topL; l++) {
    dist_3D[l][y1][x1] = 0;
    directions_3D[l][y1][x1] = Direction::Origin;
    points_heap_3D.push_back(&dist_3D[l][y1][x1]);
    heapVisited[n1] = true;
  }

  // add n1 into the heapQueue
  heapQueue[queuetail] = n1;
  queuetail++;

  // loop to find all the edges in subtree t1
  while (queuetail > queuehead) {
    // get cur node from the queuehead
    const int cur = heapQueue[queuehead];
    queuehead++;
    heapVisited[cur] = true;
    const int nbrCount = treenodes[cur].nbr_count;
    for (int i = 0; i < nbrCount; i++) {
      const int nbr = treenodes[cur].nbr[i];
      const int edge = treenodes[cur].edge[i];
      if (nbr == n2) {
        continue;
      }
      if (heapVisited[nbr]) {
        continue;
      }
      // put all the grids of the adjacent tree edges into
      // points_heap_3D
      if (treeedges[edge].route.routelen > 0) {
        // not a degraded edge
        // put nbr into points_heap_3D if in enlarged region
        if (in_region_[treenodes[nbr].y][treenodes[nbr].x]) {
          const int nbrX = treenodes[nbr].x;
          const int nbrY = treenodes[nbr].y;
          nt = treenodes[nbr].stackAlias;
          for (int l = treenodes[nt].botL; l <= treenodes[nt].topL; l++) {
            dist_3D[l][nbrY][nbrX] = 0;
            directions_3D[l][nbrY][nbrX] = Direction::Origin;
            points_heap_3D.push_back(&dist_3D[l][nbrY][nbrX]);
            corr_edge_3D[l][nbrY][nbrX] = edge;
          }
        }

        // the coordinates of two end nodes of the edge

        const Route* route = &(treeedges[edge].route);
        if (route->type == RouteType::MazeRoute) {
          for (int j = 1; j < route->routelen; j++) {
            // don't put edge_n1 and edge_n2 into points_heap_3D
            const GPoint3D& pt = route->grids[j];

            if (in_region_[pt.y][pt.x]) {
              dist_3D[pt.layer][pt.y][pt.x] = 0;
              points_heap_3D.push_back(&dist_3D[pt.layer][pt.y][pt.x]);
              directions_3D[pt.layer][pt.y][pt.x] = Direction::Origin;
              corr_edge_3D[pt.layer][pt.y][pt.x] = edge;
            }
          }

        }  // if MazeRoute
      }  // if not a degraded edge (len>0)

      // add the neighbor of cur node into heapQueue
      heapQueue[queuetail] = nbr;
      queuetail++;

    }  // loop i (neigbors for cur node)
  }  // while heapQueue is not empty
}

void FastRouteCore::setupHeap3D(int netID,
                                int edgeID,
                                std::vector<int*>& src_heap_3D,
                                std::vector<int*>& dest_heap_3D,
                                multi_array<Direction, 3>& directions_3D,
                                multi_array<int, 3>& corr_edge_3D,
                                multi_array<int, 3>& d1_3D,
                                multi_array<int, 3>& d2_3D,
                                int regionX1,
                                int regionX2,
                                int regionY1,
                                int regionY2)
{
  const auto& treeedges = sttrees_[netID].edges;
  const auto& treenodes = sttrees_[netID].nodes;

  const int num_terminals = sttrees_[netID].num_terminals;

  const int n1 = treeedges[edgeID].n1;
  const int n2 = treeedges[edgeID].n2;
  const int x1 = treenodes[n1].x;
  const int y1 = treenodes[n1].y;
  const int x2 = treenodes[n2].x;
  const int y2 = treenodes[n2].y;

  src_heap_3D.clear();
  dest_heap_3D.clear();

  if (num_terminals == 2) {  // 2-pin net
    const int node1_alias = treenodes[n1].stackAlias;
    const int node2_alias = treenodes[n2].stackAlias;
    const int node1_access_layer = nets_[netID]->getPinL()[node1_alias];
    const int node2_access_layer = nets_[netID]->getPinL()[node2_alias];

    d1_3D[node1_access_layer][y1][x1] = 0;
    directions_3D[node1_access_layer][y1][x1] = Direction::Origin;
    src_heap_3D.push_back(&d1_3D[node1_access_layer][y1][x1]);
    d2_3D[node2_access_layer][y2][x2] = 0;
    directions_3D[node2_access_layer][y2][x2] = Direction::Origin;
    dest_heap_3D.push_back(&d2_3D[node2_access_layer][y2][x2]);
  } else {  // net with more than 2 pins
    for (int i = regionY1; i <= regionY2; i++) {
      for (int j = regionX1; j <= regionX2; j++) {
        in_region_[i][j] = true;
      }
    }
    // find all the grids on tree edges in subtree t1 (connecting to n1) and put
    // them into src_heap_3D
    addNeighborPoints(
        netID, n1, n2, src_heap_3D, d1_3D, directions_3D, corr_edge_3D);

    // find all the grids on tree edges in subtree t2 (connecting
    // to n2) and put them into dest_heap_3D
    addNeighborPoints(
        netID, n2, n1, dest_heap_3D, d2_3D, directions_3D, corr_edge_3D);

    for (int i = regionY1; i <= regionY2; i++) {
      for (int j = regionX1; j <= regionX2; j++) {
        in_region_[i][j] = false;
      }
    }
  }  // net with more than two pins
}

void FastRouteCore::newUpdateNodeLayers(std::vector<TreeNode>& treenodes,
                                        const int edgeID,
                                        const int n1,
                                        const int lastL)
{
  const int con = treenodes[n1].conCNT;

  treenodes[n1].heights[con] = lastL;
  treenodes[n1].eID[con] = edgeID;
  treenodes[n1].conCNT++;
  if (treenodes[n1].topL < lastL) {
    treenodes[n1].topL = lastL;
    treenodes[n1].hID = edgeID;
  }
  if (treenodes[n1].botL > lastL) {
    treenodes[n1].botL = lastL;
    treenodes[n1].lID = edgeID;
  }
}

int FastRouteCore::copyGrids3D(std::vector<TreeNode>& treenodes,
                               int n1,
                               int n2,
                               std::vector<TreeEdge>& treeedges,
                               int edge_n1n2,
                               std::vector<GPoint3D>& grids_n1n2)
{
  const int16_t n1x = treenodes[n1].x;
  const int16_t n1y = treenodes[n1].y;
  const int16_t n1l = treenodes[n1].botL;
  const int routelen = treeedges[edge_n1n2].route.routelen;

  if (routelen > 0) {
    grids_n1n2.reserve(routelen + 1);
  }

  int cnt = 0;
  if (treeedges[edge_n1n2].n1 == n1) {  // n1 is the first node of (n1, n2)
    if (treeedges[edge_n1n2].route.routelen > 0) {
      for (int i = 0; i <= treeedges[edge_n1n2].route.routelen; i++) {
        grids_n1n2.push_back({treeedges[edge_n1n2].route.grids[i].x,
                              treeedges[edge_n1n2].route.grids[i].y,
                              treeedges[edge_n1n2].route.grids[i].layer});
        cnt++;
      }
    }  // MazeRoute
    else
    // NoRoute
    {
      grids_n1n2.push_back({n1x, n1y, n1l});
      cnt++;
    }
  }  // if n1 is the first node of (n1, n2)
  else  // n2 is the first node of (n1, n2)
  {
    if (treeedges[edge_n1n2].route.routelen > 0) {
      for (int i = treeedges[edge_n1n2].route.routelen; i >= 0; i--) {
        grids_n1n2.push_back({treeedges[edge_n1n2].route.grids[i].x,
                              treeedges[edge_n1n2].route.grids[i].y,
                              treeedges[edge_n1n2].route.grids[i].layer});
        cnt++;
      }
    }  // MazeRoute
    else  // NoRoute
    {
      grids_n1n2.push_back({n1x, n1y, n1l});
      cnt++;
    }  // MazeRoute
  }

  return cnt;
}

void FastRouteCore::updateRouteType13D(int netID,
                                       std::vector<TreeNode>& treenodes,
                                       int n1,
                                       int A1,
                                       int A2,
                                       int E1x,
                                       int E1y,
                                       std::vector<TreeEdge>& treeedges,
                                       int edge_n1A1,
                                       int edge_n1A2)
{
  std::vector<GPoint3D> grids_n1A1;
  std::vector<GPoint3D> grids_n1A2;

  // copy all the grids on (n1, A1) and (n2, A2) to tmp arrays, and keep the
  // grids order A1->n1->A2 copy (n1, A1)
  const int cnt_n1A1
      = copyGrids3D(treenodes, A1, n1, treeedges, edge_n1A1, grids_n1A1);

  // copy (n1, A2)
  const int cnt_n1A2
      = copyGrids3D(treenodes, n1, A2, treeedges, edge_n1A2, grids_n1A2);

  if (cnt_n1A1 == 1) {
    logger_->error(
        GRT, 187, "In 3D maze routing, type 1 node shift, cnt_n1A1 is 1.");
  }

  int E1_pos1 = -1;
  for (int i = 0; i < cnt_n1A1; i++) {
    if (grids_n1A1[i].x == E1x && grids_n1A1[i].y == E1y)  // reach the E1
    {
      E1_pos1 = i;
      break;
    }
  }

  if (E1_pos1 == -1) {
    logger_->error(GRT, 171, "Invalid index for position ({}, {}).", E1x, E1y);
  }

  int E1_pos2 = 0;
  for (int i = cnt_n1A1 - 1; i >= 0; i--) {
    if (grids_n1A1[i].x == E1x && grids_n1A1[i].y == E1y)  // reach the E1
    {
      E1_pos2 = i;
      break;
    }
  }

  // reallocate memory for route.gridsX and route.gridsY
  if (treeedges[edge_n1A1].route.type == RouteType::MazeRoute
      && treeedges[edge_n1A1].route.routelen > 0) {
    treeedges[edge_n1A1].route.grids.clear();
  }
  treeedges[edge_n1A1].route.grids.resize(E1_pos1 + 1);

  const int A1x = treenodes[A1].x;
  const int A1y = treenodes[A1].y;
  const int A2x = treenodes[A2].x;
  const int A2y = treenodes[A2].y;

  if (A1x <= E1x) {
    int cnt = 0;
    for (int i = 0; i <= E1_pos1; i++) {
      treeedges[edge_n1A1].route.grids[cnt] = grids_n1A1[i];
      cnt++;
    }
    treeedges[edge_n1A1].n1 = A1;
    treeedges[edge_n1A1].n2 = n1;
  } else {
    int cnt = 0;
    for (int i = E1_pos1; i >= 0; i--) {
      treeedges[edge_n1A1].route.grids[cnt] = grids_n1A1[i];
      cnt++;
    }
    treeedges[edge_n1A1].n1 = n1;
    treeedges[edge_n1A1].n2 = A1;
  }
  treeedges[edge_n1A1].len = abs(A1x - E1x) + abs(A1y - E1y);

  treeedges[edge_n1A1].route.type = RouteType::MazeRoute;
  treeedges[edge_n1A1].route.routelen = E1_pos1;

  // reallocate memory for route.gridsX and route.gridsY
  if (treeedges[edge_n1A2].route.type == RouteType::MazeRoute
      && treeedges[edge_n1A2].route.routelen > 0) {
    treeedges[edge_n1A2].route.grids.clear();
  }

  if (cnt_n1A2 > 1) {
    treeedges[edge_n1A2].route.grids.resize(
        cnt_n1A1 + cnt_n1A2 - E1_pos2 - 1
        + abs(grids_n1A1[cnt_n1A1 - 1].layer - grids_n1A2[0].layer));
  } else {
    treeedges[edge_n1A2].route.grids.resize(cnt_n1A1 + cnt_n1A2 - E1_pos2 - 1);
  }

  int cnt;
  if (E1x <= A2x) {
    cnt = 0;
    for (int i = E1_pos2; i < cnt_n1A1; i++) {
      treeedges[edge_n1A2].route.grids[cnt] = grids_n1A1[i];
      cnt++;
    }
    if (cnt_n1A2 > 1) {
      if (grids_n1A1[cnt_n1A1 - 1].layer > grids_n1A2[0].layer) {
        for (int16_t l = grids_n1A1[cnt_n1A1 - 1].layer - 1;
             l >= grids_n1A2[0].layer;
             l--) {
          treeedges[edge_n1A2].route.grids[cnt]
              = {grids_n1A2[0].x, grids_n1A2[0].y, l};
          cnt++;
        }
      } else if (grids_n1A1[cnt_n1A1 - 1].layer < grids_n1A2[0].layer) {
        for (int16_t l = grids_n1A1[cnt_n1A1 - 1].layer + 1;
             l <= grids_n1A2[0].layer;
             l++) {
          treeedges[edge_n1A2].route.grids[cnt]
              = {grids_n1A2[0].x, grids_n1A2[0].y, l};
          cnt++;
        }
      }
    }

    for (int i = 1; i < cnt_n1A2; i++)  // 0 is n1 again, so no repeat
    {
      treeedges[edge_n1A2].route.grids[cnt] = grids_n1A2[i];
      cnt++;
    }
    treeedges[edge_n1A2].n1 = n1;
    treeedges[edge_n1A2].n2 = A2;
  } else {
    cnt = 0;
    for (int i = cnt_n1A2 - 1; i >= 1; i--)  // 0 is n1 again, so no repeat
    {
      treeedges[edge_n1A2].route.grids[cnt] = grids_n1A2[i];
      cnt++;
    }

    if (cnt_n1A2 > 1) {
      if (grids_n1A1[cnt_n1A1 - 1].layer > grids_n1A2[0].layer) {
        for (int16_t l = grids_n1A2[0].layer;
             l < grids_n1A1[cnt_n1A1 - 1].layer;
             l++) {
          treeedges[edge_n1A2].route.grids[cnt]
              = {grids_n1A2[0].x, grids_n1A2[0].y, l};
          cnt++;
        }
      } else if (grids_n1A1[cnt_n1A1 - 1].layer < grids_n1A2[0].layer) {
        for (int16_t l = grids_n1A2[0].layer;
             l > grids_n1A1[cnt_n1A1 - 1].layer;
             l--) {
          treeedges[edge_n1A2].route.grids[cnt]
              = {grids_n1A2[0].x, grids_n1A2[0].y, l};
          cnt++;
        }
      }
    }
    for (int i = cnt_n1A1 - 1; i >= E1_pos2; i--) {
      treeedges[edge_n1A2].route.grids[cnt] = grids_n1A1[i];
      cnt++;
    }
    treeedges[edge_n1A2].n1 = A2;
    treeedges[edge_n1A2].n2 = n1;
  }
  treeedges[edge_n1A2].route.type = RouteType::MazeRoute;
  treeedges[edge_n1A2].route.routelen = cnt - 1;
  treeedges[edge_n1A2].len = abs(A2x - E1x) + abs(A2y - E1y);

  treenodes[n1].x = E1x;
  treenodes[n1].y = E1y;
}

void FastRouteCore::updateRouteType23D(int netID,
                                       std::vector<TreeNode>& treenodes,
                                       int n1,
                                       int A1,
                                       int A2,
                                       int C1,
                                       int C2,
                                       int E1x,
                                       int E1y,
                                       std::vector<TreeEdge>& treeedges,
                                       int edge_n1A1,
                                       int edge_n1A2,
                                       int edge_C1C2)
{
  int cnt;
  std::vector<GPoint3D> grids_n1A1;
  std::vector<GPoint3D> grids_n1A2;
  std::vector<GPoint3D> grids_C1C2;

  const int A1x = treenodes[A1].x;
  const int A1y = treenodes[A1].y;
  const int A2x = treenodes[A2].x;
  const int A2y = treenodes[A2].y;
  const int C1x = treenodes[C1].x;
  const int C1y = treenodes[C1].y;
  const int C2x = treenodes[C2].x;
  const int C2y = treenodes[C2].y;

  const int edge_n1C1 = edge_n1A1;
  const int edge_n1C2 = edge_n1A2;
  const int edge_A1A2 = edge_C1C2;

  // copy (A1, n1)
  const int cnt_n1A1
      = copyGrids3D(treenodes, A1, n1, treeedges, edge_n1A1, grids_n1A1);

  // copy (n1, A2)
  const int cnt_n1A2
      = copyGrids3D(treenodes, n1, A2, treeedges, edge_n1A2, grids_n1A2);

  // copy all the grids on (C1, C2) to gridsX_C1C2[] and gridsY_C1C2[]
  const int cnt_C1C2
      = copyGrids3D(treenodes, C1, C2, treeedges, edge_C1C2, grids_C1C2);

  // combine grids on original (A1, n1) and (n1, A2) to new (A1, A2)
  // allocate memory for gridsX[] and gridsY[] of edge_A1A2
  if (treeedges[edge_A1A2].route.type == RouteType::MazeRoute) {
    treeedges[edge_A1A2].route.grids.clear();
  }
  int len_A1A2 = cnt_n1A1 + cnt_n1A2 - 1;

  if (len_A1A2 == 1) {
    treeedges[edge_A1A2].route.routelen = len_A1A2 - 1;
    treeedges[edge_A1A2].len = abs(A1x - A2x) + abs(A1y - A2y);
  } else {
    int extraLen = 0;
    if (cnt_n1A1 > 1 && cnt_n1A2 > 1) {
      extraLen = abs(grids_n1A1[cnt_n1A1 - 1].layer - grids_n1A2[0].layer);
      len_A1A2 += extraLen;
    }
    treeedges[edge_A1A2].route.grids.resize(len_A1A2);
    treeedges[edge_A1A2].route.routelen = len_A1A2 - 1;
    treeedges[edge_A1A2].len = abs(A1x - A2x) + abs(A1y - A2y);

    cnt = 0;
    int startIND = 0;

    if (cnt_n1A1 > 1) {
      startIND = 1;
      for (int i = 0; i < cnt_n1A1; i++) {
        treeedges[edge_A1A2].route.grids[cnt] = grids_n1A1[i];
        cnt++;
      }
    }

    if (extraLen > 0) {
      if (grids_n1A1[cnt_n1A1 - 1].layer < grids_n1A2[0].layer) {
        for (int16_t i = grids_n1A1[cnt_n1A1 - 1].layer + 1;
             i <= grids_n1A2[0].layer;
             i++) {
          treeedges[edge_A1A2].route.grids[cnt]
              = {grids_n1A2[0].x, grids_n1A2[0].y, i};
          cnt++;
        }
      } else {
        for (int16_t i = grids_n1A1[cnt_n1A1 - 1].layer - 1;
             i >= grids_n1A2[1].layer;
             i--) {
          treeedges[edge_A1A2].route.grids[cnt]
              = {grids_n1A2[0].x, grids_n1A2[0].y, i};
          cnt++;
        }
      }
    }

    for (int i = startIND; i < cnt_n1A2; i++)  // do not repeat point n1
    {
      treeedges[edge_A1A2].route.grids[cnt] = grids_n1A2[i];
      cnt++;
    }
  }

  if (cnt_C1C2 == 1) {
    debugPrint(
        logger_, utl::GRT, "maze_3d", 1, "Shift to 0 length edge, type2.");
  }

  // find the index of E1 in (C1, C2)
  int E1_pos1 = -1;
  for (int i = 0; i < cnt_C1C2; i++) {
    if (grids_C1C2[i].x == E1x && grids_C1C2[i].y == E1y) {
      E1_pos1 = i;
      break;
    }
  }

  int E1_pos2 = -1;

  for (int i = cnt_C1C2 - 1; i >= 0; i--) {
    if (grids_C1C2[i].x == E1x && grids_C1C2[i].y == E1y) {
      E1_pos2 = i;
      break;
    }
  }

  if (E1_pos2 == -1) {
    logger_->error(GRT, 172, "Invalid index for position ({}, {}).", E1x, E1y);
  }

  // allocate memory for gridsX[] and gridsY[] of edge_n1C1 and edge_n1C2
  if (treeedges[edge_n1C1].route.type == RouteType::MazeRoute
      && treeedges[edge_n1C1].route.routelen > 0) {
    treeedges[edge_n1C1].route.grids.clear();
  }
  const int len_n1C1 = E1_pos1 + 1;

  treeedges[edge_n1C1].route.grids.resize(len_n1C1);
  treeedges[edge_n1C1].route.routelen = len_n1C1 - 1;
  treeedges[edge_n1C1].len = abs(C1x - E1x) + abs(C1y - E1y);

  if (treeedges[edge_n1C2].route.type == RouteType::MazeRoute
      && treeedges[edge_n1C2].route.routelen > 0) {
    treeedges[edge_n1C2].route.grids.clear();
  }
  const int len_n1C2 = cnt_C1C2 - E1_pos2;

  treeedges[edge_n1C2].route.grids.resize(len_n1C2);
  treeedges[edge_n1C2].route.routelen = len_n1C2 - 1;
  treeedges[edge_n1C2].len = abs(C2x - E1x) + abs(C2y - E1y);

  // split original (C1, C2) to (C1, n1) and (n1, C2)
  for (int i = 0; i <= E1_pos1; i++) {
    treeedges[edge_n1C1].route.grids[i] = grids_C1C2[i];
  }

  cnt = 0;
  for (int i = E1_pos2; i < cnt_C1C2; i++) {
    treeedges[edge_n1C2].route.grids[cnt] = grids_C1C2[i];
    cnt++;
  }
}

void FastRouteCore::mazeRouteMSMDOrder3D(int expand,
                                         int ripupTHlb,
                                         int ripupTHub)
{
  for (int i = 0; i < y_grid_; i++) {
    for (int j = 0; j < x_grid_; j++) {
      in_region_[i][j] = false;
    }
  }

  const int endIND = tree_order_pv_.size() * 0.9;

  for (int orderIndex = 0; orderIndex < endIND; orderIndex++) {
    const int netID = tree_order_pv_[orderIndex].treeIndex;

    FrNet* net = nets_[netID];
    int ndr_extra_cost = 0;

    int enlarge = expand;
    const int num_terminals = sttrees_[netID].num_terminals;
    auto& treeedges = sttrees_[netID].edges;
    auto& treenodes = sttrees_[netID].nodes;
    const int origEng = enlarge;

    for (int edgeID = 0; edgeID < sttrees_[netID].num_edges(); edgeID++) {
      TreeEdge* treeedge = &(treeedges[edgeID]);

      // if (!is_ndr && (treeedge->len >= ripupTHub || treeedge->len <= ripupTHlb)) {
      if (treeedge->len >= ripupTHub || treeedge->len <= ripupTHlb) {
        continue;
      }
      int n1 = treeedge->n1;
      int n2 = treeedge->n2;
      const int n1x = treenodes[n1].x;
      const int n1y = treenodes[n1].y;
      const int n2x = treenodes[n2].x;
      const int n2y = treenodes[n2].y;

      const auto [ymin, ymax] = std::minmax(n1y, n2y);
      const auto [xmin, xmax] = std::minmax(n1x, n2x);

      if(net->getDbNet() == debug_->net){
        logger_->report("=== Net {} - expand: {} ripupThlb: {} ripupThub: {} === Before newRipup3D", net->getName(), expand, ripupTHlb, ripupTHub);
        logger_->report("x1/x2: {}/{} y1/y2: {}/{} Treeedge_len: {}",xmin, xmax, ymin, ymax, treeedge->len);
        if (debug_->isOn() && debug_->rectilinearSTree) {
          for (const int& netID : net_ids_) {
            if (nets_[netID]->getDbNet() == debug_->net) {
              StTreeVisualization(sttrees_[netID], nets_[netID], true);
            }
          }
        }
      }

      // ripup the routing for the edge
      if (!newRipup3DType3(netID, edgeID)) {
        continue;
      }
      // DEBUG clknet
      // if(net->getDbNet() == debug_->net_){
      //   logger_->report("xxx After newRipup3DType3 xxx");
      //   if (debug_->isOn() && debug_->rectilinearSTree_) {
      //     for (const int& netID : net_ids_) {
      //       if (nets_[netID]->getDbNet() == debug_->net_) {
      //         StTreeVisualization(sttrees_[netID], nets_[netID], true);
      //       }
      //     }
      //   }
      // }
      enlarge = std::min(origEng, treeedge->route.routelen);

      const int regionX1 = std::max(0, xmin - enlarge);
      const int regionX2 = std::min(x_grid_ - 1, xmax + enlarge);
      const int regionY1 = std::max(0, ymin - enlarge);
      const int regionY2 = std::min(y_grid_ - 1, ymax + enlarge);

      bool n1Shift = false;
      bool n2Shift = false;
      int n1a = treeedge->n1a;
      int n2a = treeedge->n2a;

      // initialize pop_src_heap_3D_[] and pop_heap2_3D[] as false (for
      // detecting the shortest path is found or not)

      for (int k = 0; k < num_layers_; k++) {
        for (int i = regionY1; i <= regionY2; i++) {
          for (int j = regionX1; j <= regionX2; j++) {
            d1_3D_[k][i][j] = BIG_INT;
            d2_3D_[k][i][j] = BIG_INT;
          }
        }
      }

      // setup src_heap_3D, dest_heap_3D and initialize d1_3D[][] and
      // d2_3D[][] for all the grids on the two subtrees
      setupHeap3D(netID,
                  edgeID,
                  src_heap_3D_,
                  dest_heap_3D_,
                  directions_3D_,
                  corr_edge_3D_,
                  d1_3D_,
                  d2_3D_,
                  regionX1,
                  regionX2,
                  regionY1,
                  regionY2);

      // while loop to find shortest path
      int ind1 = (src_heap_3D_[0] - &d1_3D_[0][0][0]);

      for (auto& i : dest_heap_3D_) {
        pop_heap2_3D_[i - &d2_3D_[0][0][0]] = true;
      }

      while (pop_heap2_3D_[ind1]
             == false)  // stop until the grid position been popped out from
                        // both src_heap_3D and dest_heap_3D
      {
        // relax all the adjacent grids within the enlarged region for
        // source subtree
        const int curL = ind1 / (grid_hv_);
        const int remd = ind1 % (grid_hv_);
        const int curX = remd % x_range_;
        const int curY = remd / x_range_;
        removeMin3D(src_heap_3D_);

        // If Net has NDR, get its cost - default cost = extra cost
        // if(net->getDbNet()->getNonDefaultRule()){
          // ndr_extra_cost = net->getLayerEdgeCost(curL) - 1;
        // }
        ndr_extra_cost = net->getLayerEdgeCost(curL);

        // if(curX == 152 && curY == 55){
        //     logger_->report("zzz Net at x{} y{}: {} {} {}", curX, curY, net->getName(), curL, (net->getDbNet()->getNonDefaultRule()!=nullptr));
        // }

        const bool Horizontal
            = layer_directions_[curL] == odb::dbTechLayerDir::HORIZONTAL;

        if (Horizontal) {
          // left
          if (curX > regionX1
              && directions_3D_[curL][curY][curX] != Direction::East) {
            const float tmp = d1_3D_[curL][curY][curX] + 1;
            if (h_edges_3D_[curL][curY][curX - 1].usage + ndr_extra_cost
                    <= h_edges_3D_[curL][curY][curX - 1].cap
                && net->getMinLayer() <= curL && curL <= net->getMaxLayer()) {
              const int tmpX = curX - 1;  // the left neighbor

              if (d1_3D_[curL][curY][tmpX]
                  >= BIG_INT)  // left neighbor not been
                               // put into src_heap_3D
              {
                d1_3D_[curL][curY][tmpX] = tmp;
                pr_3D_[curL][curY][tmpX].layer = curL;
                pr_3D_[curL][curY][tmpX].x = curX;
                pr_3D_[curL][curY][tmpX].y = curY;
                directions_3D_[curL][curY][tmpX] = Direction::West;
                src_heap_3D_.push_back(&d1_3D_[curL][curY][tmpX]);
                updateHeap3D(src_heap_3D_, src_heap_3D_.size() - 1);
              } else if (d1_3D_[curL][curY][tmpX]
                         > tmp)  // left neighbor been put into src_heap_3D
                                 // but needs update
              {
                d1_3D_[curL][curY][tmpX] = tmp;
                pr_3D_[curL][curY][tmpX].layer = curL;
                pr_3D_[curL][curY][tmpX].x = curX;
                pr_3D_[curL][curY][tmpX].y = curY;
                directions_3D_[curL][curY][tmpX] = Direction::West;
                const int* dtmp = &d1_3D_[curL][curY][tmpX];
                const auto it
                    = std::find(src_heap_3D_.begin(), src_heap_3D_.end(), dtmp);
                if (it != src_heap_3D_.end()) {
                  const int pos = it - src_heap_3D_.begin();
                  updateHeap3D(src_heap_3D_, pos);
                } else {
                  logger_->error(GRT,
                                 601,
                                 "Unable to update: position not found in 3D "
                                 "heap for net {}.",
                                 net->getName());
                }
              }
            }
          }
          // right
          if (Horizontal && curX < regionX2
              && directions_3D_[curL][curY][curX] != Direction::West) {
            const float tmp = d1_3D_[curL][curY][curX] + 1;
            const int tmpX = curX + 1;  // the right neighbor

            if (h_edges_3D_[curL][curY][curX].usage + ndr_extra_cost
                    <= h_edges_3D_[curL][curY][curX].cap
                && net->getMinLayer() <= curL && curL <= net->getMaxLayer()) {
              if (d1_3D_[curL][curY][tmpX]
                  >= BIG_INT)  // right neighbor not been put into
                               // src_heap_3D
              {
                d1_3D_[curL][curY][tmpX] = tmp;
                pr_3D_[curL][curY][tmpX].layer = curL;
                pr_3D_[curL][curY][tmpX].x = curX;
                pr_3D_[curL][curY][tmpX].y = curY;
                directions_3D_[curL][curY][tmpX] = Direction::East;
                src_heap_3D_.push_back(&d1_3D_[curL][curY][tmpX]);
                updateHeap3D(src_heap_3D_, src_heap_3D_.size() - 1);
              } else if (d1_3D_[curL][curY][tmpX]
                         > tmp)  // right neighbor been put into src_heap_3D
                                 // but needs update
              {
                d1_3D_[curL][curY][tmpX] = tmp;
                pr_3D_[curL][curY][tmpX].layer = curL;
                pr_3D_[curL][curY][tmpX].x = curX;
                pr_3D_[curL][curY][tmpX].y = curY;
                directions_3D_[curL][curY][tmpX] = Direction::East;
                const int* dtmp = &d1_3D_[curL][curY][tmpX];
                const auto it
                    = std::find(src_heap_3D_.begin(), src_heap_3D_.end(), dtmp);
                if (it != src_heap_3D_.end()) {
                  const int pos = it - src_heap_3D_.begin();
                  updateHeap3D(src_heap_3D_, pos);
                } else {
                  logger_->error(GRT,
                                 602,
                                 "Unable to update: position not found in 3D "
                                 "heap for net {}.",
                                 net->getName());
                }
              }
            }
          }
        } else {
          // if(net->getDbNet() == debug_->net_){
          //   logger_->report(">>> {} curY:{} regionY1/Y2:{}/{} ExtraCost:{} South:{} North:{} Up:{} Down:{}",
          //       net->getName(),curY, regionY1, regionY2, ndr_extra_cost,
          //     directions_3D_[curL][curY][curX] == Direction::South, 
          //     directions_3D_[curL][curY][curX] == Direction::North,
          //     directions_3D_[curL][curY][curX] == Direction::Up,
          //     directions_3D_[curL][curY][curX] == Direction::Down);
          //     logger_->report(">>> Usage/Cap: {}/{} Usage/Cap: {}/{}",
          //         v_edges_3D_[curL][curY][curX].usage, v_edges_3D_[curL][curY][curX].cap,
          //         v_edges_3D_[curL][curY-1][curX].usage, v_edges_3D_[curL][curY-1][curX].cap);
          // }
          // bottom
          if (!Horizontal && curY > regionY1
              && directions_3D_[curL][curY][curX] != Direction::South) {
            const float tmp = d1_3D_[curL][curY][curX] + 1;
            const int tmpY = curY - 1;  // the bottom neighbor
            if (v_edges_3D_[curL][curY - 1][curX].usage + ndr_extra_cost
                    <= v_edges_3D_[curL][curY - 1][curX].cap
                && net->getMinLayer() <= curL && curL <= net->getMaxLayer()) {
              if (d1_3D_[curL][tmpY][curX]
                  >= BIG_INT)  // bottom neighbor not been put into
                               // src_heap_3D
              {
                d1_3D_[curL][tmpY][curX] = tmp;
                pr_3D_[curL][tmpY][curX].layer = curL;
                pr_3D_[curL][tmpY][curX].x = curX;
                pr_3D_[curL][tmpY][curX].y = curY;
                directions_3D_[curL][tmpY][curX] = Direction::North;
                src_heap_3D_.push_back(&d1_3D_[curL][tmpY][curX]);
                updateHeap3D(src_heap_3D_, src_heap_3D_.size() - 1);
              } else if (d1_3D_[curL][tmpY][curX]
                         > tmp)  // bottom neighbor been put into
                                 // src_heap_3D but needs update
              {
                d1_3D_[curL][tmpY][curX] = tmp;
                pr_3D_[curL][tmpY][curX].layer = curL;
                pr_3D_[curL][tmpY][curX].x = curX;
                pr_3D_[curL][tmpY][curX].y = curY;
                directions_3D_[curL][tmpY][curX] = Direction::North;
                const int* dtmp = &d1_3D_[curL][tmpY][curX];
                const auto it
                    = std::find(src_heap_3D_.begin(), src_heap_3D_.end(), dtmp);
                if (it != src_heap_3D_.end()) {
                  const int pos = it - src_heap_3D_.begin();
                  updateHeap3D(src_heap_3D_, pos);
                } else {
                  logger_->error(GRT,
                                 603,
                                 "Unable to update: position not found in 3D "
                                 "heap for net {}.",
                                 net->getName());
                }
              }
            }
          }
          // top
          if (!Horizontal && curY < regionY2
              && directions_3D_[curL][curY][curX] != Direction::North) {
            const float tmp = d1_3D_[curL][curY][curX] + 1;
            const int tmpY = curY + 1;  // the top neighbor
            if (v_edges_3D_[curL][curY][curX].usage + ndr_extra_cost
                    <= v_edges_3D_[curL][curY][curX].cap
                && net->getMinLayer() <= curL && curL <= net->getMaxLayer()) {
              if (d1_3D_[curL][tmpY][curX]
                  >= BIG_INT)  // top neighbor not been put into src_heap_3D
              {
                d1_3D_[curL][tmpY][curX] = tmp;
                pr_3D_[curL][tmpY][curX].layer = curL;
                pr_3D_[curL][tmpY][curX].x = curX;
                pr_3D_[curL][tmpY][curX].y = curY;
                directions_3D_[curL][tmpY][curX] = Direction::South;
                src_heap_3D_.push_back(&d1_3D_[curL][tmpY][curX]);
                updateHeap3D(src_heap_3D_, src_heap_3D_.size() - 1);
              } else if (d1_3D_[curL][tmpY][curX]
                         > tmp)  // top neighbor been put into src_heap_3D
                                 // but needs update
              {
                d1_3D_[curL][tmpY][curX] = tmp;
                pr_3D_[curL][tmpY][curX].layer = curL;
                pr_3D_[curL][tmpY][curX].x = curX;
                pr_3D_[curL][tmpY][curX].y = curY;
                directions_3D_[curL][tmpY][curX] = Direction::South;
                const int* dtmp = &d1_3D_[curL][tmpY][curX];
                const auto it
                    = std::find(src_heap_3D_.begin(), src_heap_3D_.end(), dtmp);
                if (it != src_heap_3D_.end()) {
                  const int pos = it - src_heap_3D_.begin();
                  updateHeap3D(src_heap_3D_, pos);
                } else {
                  logger_->error(GRT,
                                 604,
                                 "Unable to update: position not found in 3D "
                                 "heap for net {}.",
                                 net->getName());
                }
              }
            }
          }
        }

        // down
        if (curL > 0 && directions_3D_[curL][curY][curX] != Direction::Up) {
          const float tmp = d1_3D_[curL][curY][curX] + via_cost_;
          const int tmpL = curL - 1;  // the bottom neighbor

          if (d1_3D_[tmpL][curY][curX]
              >= BIG_INT)  // bottom neighbor not been put into src_heap_3D
          {
            d1_3D_[tmpL][curY][curX] = tmp;
            pr_3D_[tmpL][curY][curX].layer = curL;
            pr_3D_[tmpL][curY][curX].x = curX;
            pr_3D_[tmpL][curY][curX].y = curY;
            directions_3D_[tmpL][curY][curX] = Direction::Down;
            src_heap_3D_.push_back(&d1_3D_[tmpL][curY][curX]);
            updateHeap3D(src_heap_3D_, src_heap_3D_.size() - 1);
          } else if (d1_3D_[tmpL][curY][curX]
                     > tmp)  // bottom neighbor been put into src_heap_3D
                             // but needs update
          {
            d1_3D_[tmpL][curY][curX] = tmp;
            pr_3D_[tmpL][curY][curX].layer = curL;
            pr_3D_[tmpL][curY][curX].x = curX;
            pr_3D_[tmpL][curY][curX].y = curY;
            directions_3D_[tmpL][curY][curX] = Direction::Down;
            const int* dtmp = &d1_3D_[tmpL][curY][curX];
            const auto it
                = std::find(src_heap_3D_.begin(), src_heap_3D_.end(), dtmp);
            if (it != src_heap_3D_.end()) {
              const int pos = it - src_heap_3D_.begin();
              updateHeap3D(src_heap_3D_, pos);
            } else {
              logger_->error(
                  GRT,
                  605,
                  "Unable to update: position not found in 3D heap for net {}.",
                  net->getName());
            }
          }
        }

        // up
        if (curL < num_layers_ - 1
            && directions_3D_[curL][curY][curX] != Direction::Down) {
          const float tmp = d1_3D_[curL][curY][curX] + via_cost_;
          const int tmpL = curL + 1;  // the bottom neighbor
          if (d1_3D_[tmpL][curY][curX]
              >= BIG_INT)  // bottom neighbor not been put into src_heap_3D
          {
            d1_3D_[tmpL][curY][curX] = tmp;
            pr_3D_[tmpL][curY][curX].layer = curL;
            pr_3D_[tmpL][curY][curX].x = curX;
            pr_3D_[tmpL][curY][curX].y = curY;
            directions_3D_[tmpL][curY][curX] = Direction::Up;
            src_heap_3D_.push_back(&d1_3D_[tmpL][curY][curX]);
            updateHeap3D(src_heap_3D_, src_heap_3D_.size() - 1);
          } else if (d1_3D_[tmpL][curY][curX]
                     > tmp)  // bottom neighbor been put into src_heap_3D
                             // but needs update
          {
            d1_3D_[tmpL][curY][curX] = tmp;
            pr_3D_[tmpL][curY][curX].layer = curL;
            pr_3D_[tmpL][curY][curX].x = curX;
            pr_3D_[tmpL][curY][curX].y = curY;
            directions_3D_[tmpL][curY][curX] = Direction::Up;
            const int* dtmp = &d1_3D_[tmpL][curY][curX];
            const auto it
                = std::find(src_heap_3D_.begin(), src_heap_3D_.end(), dtmp);
            if (it != src_heap_3D_.end()) {
              const int pos = it - src_heap_3D_.begin();
              updateHeap3D(src_heap_3D_, pos);
            } else {
              logger_->error(
                  GRT,
                  606,
                  "Unable to update: position not found in 3D heap for net {}.",
                  net->getName());
            }
          }
        }

        if (src_heap_3D_.empty()) {
          logger_->error(GRT,
                         183,
                         "Net {}: heap underflow during 3D maze routing.",
                         nets_[netID]->getName());
        }
        // update ind1 for next loop
        ind1 = (src_heap_3D_[0] - &d1_3D_[0][0][0]);
      }  // while loop

      for (auto& i : dest_heap_3D_) {
        pop_heap2_3D_[i - &d2_3D_[0][0][0]] = false;
      }
      // get the new route for the edge and store it in gridsX[] and
      // gridsY[] temporarily

      const int16_t crossL = ind1 / (grid_hv_);
      const int16_t crossX = (ind1 % (grid_hv_)) % x_range_;
      const int16_t crossY = (ind1 % (grid_hv_)) / x_range_;

      int cnt = 0;
      int16_t curX = crossX;
      int16_t curY = crossY;
      int16_t curL = crossL;

      if (d1_3D_[curL][curY][curX] == 0) {
        recoverEdge(netID, edgeID);
        break;
      }

      std::vector<GPoint3D> tmp_grids;

      while (d1_3D_[curL][curY][curX] != 0)  // loop until reach subtree1
      {
        const int tmpL = pr_3D_[curL][curY][curX].layer;
        const int tmpX = pr_3D_[curL][curY][curX].x;
        const int tmpY = pr_3D_[curL][curY][curX].y;
        curX = tmpX;
        curY = tmpY;
        curL = tmpL;
        tmp_grids.push_back({curX, curY, curL});
        cnt++;
      }

      std::vector<GPoint3D> grids(tmp_grids.rbegin(), tmp_grids.rend());

      // add the connection point (crossX, crossY)
      grids.push_back({crossX, crossY, crossL});
      cnt++;

      curX = crossX;
      curY = crossY;
      curL = crossL;

      const int cnt_n1n2 = cnt;

      const int E1x = grids[0].x;
      const int E1y = grids[0].y;
      const int E2x = grids.back().x;
      const int E2y = grids.back().y;

      int headRoom = 0;
      int origL = grids[0].layer;

      while (headRoom < grids.size() && grids[headRoom].x == E1x
             && grids[headRoom].y == E1y) {
        headRoom++;
      }
      if (headRoom > 0) {
        headRoom--;
      }

      int lastL = grids[headRoom].layer;

      // change the tree structure according to the new routing for the tree
      // edge find E1 and E2, and the endpoints of the edges they are on

      const int edge_n1n2 = edgeID;
      // (1) consider subtree1
      if (n1 < num_terminals && (E1x != n1x || E1y != n1y)) {
        // split neighbor edge and return id new node
        n1 = splitEdge(treeedges, treenodes, n2, n1, edgeID);
        // calculate TreeNode variables for new node
        setTreeNodesVariables(netID);
      }
      if (n1 >= num_terminals && (E1x != n1x || E1y != n1y))
      // n1 is not a pin and E1!=n1, then make change to subtree1,
      // otherwise, no change to subtree1
      {
        n1Shift = true;
        const int corE1 = corr_edge_3D_[origL][E1y][E1x];

        const int endpt1 = treeedges[corE1].n1;
        const int endpt2 = treeedges[corE1].n2;

        // find A1, A2 and edge_n1A1, edge_n1A2
        int edge_n1A1, edge_n1A2;
        int A1, A2;
        if (treenodes[n1].nbr[0] == n2) {
          A1 = treenodes[n1].nbr[1];
          A2 = treenodes[n1].nbr[2];
          edge_n1A1 = treenodes[n1].edge[1];
          edge_n1A2 = treenodes[n1].edge[2];
        } else if (treenodes[n1].nbr[1] == n2) {
          A1 = treenodes[n1].nbr[0];
          A2 = treenodes[n1].nbr[2];
          edge_n1A1 = treenodes[n1].edge[0];
          edge_n1A2 = treenodes[n1].edge[2];
        } else {
          A1 = treenodes[n1].nbr[0];
          A2 = treenodes[n1].nbr[1];
          edge_n1A1 = treenodes[n1].edge[0];
          edge_n1A2 = treenodes[n1].edge[1];
        }

        if (endpt1 == n1 || endpt2 == n1)  // E1 is on (n1, A1) or (n1, A2)
        {
          // if E1 is on (n1, A2), switch A1 and A2 so that E1 is always on
          // (n1, A1)
          if (endpt1 == A2 || endpt2 == A2) {
            std::swap(A1, A2);
            std::swap(edge_n1A1, edge_n1A2);
          }

          // DEBUG clknet
          // if(net->getDbNet() == debug_->net_){
          //   logger_->report("xxx Before updateRouteType13D 1261 xxx");
          //   if (debug_->isOn() && debug_->rectilinearSTree_) {
          //     for (const int& netID : net_ids_) {
          //       if (nets_[netID]->getDbNet() == debug_->net_) {
          //         StTreeVisualization(sttrees_[netID], nets_[netID], true);
          //       }
          //     }
          //   }
          // }
          // update route for edge (n1, A1), (n1, A2)
          updateRouteType13D(netID,
                             treenodes,
                             n1,
                             A1,
                             A2,
                             E1x,
                             E1y,
                             treeedges,
                             edge_n1A1,
                             edge_n1A2);

          // update position for n1

          // treenodes[n1].l = E1l;
          treenodes[n1].assigned = true;
        }  // if E1 is on (n1, A1) or (n1, A2)
        else  // E1 is not on (n1, A1) or (n1, A2), but on (C1, C2)
        {
          const int C1 = endpt1;
          const int C2 = endpt2;
          const int edge_C1C2 = corr_edge_3D_[origL][E1y][E1x];

          // DEBUG clknet
          // if(net->getDbNet() == debug_->net_){
          //   logger_->report("xxx Before updateRouteType23D 1285 xxx");
          //   if (debug_->isOn() && debug_->rectilinearSTree_) {
          //     for (const int& netID : net_ids_) {
          //       if (nets_[netID]->getDbNet() == debug_->net_) {
          //         StTreeVisualization(sttrees_[netID], nets_[netID], true);
          //       }
          //     }
          //   }
          // }

          // update route for edge (n1, C1), (n1, C2) and (A1, A2)
          updateRouteType23D(netID,
                             treenodes,
                             n1,
                             A1,
                             A2,
                             C1,
                             C2,
                             E1x,
                             E1y,
                             treeedges,
                             edge_n1A1,
                             edge_n1A2,
                             edge_C1C2);
          // update position for n1
          treenodes[n1].x = E1x;
          treenodes[n1].y = E1y;
          treenodes[n1].assigned = true;
          // update 3 edges (n1, A1)->(C1, n1), (n1, A2)->(n1, C2), (C1,
          // C2)->(A1, A2)
          const int edge_n1C1 = edge_n1A1;
          treeedges[edge_n1C1].n1 = C1;
          treeedges[edge_n1C1].n2 = n1;
          const int edge_n1C2 = edge_n1A2;
          treeedges[edge_n1C2].n1 = n1;
          treeedges[edge_n1C2].n2 = C2;
          const int edge_A1A2 = edge_C1C2;
          treeedges[edge_A1A2].n1 = A1;
          treeedges[edge_A1A2].n2 = A2;
          // update nbr and edge for 5 nodes n1, A1, A2, C1, C2
          // n1's nbr (n2, A1, A2)->(n2, C1, C2)
          treenodes[n1].nbr[0] = n2;
          treenodes[n1].edge[0] = edge_n1n2;
          treenodes[n1].nbr[1] = C1;
          treenodes[n1].edge[1] = edge_n1C1;
          treenodes[n1].nbr[2] = C2;
          treenodes[n1].edge[2] = edge_n1C2;
          // A1's nbr n1->A2
          for (int i = 0; i < 3; i++) {
            if (treenodes[A1].nbr[i] == n1) {
              treenodes[A1].nbr[i] = A2;
              treenodes[A1].edge[i] = edge_A1A2;
              break;
            }
          }
          // A2's nbr n1->A1
          for (int i = 0; i < 3; i++) {
            if (treenodes[A2].nbr[i] == n1) {
              treenodes[A2].nbr[i] = A1;
              treenodes[A2].edge[i] = edge_A1A2;
              break;
            }
          }
          // C1's nbr C2->n1
          for (int i = 0; i < 3; i++) {
            if (treenodes[C1].nbr[i] == C2) {
              treenodes[C1].nbr[i] = n1;
              treenodes[C1].edge[i] = edge_n1C1;
              break;
            }
          }
          // C2's nbr C1->n1
          for (int i = 0; i < 3; i++) {
            if (treenodes[C2].nbr[i] == C1) {
              treenodes[C2].nbr[i] = n1;
              treenodes[C2].edge[i] = edge_n1C2;
              break;
            }
          }
        }  // else E1 is not on (n1, A1) or (n1, A2), but on (C1, C2)
      }  // n1 is not a pin and E1!=n1
      else {
        newUpdateNodeLayers(treenodes, edge_n1n2, n1a, lastL);
      }

      origL = grids[cnt_n1n2 - 1].layer;
      int tailRoom = cnt_n1n2 - 1;

      while (tailRoom > 0 && grids[tailRoom].x == E2x
             && grids[tailRoom].y == E2y) {
        tailRoom--;
      }
      if (tailRoom < cnt_n1n2 - 1) {
        tailRoom++;
      }

      lastL = grids[tailRoom].layer;

      // (2) consider subtree2
      if (n2 < num_terminals && (E2x != n2x || E2y != n2y)) {
        // split neighbor edge and return id new node
        n2 = splitEdge(treeedges, treenodes, n1, n2, edgeID);
        // calculate TreeNode variables for new node
        setTreeNodesVariables(netID);
      }
      if (n2 >= num_terminals && (E2x != n2x || E2y != n2y))
      // n2 is not a pin and E2!=n2, then make change to subtree2,
      // otherwise, no change to subtree2
      {
        // find the endpoints of the edge E1 is on

        n2Shift = true;
        const int corE2 = corr_edge_3D_[origL][E2y][E2x];
        const int endpt1 = treeedges[corE2].n1;
        const int endpt2 = treeedges[corE2].n2;

        // find B1, B2
        int edge_n2B1, edge_n2B2;
        int B1, B2;
        if (treenodes[n2].nbr[0] == n1) {
          B1 = treenodes[n2].nbr[1];
          B2 = treenodes[n2].nbr[2];
          edge_n2B1 = treenodes[n2].edge[1];
          edge_n2B2 = treenodes[n2].edge[2];
        } else if (treenodes[n2].nbr[1] == n1) {
          B1 = treenodes[n2].nbr[0];
          B2 = treenodes[n2].nbr[2];
          edge_n2B1 = treenodes[n2].edge[0];
          edge_n2B2 = treenodes[n2].edge[2];
        } else {
          B1 = treenodes[n2].nbr[0];
          B2 = treenodes[n2].nbr[1];
          edge_n2B1 = treenodes[n2].edge[0];
          edge_n2B2 = treenodes[n2].edge[1];
        }

        if (endpt1 == n2 || endpt2 == n2)  // E2 is on (n2, B1) or (n2, B2)
        {
          // if E2 is on (n2, B2), switch B1 and B2 so that E2 is always on
          // (n2, B1)
          if (endpt1 == B2 || endpt2 == B2) {
            std::swap(B1, B2);
            std::swap(edge_n2B1, edge_n2B2);
          }

          // DEBUG clknet
          // if(net->getDbNet() == debug_->net_){
          //   logger_->report("xxx Before updateRouteType13D 1431 xxx");
          //   if (debug_->isOn() && debug_->rectilinearSTree_) {
          //     for (const int& netID : net_ids_) {
          //       if (nets_[netID]->getDbNet() == debug_->net_) {
          //         StTreeVisualization(sttrees_[netID], nets_[netID], true);
          //       }
          //     }
          //   }
          // }
          // update route for edge (n2, B1), (n2, B2)
          updateRouteType13D(netID,
                             treenodes,
                             n2,
                             B1,
                             B2,
                             E2x,
                             E2y,
                             treeedges,
                             edge_n2B1,
                             edge_n2B2);

          // DEBUG clknet
          // if(net->getDbNet() == debug_->net_){
          //   logger_->report("xxx After updateRouteType13D 1431 xxx");
          //   if (debug_->isOn() && debug_->rectilinearSTree_) {
          //     for (const int& netID : net_ids_) {
          //       if (nets_[netID]->getDbNet() == debug_->net_) {
          //         StTreeVisualization(sttrees_[netID], nets_[netID], true);
          //       }
          //     }
          //   }
          // }

          // update position for n2
          treenodes[n2].assigned = true;
        }  // if E2 is on (n2, B1) or (n2, B2)
        else  // E2 is not on (n2, B1) or (n2, B2), but on (d1_3D, d2_3D)
        {
          const int D1 = endpt1;
          const int D2 = endpt2;
          const int edge_D1D2 = corr_edge_3D_[origL][E2y][E2x];
          // DEBUG clknet
          // if(net->getDbNet() == debug_->net_){
          //   logger_->report("xxx Before updateRouteType23D 1462 xxx");
          //   if (debug_->isOn() && debug_->rectilinearSTree_) {
          //     for (const int& netID : net_ids_) {
          //       if (nets_[netID]->getDbNet() == debug_->net_) {
          //         StTreeVisualization(sttrees_[netID], nets_[netID], true);
          //       }
          //     }
          //   }
          // }
          // update route for edge (n2, d1_3D), (n2, d2_3D) and (B1, B2)
          updateRouteType23D(netID,
                             treenodes,
                             n2,
                             B1,
                             B2,
                             D1,
                             D2,
                             E2x,
                             E2y,
                             treeedges,
                             edge_n2B1,
                             edge_n2B2,
                             edge_D1D2);
          // update position for n2
          treenodes[n2].x = E2x;
          treenodes[n2].y = E2y;
          treenodes[n2].assigned = true;
          // update 3 edges (n2, B1)->(d1_3D, n2), (n2, B2)->(n2, d2_3D),
          // (d1_3D, d2_3D)->(B1, B2)
          const int edge_n2D1 = edge_n2B1;
          treeedges[edge_n2D1].n1 = D1;
          treeedges[edge_n2D1].n2 = n2;
          const int edge_n2D2 = edge_n2B2;
          treeedges[edge_n2D2].n1 = n2;
          treeedges[edge_n2D2].n2 = D2;
          const int edge_B1B2 = edge_D1D2;
          treeedges[edge_B1B2].n1 = B1;
          treeedges[edge_B1B2].n2 = B2;
          // update nbr and edge for 5 nodes n2, B1, B2, d1_3D, d2_3D
          // n1's nbr (n1, B1, B2)->(n1, d1_3D, d2_3D)
          treenodes[n2].nbr[0] = n1;
          treenodes[n2].edge[0] = edge_n1n2;
          treenodes[n2].nbr[1] = D1;
          treenodes[n2].edge[1] = edge_n2D1;
          treenodes[n2].nbr[2] = D2;
          treenodes[n2].edge[2] = edge_n2D2;
          // B1's nbr n2->B2
          for (int i = 0; i < 3; i++) {
            if (treenodes[B1].nbr[i] == n2) {
              treenodes[B1].nbr[i] = B2;
              treenodes[B1].edge[i] = edge_B1B2;
              break;
            }
          }
          // B2's nbr n2->B1
          for (int i = 0; i < 3; i++) {
            if (treenodes[B2].nbr[i] == n2) {
              treenodes[B2].nbr[i] = B1;
              treenodes[B2].edge[i] = edge_B1B2;
              break;
            }
          }
          // D1's nbr D2->n2
          for (int i = 0; i < 3; i++) {
            if (treenodes[D1].nbr[i] == D2) {
              treenodes[D1].nbr[i] = n2;
              treenodes[D1].edge[i] = edge_n2D1;
              break;
            }
          }
          // D2's nbr D1->n2
          for (int i = 0; i < 3; i++) {
            if (treenodes[D2].nbr[i] == D1) {
              treenodes[D2].nbr[i] = n2;
              treenodes[D2].edge[i] = edge_n2D2;
              break;
            }
          }
        }  // else E2 is not on (n2, B1) or (n2, B2), but on (d1_3D,
           // d2_3D)
      } else  // n2 is not a pin and E2!=n2
      {
        newUpdateNodeLayers(treenodes, edge_n1n2, n2a, lastL);
      }

      // DEBUG clknet
      // if(net->getDbNet() == debug_->net_){
      //   logger_->report("xxx DEBUG1 xxx");
      //   if (debug_->isOn() && debug_->rectilinearSTree_) {
      //     for (const int& netID : net_ids_) {
      //       if (nets_[netID]->getDbNet() == debug_->net_) {
      //         StTreeVisualization(sttrees_[netID], nets_[netID], true);
      //       }
      //     }
      //   }
      // }

      const int newcnt_n1n2 = tailRoom - headRoom + 1;

      // update route for edge (n1, n2) and edge usage
      if (treeedges[edge_n1n2].route.type == RouteType::MazeRoute) {
        treeedges[edge_n1n2].route.grids.clear();
      }

      // avoid resizing vector with negative value.
      // this may happen when all elements of gridsX and gridsY are the
      // same.
      if (newcnt_n1n2 > 0) {
        treeedges[edge_n1n2].route.grids.resize(newcnt_n1n2);
      }
      treeedges[edge_n1n2].route.type = RouteType::MazeRoute;
      treeedges[edge_n1n2].route.routelen = newcnt_n1n2 - 1;
      treeedges[edge_n1n2].len = abs(E1x - E2x) + abs(E1y - E2y);

      // DEBUG clknet
      if(net->getDbNet() == debug_->net){
        logger_->report("xxx DEBUG2 xxx");
        if (debug_->isOn() && debug_->rectilinearSTree) {
          for (const int& netID : net_ids_) {
            if (nets_[netID]->getDbNet() == debug_->net) {
              StTreeVisualization(sttrees_[netID], nets_[netID], true);
            }
          }
        }
      }

      int j = headRoom;
      for (int i = 0; i < newcnt_n1n2; i++) {
        treeedges[edge_n1n2].route.grids[i] = grids[j];
        j++;
      }

      
      // if(net->getDbNet() == debug_->net_){
      //   logger_->report("=== Net {} - expand: {} ripupThlb: {} ripupThub: {} === Before update", net->getName(), expand, ripupTHlb, ripupTHub);
      //   logger_->report("x1/x2: {}/{} y1/y2: {}/{}",xmin, xmax, ymin, ymax);
      //   int maxO, tU;
      //   getOverflow3D();
      //   getOverflow2Dmaze(&maxO,&tU);
      //   // logger_->report("=== 3D/2D cong: {}/{}", total_overflow_, getOverflow2Dmaze(&maxO,&tU));
      //   if (debug_->isOn() && debug_->rectilinearSTree_) {
      //     for (const int& netID : net_ids_) {
      //       if (nets_[netID]->getDbNet() == debug_->net_) {
      //         StTreeVisualization(sttrees_[netID], nets_[netID], true);
      //       }
      //     }
      //   }
      // }

      // update edge usage
      for (int i = headRoom; i < tailRoom; i++) {
        if (grids[i].layer == grids[i + 1].layer) {
          if (grids[i].x == grids[i + 1].x)  // a vertical edge
          {
<<<<<<< HEAD
            const int min_y = std::min(gridsY[i], gridsY[i + 1]);
            graph2d_.updateUsageV(gridsX[i], min_y, net, net->getLayerEdgeCost(gridsL[i]));
            v_edges_3D_[gridsL[i]][min_y][gridsX[i]].usage
                += net->getLayerEdgeCost(gridsL[i]);
          } else  /// if(gridsY[i]==gridsY[i+1])// a horizontal edge
          {
            const int min_x = std::min(gridsX[i], gridsX[i + 1]);
            graph2d_.updateUsageH(min_x, gridsY[i], net, net->getLayerEdgeCost(gridsL[i]));
            h_edges_3D_[gridsL[i]][gridsY[i]][min_x].usage
                += net->getLayerEdgeCost(gridsL[i]);
=======
            const int min_y = std::min(grids[i].y, grids[i + 1].y);
            graph2d_.addUsageV(grids[i].x, min_y, net->getEdgeCost());
            v_edges_3D_[grids[i].layer][min_y][grids[i].x].usage
                += net->getLayerEdgeCost(grids[i].layer);
          } else  /// if(gridsY[i]==gridsY[i+1])// a horizontal edge
          {
            const int min_x = std::min(grids[i].x, grids[i + 1].x);
            graph2d_.addUsageH(min_x, grids[i].y, net->getEdgeCost());
            h_edges_3D_[grids[i].layer][grids[i].y][min_x].usage
                += net->getLayerEdgeCost(grids[i].layer);
>>>>>>> 59ef9a94
          }
        }
      }

      if(net->getDbNet() == debug_->net){
        logger_->report("=== Net {} - expand: {} ripupThlb: {} ripupThub: {} === After update", net->getName(), expand, ripupTHlb, ripupTHub);
        int maxO, tU;
        getOverflow3D();
        getOverflow2Dmaze(&maxO,&tU);
        if (debug_->isOn() && debug_->rectilinearSTree) {
          for (const int& netID : net_ids_) {
            if (nets_[netID]->getDbNet() == debug_->net) {
              StTreeVisualization(sttrees_[netID], nets_[netID], true);
            }
          }
        }
      }

      if (!n1Shift && !n2Shift) {
        continue;
      }
      setTreeNodesVariables(netID);
    }
  }
}

}  // namespace grt<|MERGE_RESOLUTION|>--- conflicted
+++ resolved
@@ -1565,29 +1565,16 @@
         if (grids[i].layer == grids[i + 1].layer) {
           if (grids[i].x == grids[i + 1].x)  // a vertical edge
           {
-<<<<<<< HEAD
-            const int min_y = std::min(gridsY[i], gridsY[i + 1]);
-            graph2d_.updateUsageV(gridsX[i], min_y, net, net->getLayerEdgeCost(gridsL[i]));
-            v_edges_3D_[gridsL[i]][min_y][gridsX[i]].usage
-                += net->getLayerEdgeCost(gridsL[i]);
-          } else  /// if(gridsY[i]==gridsY[i+1])// a horizontal edge
-          {
-            const int min_x = std::min(gridsX[i], gridsX[i + 1]);
-            graph2d_.updateUsageH(min_x, gridsY[i], net, net->getLayerEdgeCost(gridsL[i]));
-            h_edges_3D_[gridsL[i]][gridsY[i]][min_x].usage
-                += net->getLayerEdgeCost(gridsL[i]);
-=======
             const int min_y = std::min(grids[i].y, grids[i + 1].y);
-            graph2d_.addUsageV(grids[i].x, min_y, net->getEdgeCost());
+            graph2d_.updateUsageV(grids[i].x, min_y, net, net->getLayerEdgeCost(grids[i].layer));
             v_edges_3D_[grids[i].layer][min_y][grids[i].x].usage
                 += net->getLayerEdgeCost(grids[i].layer);
           } else  /// if(gridsY[i]==gridsY[i+1])// a horizontal edge
           {
             const int min_x = std::min(grids[i].x, grids[i + 1].x);
-            graph2d_.addUsageH(min_x, grids[i].y, net->getEdgeCost());
+            graph2d_.updateUsageH(min_x, grids[i].y, net, net->getLayerEdgeCost(grids[i].layer));
             h_edges_3D_[grids[i].layer][grids[i].y][min_x].usage
                 += net->getLayerEdgeCost(grids[i].layer);
->>>>>>> 59ef9a94
           }
         }
       }
