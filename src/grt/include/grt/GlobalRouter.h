// SPDX-License-Identifier: BSD-3-Clause
// Copyright (c) 2019-2025, The OpenROAD Authors

#pragma once

#include <map>
#include <memory>
#include <set>
#include <string>
#include <unordered_map>
#include <utility>
#include <vector>

#include "GRoute.h"
#include "ant/GlobalRouteSource.hh"
#include "grt/PinGridLocation.h"
#include "odb/db.h"
#include "odb/dbBlockCallBackObj.h"
#include "sta/Liberty.hh"

using AdjacencyList = std::vector<std::vector<int>>;

namespace utl {
class Logger;
}

namespace odb {
class dbDatabase;
class dbTech;
class dbBlock;
class dbDatabase;
class dbTechLayer;
}  // namespace odb

namespace stt {
class SteinerTreeBuilder;
}

namespace ant {
class AntennaChecker;
}

namespace dpl {
class Opendp;
}

namespace rsz {
class Resizer;
}  // namespace rsz

namespace sta {
class dbSta;
class dbNetwork;
class SpefWriter;
}  // namespace sta

namespace grt {

class FastRouteCore;
class RepairAntennas;
class Grid;
class Pin;
class Net;
class Netlist;
class RoutingTracks;
class RoutePt;
class AbstractGrouteRenderer;
class AbstractFastRouteRenderer;
class GlobalRouter;
class AbstractRoutingCongestionDataSource;
class GRouteDbCbk;
class Rudy;

struct RegionAdjustment
{
  odb::Rect region;
  int layer;
  float adjustment;

  RegionAdjustment(int min_x,
                   int min_y,
                   int max_x,
                   int max_y,
                   int l,
                   float adjst);
  odb::Rect getRegion() { return region; }
  int getLayer() { return layer; }
  float getAdjustment() { return adjustment; }
};

enum class NetType
{
  Clock,
  Signal,
  Antenna,
  All
};

using Guides = std::vector<std::pair<int, odb::Rect>>;
using LayerId = int;
using TileSet = std::set<std::pair<int, int>>;

class GlobalRouter : public ant::GlobalRouteSource
{
 public:
  GlobalRouter();
  ~GlobalRouter() override;

  void init(utl::Logger* logger,
            stt::SteinerTreeBuilder* stt_builder,
            odb::dbDatabase* db,
            sta::dbSta* sta,
            rsz::Resizer* resizer,
            ant::AntennaChecker* antenna_checker,
            dpl::Opendp* opendp,
            std::unique_ptr<AbstractRoutingCongestionDataSource>
                routing_congestion_data_source,
            std::unique_ptr<AbstractRoutingCongestionDataSource>
                routing_congestion_data_source_rudy);

  void clear();

  void setAdjustment(float adjustment);
  void setMinRoutingLayer(int min_layer);
  void setMaxRoutingLayer(int max_layer);
  int getMinRoutingLayer();
  int getMaxRoutingLayer();
  void setMinLayerForClock(int min_layer);
  void setMaxLayerForClock(int max_layer);
  int getMinLayerForClock();
  int getMaxLayerForClock();
  void setCriticalNetsPercentage(float critical_nets_percentage);
  void addLayerAdjustment(int layer, float reduction_percentage);
  void addRegionAdjustment(int min_x,
                           int min_y,
                           int max_x,
                           int max_y,
                           int layer,
                           float reduction_percentage);
  void setVerbose(bool v);
  void setCongestionIterations(int iterations);
  void setCongestionReportIterStep(int congestion_report_iter_step);
  void setCongestionReportFile(const char* file_name);
  void setGridOrigin(int x, int y);
  void setAllowCongestion(bool allow_congestion);
  void setMacroExtension(int macro_extension);

  // flow functions
  void readGuides(const char* file_name);
  void loadGuidesFromDB();
  void saveGuidesFromFile(std::unordered_map<odb::dbNet*, Guides>& guides);
  void saveGuides();
  void writeSegments(const char* file_name);
  void readSegments(const char* file_name);
  bool netIsCovered(odb::dbNet* db_net, std::string& pins_not_covered);
  bool segmentIsLine(const GSegment& segment);
  bool segmentCoversPin(const GSegment& segment, const Pin& pin);
  AdjacencyList buildNetGraph(odb::dbNet* net);
  bool isConnected(odb::dbNet* net);
  bool segmentsConnect(const GSegment& segment1, const GSegment& segment2);
  bool isCoveringPin(Net* net, GSegment& segment);
  std::vector<Net*> initFastRoute(int min_routing_layer, int max_routing_layer);
  void initFastRouteIncr(std::vector<Net*>& nets);
  void estimateRC(sta::SpefWriter* spef_writer = nullptr);
  void estimateRC(odb::dbNet* db_net);
  // Return GRT layer lengths in dbu's for db_net's route indexed by routing
  // layer.
  std::vector<int> routeLayerLengths(odb::dbNet* db_net);
  void globalRoute(bool save_guides = false,
                   bool start_incremental = false,
                   bool end_incremental = false);
  void saveCongestion();
  NetRouteMap& getRoutes() { return routes_; }
  Net* getNet(odb::dbNet* db_net);
  int getTileSize() const;
  bool isNonLeafClock(odb::dbNet* db_net);

  bool hasAvailableResources(bool is_horizontal,
                             const int& pos_x,
                             const int& pos_y,
                             const int& layer_level);
  odb::Point getPositionOnGrid(const odb::Point& real_position);
  int repairAntennas(odb::dbMTerm* diode_mterm,
                     int iterations,
                     float ratio_margin,
                     int num_threads = 1);
  void updateResources(const int& init_x,
                       const int& init_y,
                       const int& final_x,
                       const int& final_y,
                       const int& layer_level,
                       int used);
  // Incremental global routing functions.
  // See class IncrementalGRoute.
  void addDirtyNet(odb::dbNet* net);
  std::set<odb::dbNet*> getDirtyNets() { return dirty_nets_; }
  // check_antennas
  bool haveRoutes() override;
  bool designIsPlaced();
  bool haveDetailedRoutes();
  bool haveDetailedRoutes(const std::vector<odb::dbNet*>& db_nets);
  void makeNetWires() override;
  void destroyNetWires() override;

  void addNetToRoute(odb::dbNet* db_net);
  std::vector<odb::dbNet*> getNetsToRoute();
  void mergeNetsRouting(odb::dbNet* db_net1, odb::dbNet* db_net2);
  void connectRouting(odb::dbNet* db_net1, odb::dbNet* db_net2);
  void findBufferPinPostions(Net* net1,
                             Net* net2,
                             odb::Point& pin_pos1,
                             odb::Point& pin_pos2);
  int findTopLayerOverPosition(const odb::Point& pin_pos, const GRoute& route);
  std::vector<GSegment> createConnectionForPositions(const odb::Point& pin_pos1,
                                                     const odb::Point& pin_pos2,
                                                     int layer1,
                                                     int layer2);
  void insertViasForConnection(std::vector<GSegment>& connection,
                               const odb::Point& via_pos,
                               int layer,
                               int conn_layer);

  void getBlockage(odb::dbTechLayer* layer,
                   int x,
                   int y,
                   uint8_t& blockage_h,
                   uint8_t& blockage_v);

  // functions for random grt
  void setSeed(int seed) { seed_ = seed; }
  void setCapacitiesPerturbationPercentage(float percentage);
  void setPerturbationAmount(int perturbation);
  void perturbCapacities();

  void initDebugFastRoute(std::unique_ptr<AbstractFastRouteRenderer> renderer);
  AbstractFastRouteRenderer* getDebugFastRoute() const;

  void setDebugNet(const odb::dbNet* net);
  void setDebugSteinerTree(bool steinerTree);
  void setDebugRectilinearSTree(bool rectilinearSTree);
  void setDebugTree2D(bool tree2D);
  void setDebugTree3D(bool tree3D);
  void setSttInputFilename(const char* file_name);

  void saveSttInputFile(Net* net);

  // Report the wire length on each layer.
  void reportNetLayerWirelengths(odb::dbNet* db_net, std::ofstream& out);
  void reportLayerWireLengths();
  odb::Rect globalRoutingToBox(const GSegment& route);
  void boxToGlobalRouting(const odb::Rect& route_bds,
                          int layer,
                          int via_layer,
                          GRoute& route);
  void updateVias();

  // Report wire length
  void reportNetWireLength(odb::dbNet* net,
                           bool global_route,
                           bool detailed_route,
                           bool verbose,
                           const char* file_name);
  void reportNetDetailedRouteWL(odb::dbWire* wire, std::ofstream& out);
  void createWLReportFile(const char* file_name, bool verbose);
  std::vector<PinGridLocation> getPinGridPositions(odb::dbNet* db_net);

  bool findPinAccessPointPositions(
      const Pin& pin,
      std::vector<std::pair<odb::Point, odb::Point>>& ap_positions);
  void getNetLayerRange(odb::dbNet* db_net, int& min_layer, int& max_layer);
  void getGridSize(int& x_grids, int& y_grids);
  int getGridTileSize();
  void getMinMaxLayer(int& min_layer, int& max_layer);
  void getCapacityReductionData(CapacityReductionData& cap_red_data);
  bool isInitialized() const { return initialized_; }
  bool isCongested() const { return is_congested_; }
  void setDbBlock(odb::dbBlock* block) { block_ = block; }

  void setRenderer(std::unique_ptr<AbstractGrouteRenderer> groute_renderer);
  AbstractGrouteRenderer* getRenderer();

  odb::dbDatabase* db() const { return db_; }
  FastRouteCore* fastroute() const { return fastroute_; }
  Rudy* getRudy();

 private:
  // Net functions
  Net* addNet(odb::dbNet* db_net);
  void removeNet(odb::dbNet* db_net);

  void applyAdjustments(int min_routing_layer, int max_routing_layer);
  // main functions
  void initCoreGrid(int max_routing_layer);
  void initRoutingLayers(int min_routing_layer, int max_routing_layer);
  void checkAdjacentLayersDirection(int min_routing_layer,
                                    int max_routing_layer);
  std::vector<std::pair<int, int>> calcLayerPitches(int max_layer);
  void initRoutingTracks(int max_routing_layer);
  void setCapacities(int min_routing_layer, int max_routing_layer);
  void initNetlist(std::vector<Net*>& nets);
  bool makeFastrouteNet(Net* net);
  bool pinPositionsChanged(Net* net);
  bool newPinOnGrid(Net* net, std::multiset<RoutePt>& last_pos);
  std::vector<LayerId> findTransitionLayers();
  void adjustTransitionLayers(
      const std::vector<LayerId>& transition_layers,
      std::map<int, std::vector<odb::Rect>>& layer_obs_map);
  void adjustTileSet(const TileSet& tiles_to_reduce,
                     odb::dbTechLayer* tech_layer);
  void computeGridAdjustments(int min_routing_layer, int max_routing_layer);
  void computeTrackAdjustments(int min_routing_layer, int max_routing_layer);
  void computeUserGlobalAdjustments(int min_routing_layer,
                                    int max_routing_layer);
  void computeUserLayerAdjustments(int max_routing_layer);
  void computeRegionAdjustments(const odb::Rect& region,
                                int layer,
                                float reduction_percentage);
  void applyObstructionAdjustment(const odb::Rect& obstruction,
                                  odb::dbTechLayer* tech_layer,
                                  bool is_macro = false);
  void addResourcesForPinAccess();
  bool isPinReachable(const Pin& pin, const odb::Point& pos_on_grid);
  int computeNetWirelength(odb::dbNet* db_net);
  void computeWirelength();
  std::vector<Pin*> getAllPorts();
  void computeTrackConsumption(const Net* net,
                               int& track_consumption,
                               std::vector<int>*& edge_costs_per_layer);

  // aux functions
  std::vector<odb::Point> findOnGridPositions(const Pin& pin,
                                              bool& has_access_points,
                                              odb::Point& pos_on_grid);
  int getNetMaxRoutingLayer(const Net* net);
  void findPins(Net* net);
  void findFastRoutePins(Net* net,
                         std::vector<RoutePt>& pins_on_grid,
                         int& root_idx);
  float getNetSlack(Net* net);
  odb::dbTechLayer* getRoutingLayerByIndex(int index);
  RoutingTracks getRoutingTracksByIndex(int layer);
  void addGuidesForLocalNets(odb::dbNet* db_net,
                             GRoute& route,
                             int min_routing_layer,
                             int max_routing_layer);
  void connectTopLevelPins(odb::dbNet* db_net, GRoute& route);
  void addRemainingGuides(NetRouteMap& routes,
                          std::vector<Net*>& nets,
                          int min_routing_layer,
                          int max_routing_layer);
  void connectPadPins(NetRouteMap& routes);
  bool segmentsConnect(const GSegment& seg0,
                       const GSegment& seg1,
                       GSegment& new_seg,
                       const std::map<RoutePt, int>& segs_at_point);
  void mergeSegments(const std::vector<Pin>& pins, GRoute& route);
  bool pinOverlapsWithSingleTrack(const Pin& pin, odb::Point& track_position);
  odb::Point getRectMiddle(const odb::Rect& rect);
  NetRouteMap findRouting(std::vector<Net*>& nets,
                          int min_routing_layer,
                          int max_routing_layer);
  void print(GRoute& route);
  void printSegment(const GSegment& segment);
  void reportLayerSettings(int min_routing_layer, int max_routing_layer);
  void reportResources();
  void reportCongestion();
  void updateEdgesUsage();
  void updateDbCongestionFromGuides();
  void computeGCellGridPatternFromGuides(
      std::unordered_map<odb::dbNet*, Guides>& guides);
  void fillTileSizeMaps(std::unordered_map<odb::dbNet*, Guides>& net_guides,
                        std::map<int, int>& tile_size_x_map,
                        std::map<int, int>& tile_size_y_map,
                        int& min_loc_x,
                        int& min_loc_y);
  void findTileSize(const std::map<int, int>& tile_size_x_map,
                    const std::map<int, int>& tile_size_y_map,
                    int& tile_size_x,
                    int& tile_size_y);

  // check functions
  void checkPinPlacement();

  // incremental funcions
  std::vector<Net*> updateDirtyRoutes(bool save_guides = false);
  void mergeResults(NetRouteMap& routes);
  void updateDirtyNets(std::vector<Net*>& dirty_nets);
  void shrinkNetRoute(odb::dbNet* db_net);
  void deleteSegment(Net* net, GRoute& segments, int seg_id);
  void destroyNetWire(Net* net);
  void removeWireUsage(odb::dbWire* wire);
  void removeRectUsage(const odb::Rect& rect, odb::dbTechLayer* tech_layer);
  bool isDetailedRouted(odb::dbNet* db_net);
  void updateDbCongestion();

  // db functions
  void initGrid(int max_layer);
  void computeCapacities(int max_layer);
  void findTrackPitches(int max_layer);
  std::vector<Net*> findNets(bool init_clock_nets);
  void computeObstructionsAdjustments();
  void findLayerExtensions(std::vector<int>& layer_extensions);
  int findObstructions(odb::Rect& die_area);
  bool layerIsBlocked(int layer,
                      const std::unordered_map<int, std::vector<odb::Rect>>&
                          macro_obs_per_layer,
                      std::vector<odb::Rect>& extended_obs);
  void extendObstructions(
      std::unordered_map<int, std::vector<odb::Rect>>& macro_obs_per_layer,
      int bottom_layer,
      int top_layer);
  int findInstancesObstructions(
      odb::Rect& die_area,
      const std::vector<int>& layer_extensions,
      std::map<int, std::vector<odb::Rect>>& layer_obs_map);
  void findNetsObstructions(odb::Rect& die_area);
  void applyNetObstruction(const odb::Rect& rect,
                           odb::dbTechLayer* tech_layer,
                           const odb::Rect& die_area,
                           odb::dbNet* db_net);
  int computeMaxRoutingLayer();
  std::map<int, odb::dbTechVia*> getDefaultVias(int max_routing_layer);
  void makeItermPins(Net* net, odb::dbNet* db_net, const odb::Rect& die_area);
  void makeBtermPins(Net* net, odb::dbNet* db_net, const odb::Rect& die_area);
  void initClockNets();
  bool isClkTerm(odb::dbITerm* iterm, sta::dbNetwork* network);
  void initGridAndNets();
  void ensureLayerForGuideDimension(int max_routing_layer);
  void configFastRoute();

  utl::Logger* logger_;
  stt::SteinerTreeBuilder* stt_builder_;
  ant::AntennaChecker* antenna_checker_;
  dpl::Opendp* opendp_;
  rsz::Resizer* resizer_;
  // Objects variables
  FastRouteCore* fastroute_;
  odb::Point grid_origin_;
  std::unique_ptr<AbstractGrouteRenderer> groute_renderer_;
  NetRouteMap routes_;

  std::map<odb::dbNet*, Net*> db_net_map_;
  Grid* grid_;
  std::map<int, odb::dbTechLayer*> routing_layers_;
  std::vector<RoutingTracks> routing_tracks_;

  // Flow variables
  float adjustment_;
  int layer_for_guide_dimension_;
  int congestion_iterations_{50};
  int congestion_report_iter_step_;
  bool allow_congestion_;
  std::vector<int> vertical_capacities_;
  std::vector<int> horizontal_capacities_;
  int macro_extension_;
  bool initialized_;
  int total_diodes_count_;
  bool is_congested_{false};
<<<<<<< HEAD
  // TODO: remove this flag after support incremental updates on DRT PA
  bool incremental_{false};
=======
>>>>>>> c8753654

  // Region adjustment variables
  std::vector<RegionAdjustment> region_adjustments_;

  bool verbose_;

  // variables for random grt
  int seed_;
  float caps_perturbation_percentage_;
  int perturbation_amount_;

  // Variables for PADs obstructions handling
  std::map<odb::dbNet*, std::vector<GSegment>> pad_pins_connections_;

  // db variables
  sta::dbSta* sta_;
  odb::dbDatabase* db_;
  odb::dbBlock* block_;

  std::set<odb::dbNet*> dirty_nets_;
  std::vector<odb::dbNet*> nets_to_route_;

  RepairAntennas* repair_antennas_;
  Rudy* rudy_;
  std::unique_ptr<AbstractRoutingCongestionDataSource> heatmap_;
  std::unique_ptr<AbstractRoutingCongestionDataSource> heatmap_rudy_;

  // variables congestion report file
  const char* congestion_file_name_;

  // incremental grt
  GRouteDbCbk* grouter_cbk_;

  friend class IncrementalGRoute;
  friend class GRouteDbCbk;
  friend class RepairAntennas;
};

std::string getITermName(odb::dbITerm* iterm);
std::string getLayerName(int layer_idx, odb::dbDatabase* db);

class GRouteDbCbk : public odb::dbBlockCallBackObj
{
 public:
  GRouteDbCbk(GlobalRouter* grouter);
  void inDbPostMoveInst(odb::dbInst* inst) override;
  void inDbInstSwapMasterAfter(odb::dbInst* inst) override;

  void inDbNetDestroy(odb::dbNet* net) override;
  void inDbNetCreate(odb::dbNet* net) override;
  void inDbNetPreMerge(odb::dbNet* preserved_net,
                       odb::dbNet* removed_net) override;

  void inDbITermPreDisconnect(odb::dbITerm* iterm) override;
  void inDbITermPostConnect(odb::dbITerm* iterm) override;

  void inDbBTermPostConnect(odb::dbBTerm* bterm) override;
  void inDbBTermPreDisconnect(odb::dbBTerm* bterm) override;

 private:
  void instItermsDirty(odb::dbInst* inst);

  GlobalRouter* grouter_;
};

// Class to save global router state and monitor db updates with callbacks
// to make incremental routing updates.
class IncrementalGRoute
{
 public:
  // Saves global router state and enables db callbacks.
  IncrementalGRoute(GlobalRouter* groute, odb::dbBlock* block);
  // Update global routes for dirty nets.
  std::vector<Net*> updateRoutes(bool save_guides = false);
  // Disables db callbacks.
  ~IncrementalGRoute();

 private:
  GlobalRouter* groute_;
  GRouteDbCbk db_cbk_;
};

}  // namespace grt<|MERGE_RESOLUTION|>--- conflicted
+++ resolved
@@ -456,11 +456,6 @@
   bool initialized_;
   int total_diodes_count_;
   bool is_congested_{false};
-<<<<<<< HEAD
-  // TODO: remove this flag after support incremental updates on DRT PA
-  bool incremental_{false};
-=======
->>>>>>> c8753654
 
   // Region adjustment variables
   std::vector<RegionAdjustment> region_adjustments_;
