--- conflicted
+++ resolved
@@ -1,35 +1,40 @@
-<<<<<<< HEAD
-GRT 0001 GlobalRouter.cpp:723      Minimum degree: {}
-GRT 0002 GlobalRouter.cpp:724      Maximum degree: {}
-GRT 0003 GlobalRouter.cpp:3066     Macros: {}
-GRT 0004 GlobalRouter.cpp:2907     Blockages: {}
+GRT 0001 GlobalRouter.cpp:725      Minimum degree: {}
+GRT 0002 GlobalRouter.cpp:726      Maximum degree: {}
+GRT 0003 GlobalRouter.cpp:3046     Macros: {}
+GRT 0004 GlobalRouter.cpp:2887     Blockages: {}
 GRT 0005 GlobalRouter.tcl:311      layer $layer_name not found.
-GRT 0008 GlobalRouter.cpp:3179     Default via: {}.
-GRT 0009 GlobalRouter.cpp:296      Nets to reroute: {}.
-GRT 0010 GlobalRouter.cpp:221      Routed clock nets: {}
+GRT 0008 GlobalRouter.cpp:3159     Default via: {}.
+GRT 0009 GlobalRouter.cpp:298      Nets to reroute: {}.
+GRT 0010 GlobalRouter.cpp:220      Routed clock nets: {}
 GRT 0011 AntennaRepair.cpp:205     {} filler cells deleted.
 GRT 0012 AntennaRepair.cpp:131     #Antenna violations: {}
-GRT 0014 GlobalRouter.cpp:1351     Num routed nets: {}
-GRT 0015 GlobalRouter.cpp:289      {} diodes inserted.
-GRT 0017 GlobalRouter.cpp:2628     Found {} clock nets.
-GRT 0018 GlobalRouter.cpp:1837     Total wirelength: {} um
+GRT 0014 GlobalRouter.cpp:1346     Num routed nets: {}
+GRT 0015 GlobalRouter.cpp:291      {} diodes inserted.
+GRT 0017 GlobalRouter.cpp:1163     Processing {} blockages on layer {}.
+GRT 0018 GlobalRouter.cpp:1832     Total wirelength: {} um
+GRT 0019 GlobalRouter.cpp:2608     Found {} clock nets.
+GRT 0020 GlobalRouter.cpp:3224     Min routing layer: {}
+GRT 0021 GlobalRouter.cpp:3225     Max routing layer: {}
+GRT 0022 GlobalRouter.cpp:3226     Global adjustment: {}%
+GRT 0023 GlobalRouter.cpp:3227     Grid origin: ({}, {})
+GRT 0024 GlobalRouter.cpp:3231     Layer {} pitch: {}
 GRT 0025 MakeWireParasitics.cpp:149 non wire or via route found on net {}.
 GRT 0026 MakeWireParasitics.cpp:186 missing route to pin {}.
 GRT 0027 AntennaRepair.cpp:150     Design has rows with different site width.
-GRT 0030 GlobalRouter.cpp:1279     Specified layer {} for adjustment is greater than max routing layer {} and will be ignored.
-GRT 0031 GlobalRouter.cpp:1698     At least 2 pins in position ({}, {}), layer {}.
-GRT 0032 GlobalRouter.cpp:2073     Pin {} has invalid orientation.
-GRT 0033 GlobalRouter.cpp:2090     Pin {} has invalid orientation.
-GRT 0034 GlobalRouter.cpp:2673     Net connected with instance of class COVER added for routing.
-GRT 0035 GlobalRouter.cpp:2713     Pin {} is outside die area.
-GRT 0036 GlobalRouter.cpp:2812     Pin {} is outside die area.
-GRT 0037 GlobalRouter.cpp:2977     Found blockage outside die area.
-GRT 0038 GlobalRouter.cpp:3029     Found blockage outside die area in instance {}.
-GRT 0039 GlobalRouter.cpp:3058     Found pin outside die area in instance {}.
-GRT 0040 GlobalRouter.cpp:3101     Net {} has wires outside die area.
-GRT 0041 GlobalRouter.cpp:3128     Net {} has wires outside die area.
-GRT 0042 GlobalRouter.cpp:1437     Routing layers were not initialized.
-GRT 0043 GlobalRouter.cpp:3185     No OR_DEFAULT vias defined.
+GRT 0030 GlobalRouter.cpp:1280     Specified layer {} for adjustment is greater than max routing layer {} and will be ignored.
+GRT 0031 GlobalRouter.cpp:1693     At least 2 pins in position ({}, {}), layer {}.
+GRT 0032 GlobalRouter.cpp:2068     Pin {} has invalid orientation.
+GRT 0033 GlobalRouter.cpp:2085     Pin {} has invalid orientation.
+GRT 0034 GlobalRouter.cpp:2653     Net connected with instance of class COVER added for routing.
+GRT 0035 GlobalRouter.cpp:2693     Pin {} is outside die area.
+GRT 0036 GlobalRouter.cpp:2792     Pin {} is outside die area.
+GRT 0037 GlobalRouter.cpp:2957     Found blockage outside die area.
+GRT 0038 GlobalRouter.cpp:3009     Found blockage outside die area in instance {}.
+GRT 0039 GlobalRouter.cpp:3038     Found pin outside die area in instance {}.
+GRT 0040 GlobalRouter.cpp:3081     Net {} has wires outside die area.
+GRT 0041 GlobalRouter.cpp:3108     Net {} has wires outside die area.
+GRT 0042 GlobalRouter.cpp:1432     Routing layers were not initialized.
+GRT 0043 GlobalRouter.cpp:3165     No OR_DEFAULT vias defined.
 GRT 0044 GlobalRouter.tcl:61       set_global_routing_layer_adjustment: Wrong number of arguments.
 GRT 0045 GlobalRouter.tcl:68       set_global_routing_layer_pitch command is deprecated.
 GRT 0046 GlobalRouter.tcl:80       set_pdrev_topology_priority: Wrong number of arguments.
@@ -39,6 +44,7 @@
 GRT 0050 GlobalRouter.tcl:131      set_global_routing_region_adjustment: Wrong number of arguments to define a region.
 GRT 0051 GlobalRouter.tcl:208      missing dbTech.
 GRT 0052 GlobalRouter.tcl:212      missing dbBlock.
+GRT 0053 GlobalRouter.cpp:3244     Routing resources analysis:
 GRT 0055 GlobalRouter.tcl:228      Wrong number of arguments for origin.
 GRT 0056 GlobalRouter.tcl:392      -clock_layers: Min routing layer is greater than max routing layer.
 GRT 0057 GlobalRouter.tcl:378      missing track structure.
@@ -53,33 +59,34 @@
 GRT 0066 GlobalRouter.tcl:347      Upper right x is outside die area.
 GRT 0067 GlobalRouter.tcl:351      Upper right y is outside die area.
 GRT 0068 AntennaRepair.cpp:88      Global route segment not valid.
-GRT 0069 GlobalRouter.cpp:277      liberty port for {}/{} not found.
-GRT 0070 GlobalRouter.cpp:559      Invalid segment for net {}.
-GRT 0071 GlobalRouter.cpp:791      Layer spacing not found.
-GRT 0072 GlobalRouter.cpp:1074     Informed region is outside die area.
-GRT 0073 GlobalRouter.cpp:1344     Guides file could not be opened.
-GRT 0074 GlobalRouter.cpp:1387     Routing with guides in blocked metal for net {}.
-GRT 0075 GlobalRouter.cpp:1396     Connection between non-adjacent layers in net {}.
-GRT 0076 GlobalRouter.cpp:1480     Net {} not properly covered.
-GRT 0077 GlobalRouter.cpp:1555     Segment has invalid layer assignment.
-GRT 0078 GlobalRouter.cpp:1618     Guides vector is empty.
-GRT 0079 GlobalRouter.cpp:1688     Pin {} does not have layer assignment.
-GRT 0080 GlobalRouter.cpp:1707     Invalid pin placement.
-GRT 0081 GlobalRouter.cpp:2180     Layer {} not found.
-GRT 0082 GlobalRouter.cpp:2186     Track for layer {} not found.
-GRT 0083 GlobalRouter.cpp:2204     Layer {} does not have valid direction.
-GRT 0084 GlobalRouter.cpp:2273     Layer {} does not have valid direction.
-GRT 0085 GlobalRouter.cpp:2429     Routing layer {} not found.
-GRT 0086 GlobalRouter.cpp:2435     Track for layer {} not found.
-GRT 0087 GlobalRouter.cpp:2464     Layer {} does not have valid direction.
-GRT 0088 GlobalRouter.cpp:2470     Layer {:7s} Track-Pitch = {:.4f}  line-2-Via Pitch: {:.4f}
-GRT 0089 GlobalRouter.cpp:2514     Layer {} does not have valid direction.
-GRT 0090 GlobalRouter.cpp:2539     Track for layer {} not found.
-GRT 0091 GlobalRouter.cpp:2552     Layer {} does not have valid direction.
-GRT 0092 GlobalRouter.cpp:2571     Design without nets.
-GRT 0093 GlobalRouter.cpp:2834     Pin {} does not have layer assignment.
-GRT 0094 GlobalRouter.cpp:3075     Design without nets.
-GRT 0095 GlobalRouter.cpp:3149     Layer {} not found.
+GRT 0069 GlobalRouter.cpp:279      liberty port for {}/{} not found.
+GRT 0070 GlobalRouter.cpp:561      Invalid segment for net {}.
+GRT 0071 GlobalRouter.cpp:793      Layer spacing not found.
+GRT 0072 GlobalRouter.cpp:1075     Informed region is outside die area.
+GRT 0073 GlobalRouter.cpp:1339     Guides file could not be opened.
+GRT 0074 GlobalRouter.cpp:1382     Routing with guides in blocked metal for net {}.
+GRT 0075 GlobalRouter.cpp:1391     Connection between non-adjacent layers in net {}.
+GRT 0076 GlobalRouter.cpp:1475     Net {} not properly covered.
+GRT 0077 GlobalRouter.cpp:1550     Segment has invalid layer assignment.
+GRT 0078 GlobalRouter.cpp:1613     Guides vector is empty.
+GRT 0079 GlobalRouter.cpp:1683     Pin {} does not have layer assignment.
+GRT 0080 GlobalRouter.cpp:1702     Invalid pin placement.
+GRT 0081 GlobalRouter.cpp:2168     Layer {} not found.
+GRT 0082 GlobalRouter.cpp:2174     Track for layer {} not found.
+GRT 0083 GlobalRouter.cpp:2192     Layer {} does not have valid direction.
+GRT 0084 GlobalRouter.cpp:2261     Layer {} does not have valid direction.
+GRT 0085 GlobalRouter.cpp:2409     Routing layer {} not found.
+GRT 0086 GlobalRouter.cpp:2415     Track for layer {} not found.
+GRT 0087 GlobalRouter.cpp:2444     Layer {} does not have valid direction.
+GRT 0088 GlobalRouter.cpp:2450     Layer {:7s} Track-Pitch = {:.4f}  line-2-Via Pitch: {:.4f}
+GRT 0089 GlobalRouter.cpp:2494     Layer {} does not have valid direction.
+GRT 0090 GlobalRouter.cpp:2519     Track for layer {} not found.
+GRT 0091 GlobalRouter.cpp:2532     Layer {} does not have valid direction.
+GRT 0092 GlobalRouter.cpp:2551     Design without nets.
+GRT 0093 GlobalRouter.cpp:2814     Pin {} does not have layer assignment.
+GRT 0094 GlobalRouter.cpp:3055     Design without nets.
+GRT 0095 GlobalRouter.cpp:3129     Layer {} not found.
+GRT 0096 GlobalRouter.cpp:3283     Final congestion report:
 GRT 0097 FastRoute.cpp:1011        First L Route.
 GRT 0098 FastRoute.cpp:1016        Second L Route.
 GRT 0099 FastRoute.cpp:1022        First Z Route.
@@ -93,113 +100,9 @@
 GRT 0107 FastRoute.cpp:1330        Layer assignment finished.
 GRT 0108 FastRoute.cpp:1348        Post Processing Begins.
 GRT 0109 FastRoute.cpp:1356        Post Processsing finished.
-=======
-GRT 0001 GlobalRouter.cpp:710      Minimum degree: {}
-GRT 0002 GlobalRouter.cpp:711      Maximum degree: {}
-GRT 0003 GlobalRouter.cpp:2983     Macros: {}
-GRT 0004 GlobalRouter.cpp:2824     Blockages: {}
-GRT 0005 GlobalRouter.tcl:322      layer $layer_name not found.
-GRT 0008 GlobalRouter.cpp:3096     Default via: {}.
-GRT 0009 GlobalRouter.cpp:283      Nets to reroute: {}.
-GRT 0010 GlobalRouter.cpp:208      Routed clock nets: {}
-GRT 0011 AntennaRepair.cpp:205     {} filler cells deleted.
-GRT 0012 AntennaRepair.cpp:131     #Antenna violations: {}
-GRT 0013 GlobalRouter.cpp:1015     Reducing resources of layer {} by {}%.
-GRT 0014 GlobalRouter.cpp:1341     Num routed nets: {}
-GRT 0015 GlobalRouter.cpp:276      {} diodes inserted.
-GRT 0017 GlobalRouter.cpp:1152     Processing {} blockages on layer {}.
-GRT 0018 GlobalRouter.cpp:1857     Total wirelength: {} um
-GRT 0019 GlobalRouter.cpp:2545     Found {} clock nets.
-GRT 0020 GlobalRouter.cpp:3154     Min routing layer: {}
-GRT 0021 GlobalRouter.cpp:3155     Max routing layer: {}
-GRT 0022 GlobalRouter.cpp:3156     Global adjustment: {}%
-GRT 0023 GlobalRouter.cpp:3157     Grid origin: ({}, {})
-GRT 0024 GlobalRouter.cpp:3161     Layer {} pitch: {}
-GRT 0025 MakeWireParasitics.cpp:149 non wire or via route found on net {}.
-GRT 0026 MakeWireParasitics.cpp:186 missing route to pin {}.
-GRT 0027 AntennaRepair.cpp:150     Design has rows with different site width.
-GRT 0030 GlobalRouter.cpp:1269     Specified layer {} for adjustment is greater than max routing layer {} and will be ignored.
-GRT 0031 GlobalRouter.cpp:1718     At least 2 pins in position ({}, {}), layer {}.
-GRT 0032 GlobalRouter.cpp:2093     Pin {} has invalid orientation.
-GRT 0033 GlobalRouter.cpp:2110     Pin {} has invalid orientation.
-GRT 0034 GlobalRouter.cpp:2590     Net connected with instance of class COVER added for routing.
-GRT 0035 GlobalRouter.cpp:2630     Pin {} is outside die area.
-GRT 0036 GlobalRouter.cpp:2729     Pin {} is outside die area.
-GRT 0037 GlobalRouter.cpp:2894     Found blockage outside die area.
-GRT 0038 GlobalRouter.cpp:2946     Found blockage outside die area in instance {}.
-GRT 0039 GlobalRouter.cpp:2975     Found pin outside die area in instance {}.
-GRT 0040 GlobalRouter.cpp:3018     Net {} has wires outside die area.
-GRT 0041 GlobalRouter.cpp:3045     Net {} has wires outside die area.
-GRT 0042 GlobalRouter.cpp:1427     Routing layers were not initialized.
-GRT 0043 GlobalRouter.cpp:3102     No OR_DEFAULT vias defined.
-GRT 0044 GlobalRouter.tcl:61       set_global_routing_layer_adjustment: Wrong number of arguments.
-GRT 0045 GlobalRouter.tcl:78       set_global_routing_layer_pitch: Wrong number of arguments.
-GRT 0046 GlobalRouter.tcl:91       set_pdrev_topology_priority: Wrong number of arguments.
-GRT 0047 GlobalRouter.tcl:105      missing dbTech.
-GRT 0048 GlobalRouter.tcl:113      set_global_routing_region_adjustment: Missing layer.
-GRT 0049 GlobalRouter.tcl:119      set_global_routing_region_adjustment: Missing adjustment.
-GRT 0050 GlobalRouter.tcl:142      set_global_routing_region_adjustment: Wrong number of arguments to define a region.
-GRT 0051 GlobalRouter.tcl:219      missing dbTech.
-GRT 0052 GlobalRouter.tcl:223      missing dbBlock.
-GRT 0055 GlobalRouter.tcl:239      Wrong number of arguments for origin.
-GRT 0056 GlobalRouter.tcl:403      -clock_layers: Min routing layer is greater than max routing layer.
-GRT 0057 GlobalRouter.tcl:389      missing track structure.
-GRT 0058 GlobalRouter.tcl:290      run global_route before estimating parasitics for global routing.
-GRT 0059 GlobalRouter.tcl:296      no technology has been read.
-GRT 0060 GlobalRouter.tcl:308      layer [$tech_layer getConstName] is greater than the max routing layer ([$max_tech_layer getConstName]).
-GRT 0061 GlobalRouter.tcl:311      layer [$tech_layer getConstName] is lesser than the min routing layer ([$min_tech_layer getConstName]).
-GRT 0062 GlobalRouter.tcl:337      Input format to define layer range for $cmd is min-max.
-GRT 0063 GlobalRouter.tcl:344      missing dbBlock.
-GRT 0064 GlobalRouter.tcl:350      Lower left x is outside die area.
-GRT 0065 GlobalRouter.tcl:354      Lower left y is outside die area.
-GRT 0066 GlobalRouter.tcl:358      Upper right x is outside die area.
-GRT 0067 GlobalRouter.tcl:362      Upper right y is outside die area.
-GRT 0068 AntennaRepair.cpp:88      Global route segment not valid.
-GRT 0069 GlobalRouter.cpp:264      liberty port for {}/{} not found.
-GRT 0070 GlobalRouter.cpp:546      Invalid segment for net {}.
-GRT 0071 GlobalRouter.cpp:778      Layer spacing not found.
-GRT 0072 GlobalRouter.cpp:1063     Informed region is outside die area.
-GRT 0073 GlobalRouter.cpp:1334     Guides file could not be opened.
-GRT 0074 GlobalRouter.cpp:1377     Routing with guides in blocked metal for net {}.
-GRT 0075 GlobalRouter.cpp:1386     Connection between non-adjacent layers in net {}.
-GRT 0076 GlobalRouter.cpp:1470     Net {} not properly covered.
-GRT 0077 GlobalRouter.cpp:1551     Segment has invalid layer assignment.
-GRT 0078 GlobalRouter.cpp:1638     Guides vector is empty.
-GRT 0079 GlobalRouter.cpp:1708     Pin {} does not have layer assignment.
-GRT 0080 GlobalRouter.cpp:1727     Invalid pin placement.
-GRT 0081 GlobalRouter.cpp:2202     Layer {} not found.
-GRT 0082 GlobalRouter.cpp:2208     Track for layer {} not found.
-GRT 0083 GlobalRouter.cpp:2226     Layer {} does not have valid direction.
-GRT 0084 GlobalRouter.cpp:2295     Layer {} does not have valid direction.
-GRT 0085 GlobalRouter.cpp:2318     Routing layer {} not found.
-GRT 0086 GlobalRouter.cpp:2324     Track for layer {} not found.
-GRT 0087 GlobalRouter.cpp:2359     Layer {} does not have valid direction.
-GRT 0088 GlobalRouter.cpp:2390     Track for layer {} not found.
-GRT 0089 GlobalRouter.cpp:2431     Layer {} does not have valid direction.
-GRT 0090 GlobalRouter.cpp:2456     Track for layer {} not found.
-GRT 0091 GlobalRouter.cpp:2469     Layer {} does not have valid direction.
-GRT 0092 GlobalRouter.cpp:2488     Design without nets.
-GRT 0093 GlobalRouter.cpp:2751     Pin {} does not have layer assignment.
-GRT 0094 GlobalRouter.cpp:2992     Design without nets.
-GRT 0095 GlobalRouter.cpp:3066     Layer {} not found.
-GRT 0097 FastRoute.cpp:1016        First L Route.
-GRT 0098 FastRoute.cpp:1021        Second L Route.
-GRT 0099 FastRoute.cpp:1027        First Z Route.
-GRT 0100 FastRoute.cpp:1052        LV routing round {}, enlarge {}.
-GRT 0101 FastRoute.cpp:1083        Running extra iterations to remove overflow.
-GRT 0102 FastRoute.cpp:1163        iteration {}, enlarge {}, costheight {},
-GRT 0103 FastRoute.cpp:1206        Extra Run for hard benchmark.
-GRT 0104 FastRoute.cpp:1311        minimal ofl {}, occuring at round {}.
-GRT 0105 FastRoute.cpp:1320        Maze routing finished.
-GRT 0106 FastRoute.cpp:1331        Layer Assignment Begins.
-GRT 0107 FastRoute.cpp:1334        Layer assignment finished.
-GRT 0108 FastRoute.cpp:1352        Post Processing Begins.
-GRT 0109 FastRoute.cpp:1360        Post Processsing finished.
->>>>>>> 42fadf83
  Starting via filling.
-GRT 0110 FastRoute.cpp:1366        Final usage: {}
-GRT 0111 FastRoute.cpp:1367        Final number of vias: {}
-GRT 0112 FastRoute.cpp:1368        Final usage 3D: {}
+GRT 0111 FastRoute.cpp:1366        Final number of vias: {}
+GRT 0112 FastRoute.cpp:1367        Final usage 3D: {}
 GRT 0113 FastRoute.cpp:702         Underflow in reduce: cap, reducedCap: {}, {}
 GRT 0114 FastRoute.cpp:729         Underflow in reduce: cap, reducedCap: {}, {}
 GRT 0115 FastRoute.cpp:1303        Global routing finished with overflow.
@@ -232,25 +135,6 @@
 GRT 0143 maze.cpp:1983             H   Overflow  : {}
 GRT 0144 maze.cpp:1984             V   Overflow  : {}
 GRT 0145 maze.cpp:1985             Final Overflow: {}
-
-GRT 0146 maze.cpp:2056             Final usage/overflow report:
-GRT 0147 maze.cpp:2059             Usage per layer:
-GRT 0148 maze.cpp:2062             Layer {} usage: {}
-GRT 0149 maze.cpp:2065             Capacity per layer:
-GRT 0150 maze.cpp:2068             Layer {} capacity: {}
-GRT 0151 maze.cpp:2071             Usage percentage per layer:
-GRT 0152 maze.cpp:2082             Layer {} usage percentage: {:.2f}%
-GRT 0153 maze.cpp:2085             Overflow per layer:
-GRT 0154 maze.cpp:2088             Layer {} overflow: {}
-GRT 0155 maze.cpp:2092             Overflow Report:
-GRT 0156 maze.cpp:2093             Total Usage   : {}
-GRT 0157 maze.cpp:2094             Total Capacity: {}
-GRT 0158 maze.cpp:2095             Max H Overflow: {}
-GRT 0159 maze.cpp:2096             Max V Overflow: {}
-GRT 0160 maze.cpp:2097             Max Overflow  : {}
-GRT 0161 maze.cpp:2098             H   Overflow  : {}
-GRT 0162 maze.cpp:2099             V   Overflow  : {}
-GRT 0163 maze.cpp:2100             Final Overflow: {}
 
 GRT 0164 utility.cpp:1441          initial grid wrong y1 x1 [{} {}] , net start [{} {}] routelen
 GRT 0165 utility.cpp:1451          end grid wrong y2 x2 [{} {}] , net start [{} {}] routelen {}.
@@ -285,7 +169,6 @@
 GRT 0199 utility.cpp:408           Via filling finished.
 GRT 0200 utility.cpp:493           Start point not assigned.
 GRT 0201 maze.cpp:688              Setup Heap: not maze routing.
-<<<<<<< HEAD
 GRT 0202 utility.cpp:604           Target ending layer ({}) out of range.
 GRT 0203 utility.cpp:1016          Causing pin node floating.
 GRT 0204 utility.cpp:1077          Invalid layer value in gridsL, {}.
@@ -293,35 +176,15 @@
 GRT 0206 utility.cpp:1204          trying to recover an 0 length edge.
 GRT 0207 utility.cpp:1428          rip upped edge without edge len re assignment.
 GRT 0208 utility.cpp:1434          .routelen {} len {}.
-GRT 0209 GlobalRouter.cpp:1169     Ignoring an obstruction on layer {} outside the die area.
+GRT 0209 GlobalRouter.cpp:1170     Ignoring an obstruction on layer {} outside the die area.
 GRT 0211 FastRoute.cpp:922         dbGcellGrid already exists in db. Clearing existing dbGCellGrid
 GRT 0212 FastRoute.cpp:647         Cannot get edge resource: edge is not vertical or horizontal.
 GRT 0213 FastRoute.cpp:672         Cannot get edge usage: edge is not vertical or horizontal.
 GRT 0214 FastRoute.cpp:771         Cannot get edge capacity: edge is not vertical or horizontal.
 GRT 0215 FastRoute.cpp:931         skipping layer {} not found in db
 GRT 0219 GlobalRouter.tcl:160      set_macro_extension: Wrong number of arguments.
-GRT 0220 GlobalRouter.cpp:1450     Routing layer of index {} not found.
+GRT 0220 GlobalRouter.cpp:1445     Routing layer of index {} not found.
 GRT 0221 AntennaRepair.cpp:127     Cannot create wire for net {}.
 GRT 0222 GlobalRouter.tcl:306      no technology has been read.
 GRT 0223 GlobalRouter.tcl:358      missing dbBlock.
-GRT 0224 GlobalRouter.cpp:3195     Chose via {} as default.
-=======
-GRT 0202 utility.cpp:630           Target ending layer ({}) out of range.
-GRT 0203 utility.cpp:1042          Causing pin node floating.
-GRT 0204 utility.cpp:1103          Invalid layer value in gridsL, {}.
-GRT 0205 utility.cpp:1123          Error in opening output.out.
-GRT 0206 utility.cpp:1244          trying to recover an 0 length edge.
-GRT 0207 utility.cpp:1476          rip upped edge without edge len re assignment.
-GRT 0208 utility.cpp:1482          .routelen {} len
-GRT 0209 GlobalRouter.cpp:1159     Ignoring an obstruction on layer {} outside the die area.
-GRT 0211 FastRoute.cpp:927         dbGcellGrid already exists in db. Clearing existing dbGCellGrid
-GRT 0212 FastRoute.cpp:652         Cannot get edge resource: edge is not vertical or horizontal.
-GRT 0213 FastRoute.cpp:677         Cannot get edge usage: edge is not vertical or horizontal.
-GRT 0214 FastRoute.cpp:776         Cannot get edge capacity: edge is not vertical or horizontal.
-GRT 0215 FastRoute.cpp:936         skipping layer {} not found in db
-GRT 0219 GlobalRouter.tcl:171      set_macro_extension: Wrong number of arguments.
-GRT 0220 GlobalRouter.cpp:1440     Routing layer of index {} not found.
-GRT 0221 AntennaRepair.cpp:127     Cannot create wire for net {}.
-GRT 0222 GlobalRouter.tcl:317      no technology has been read.
-GRT 0223 GlobalRouter.tcl:369      missing dbBlock.
->>>>>>> 42fadf83
+GRT 0224 GlobalRouter.cpp:3175     Chose via {} as default.