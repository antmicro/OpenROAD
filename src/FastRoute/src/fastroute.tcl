--- conflicted
+++ resolved
@@ -124,13 +124,8 @@
 
 proc fastroute { args } {
   sta::parse_key_args "fastroute" args \
-<<<<<<< HEAD
-    keys {-guide_file -output_file -min_routing_layer -max_routing_layer \
+    keys {-guide_file -output_file -layers -min_routing_layer -max_routing_layer \
           -tile_size -verbose -layers_adjustments \
-=======
-    keys {-guide_file -output_file -layers -min_routing_layer -max_routing_layer \
-          -tile_size -alpha -verbose -layers_adjustments \
->>>>>>> 5026d683
           -regions_adjustments -overflow_iterations \
           -grid_origin -seed -report_congestion -layers_pitches \
           -min_layer_for_clock_net -clock_pdrev_fanout -topology_priority \
@@ -159,8 +154,8 @@
   if { [info exists keys(-layers)] } {
     set layers $keys(-layers)
     lassign $layers min_layer max_layer
-    sta::check_positive_integer "-layes" $min_layer
-    sta::check_positive_integer "-layes" $max_layer
+    sta::check_positive_integer "-layers" $min_layer
+    sta::check_positive_integer "-layers" $max_layer
     FastRoute::set_min_layer $min_layer
     FastRoute::set_max_layer $max_layer
   } else {
