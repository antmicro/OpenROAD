--- conflicted
+++ resolved
@@ -79,12 +79,7 @@
 void Opendp::prePlace() {
   for(Cell& cell : cells_) {
     bool in_group = false;
-<<<<<<< HEAD
-    adsRect* target;
-=======
     Rect* target;
-    pair< int, int > coord;
->>>>>>> af10329b
     if(!cell.inGroup() && !cell.is_placed_) {
       for(int j = 0; j < groups_.size(); j++) {
 	Group* group = &groups_[j];
@@ -96,7 +91,7 @@
 	}
       }
       if(in_group) {
-	adsPoint nearest = nearestPt(&cell, target);
+	Point nearest = nearestPt(&cell, target);
 	if(map_move(&cell, nearest.x(), nearest.y()))
 	  cell.hold_ = true;
       }
@@ -121,7 +116,7 @@
 	  }
 	}
 	if(!in_group) {
-	  adsPoint nearest = nearestPt(cell, target);
+	  Point nearest = nearestPt(cell, target);
 	  if(map_move(cell, nearest.x(), nearest.y())) cell->hold_ = true;
 	}
       }
@@ -262,13 +257,8 @@
 
 // place toward group edges
 void Opendp::brickPlace1(Group* group) {
-<<<<<<< HEAD
-  adsRect *boundary = &group->boundary;
+  Rect *boundary = &group->boundary;
   vector< Cell* > sort_by_dist(group->cells_);
-=======
-  Rect *boundary = &group->boundary;
-  vector< Cell* > sort_by_dist(group->siblings);
->>>>>>> af10329b
 
   sort(sort_by_dist.begin(), sort_by_dist.end(),
        [&](Cell* cell1, Cell* cell2) {
