/////////////////////////////////////////////////////////////////////////////
//
// Copyright (c) 2019, OpenROAD
// All rights reserved.
//
// BSD 3-Clause License
//
// Redistribution and use in source and binary forms, with or without
// modification, are permitted provided that the following conditions are met:
//
// * Redistributions of source code must retain the above copyright notice, this
//   list of conditions and the following disclaimer.
//
// * Redistributions in binary form must reproduce the above copyright notice,
//   this list of conditions and the following disclaimer in the documentation
//   and/or other materials provided with the distribution.
//
// * Neither the name of the copyright holder nor the names of its
//   contributors may be used to endorse or promote products derived from
//   this software without specific prior written permission.
//
// THIS SOFTWARE IS PROVIDED BY THE COPYRIGHT HOLDERS AND CONTRIBUTORS "AS IS"
// AND ANY EXPRESS OR IMPLIED WARRANTIES, INCLUDING, BUT NOT LIMITED TO, THE
// IMPLIED WARRANTIES OF MERCHANTABILITY AND FITNESS FOR A PARTICULAR PURPOSE
// ARE DISCLAIMED. IN NO EVENT SHALL THE COPYRIGHT HOLDER OR CONTRIBUTORS BE
// LIABLE FOR ANY DIRECT, INDIRECT, INCIDENTAL, SPECIAL, EXEMPLARY, OR
// CONSEQUENTIAL DAMAGES (INCLUDING, BUT NOT LIMITED TO, PROCUREMENT OF
// SUBSTITUTE GOODS OR SERVICES; LOSS OF USE, DATA, OR PROFITS; OR BUSINESS
// INTERRUPTION) HOWEVER CAUSED AND ON ANY THEORY OF LIABILITY, WHETHER IN
// CONTRACT, STRICT LIABILITY, OR TORT (INCLUDING NEGLIGENCE OR OTHERWISE)
// ARISING IN ANY WAY OUT OF THE USE OF THIS SOFTWARE, EVEN IF ADVISED OF THE
// POSSIBILITY OF SUCH DAMAGE.
//
///////////////////////////////////////////////////////////////////////////////

#include <array>
#include <stdio.h>
#include <tcl.h>
#include <stdlib.h>
#include <limits.h>
#include <string>
#include <libgen.h>
// We have had too many problems with this std::filesytem on various platforms
// so it is disabled but kept for future reference
#ifdef USE_STD_FILESYSTEM
#include <filesystem>
#endif
#ifdef ENABLE_READLINE
  // If you get an error on this include be sure you have
  //   the package tcl-tclreadline-devel installed
  #include <tclreadline.h>
#endif
<<<<<<< HEAD
#ifdef ENABLE_PYTHON3
  #define PY_SSIZE_T_CLEAN
  #include "Python.h"
#endif
=======
#ifdef ENABLE_TCLX
  #include <tclExtend.h>
#endif
#define PY_SSIZE_T_CLEAN
#include "Python.h"
>>>>>>> cbba8ee1

#include "sta/StringUtil.hh"
#include "sta/StaMain.hh"
#include "openroad/Version.hh"
#include "openroad/InitOpenRoad.hh"
#include "openroad/OpenRoad.hh"
#include "utl/Logger.h" 
#include "gui/gui.h"

using std::string;
using sta::stringEq;
using sta::findCmdLineFlag;
using sta::findCmdLineKey;
using sta::sourceTclFile;
using sta::is_regular_file;

#ifdef ENABLE_PYTHON3
extern "C"
{
    extern PyObject* PyInit__openroad_swig_py();
    extern PyObject* PyInit__opendbpy();
}
#endif

static int cmd_argc;
static char **cmd_argv;
bool gui_mode = false;
const char* log_filename = nullptr;
const char* metrics_filename = nullptr;

static const char *init_filename = ".openroad";

static void
showUsage(const char *prog,
	  const char *init_filename);
static void
showSplash();

#ifdef ENABLE_PYTHON3
namespace sta {
extern const char *opendbpy_python_inits[];
extern const char *openroad_swig_py_python_inits[];
}

static void
initPython()
{
  if (PyImport_AppendInittab("_opendbpy", PyInit__opendbpy) == -1) {
    fprintf(stderr, "Error: could not add module opendbpy\n");
    exit(1);
  }

  if (PyImport_AppendInittab("_openroad_swig_py", PyInit__openroad_swig_py) == -1) {
    fprintf(stderr, "Error: could not add module openroadpy\n");
    exit(1);
  }

  Py_Initialize();

  char *unencoded = sta::unencode(sta::opendbpy_python_inits);

  PyObject* odb_code = Py_CompileString(unencoded, "opendbpy.py", Py_file_input);
  if (odb_code == nullptr) {
    PyErr_Print();
    fprintf(stderr, "Error: could not compile opendbpy\n");
    exit(1);
  }

  if (PyImport_ExecCodeModule("opendb", odb_code) == nullptr) {
    PyErr_Print();
    fprintf(stderr, "Error: could not add module opendb.py\n");
    exit(1);
  }

  delete [] unencoded;

  unencoded = sta::unencode(sta::openroad_swig_py_python_inits);

  PyObject* ord_code = Py_CompileString(unencoded, "openroad.py", Py_file_input);
  if (ord_code == nullptr) {
    PyErr_Print();
    fprintf(stderr, "Error: could not compile openroad.py\n");
    exit(1);
  }

  if (PyImport_ExecCodeModule("openroad", ord_code) == nullptr) {
    PyErr_Print();
    fprintf(stderr, "Error: could not add module openroad\n");
    exit(1);
  }

  delete [] unencoded;
}
#endif

int
main(int argc,
     char *argv[])
{
  if (argc == 2 && stringEq(argv[1], "-help")) {
    showUsage(argv[0], init_filename);
    return 0;
  }
  if (argc == 2 && stringEq(argv[1], "-version")) {
    printf("%s %s\n", OPENROAD_VERSION, OPENROAD_GIT_SHA1);
    return 0;
  }

  log_filename = findCmdLineKey(argc, argv, "-log");
  if (log_filename) {
    remove(log_filename);
  }

  metrics_filename = findCmdLineKey(argc, argv, "-metrics");
  if (metrics_filename) {
    remove(metrics_filename);
  }

#ifdef ENABLE_PYTHON3
  initPython();
#endif

  cmd_argc = argc;
  cmd_argv = argv;
  if (findCmdLineFlag(cmd_argc, cmd_argv, "-gui")) {
    gui_mode = true;
    return gui::startGui(cmd_argc, cmd_argv);
  }
#ifdef ENABLE_PYTHON3
  if (findCmdLineFlag(cmd_argc, cmd_argv, "-python")) {
    std::vector<wchar_t*> args;
    for(int i = 0; i < cmd_argc; i++) {
      size_t sz = strlen(cmd_argv[i]);
      args.push_back(new wchar_t[sz+1]);
      args[i][sz] = '\0';
      for(size_t j = 0;j < sz; j++) {
        args[i][j] = (wchar_t) cmd_argv[i][j];
      }
    }

    // Setup the app with tcl
    auto* interp = Tcl_CreateInterp();
    Tcl_Init(interp);
    ord::initOpenRoad(interp);
    if (!findCmdLineFlag(cmd_argc, cmd_argv, "-no_splash")) {
      showSplash();
    }

    return Py_Main(cmd_argc, args.data());
  }
#endif
  // Set argc to 1 so Tcl_Main doesn't source any files.
  // Tcl_Main never returns.
  Tcl_Main(1, argv, ord::tclAppInit);
  return 0;
}

#ifdef ENABLE_READLINE
static int
tclReadlineInit(Tcl_Interp *interp)
{
  std::array<const char *, 8> readline_cmds = {
    "history",
    "history event",
    "eval $auto_index(::tclreadline::ScriptCompleter)",
    "::tclreadline::readline builtincompleter true",
    "::tclreadline::readline customcompleter ::tclreadline::ScriptCompleter",
    "proc ::tclreadline::prompt1 {} { return \"openroad " OPENROAD_VERSION "> \" }",
    "proc ::tclreadline::prompt2 {} { return \"...> \" }",
    "::tclreadline::Loop"
  };

  for (auto cmd : readline_cmds) {
    if (TCL_ERROR == Tcl_Eval(interp, cmd)) {
      return TCL_ERROR;
    }
  }
  return TCL_OK;
}
#endif

// Tcl init executed inside Tcl_Main.
static int
tclAppInit(int argc,
           char *argv[],
           const char *init_filename,
           Tcl_Interp *interp)
{
  // source init.tcl
  if (Tcl_Init(interp) == TCL_ERROR) {
    return TCL_ERROR;
  }
#ifdef ENABLE_TCLX
  if (Tclx_Init(interp) == TCL_ERROR) {
    return TCL_ERROR;
  }
#endif
#ifdef ENABLE_READLINE
  if (!gui_mode) {
    if (Tclreadline_Init(interp) == TCL_ERROR) {
      return TCL_ERROR;
    }
    Tcl_StaticPackage(interp, "tclreadline", Tclreadline_Init, Tclreadline_SafeInit);
    if (Tcl_EvalFile(interp, TCLRL_LIBRARY "/tclreadlineInit.tcl") != TCL_OK) {
      printf("Failed to load tclreadline\n");
    }
  }
#endif
  ord::initOpenRoad(interp);

  if (!findCmdLineFlag(argc, argv, "-no_splash"))
    showSplash();

  bool exit_after_cmd_file = findCmdLineFlag(argc, argv, "-exit");

  if (!findCmdLineFlag(argc, argv, "-no_init")) {
#ifdef USE_STD_FILESYSTEM
    std::filesystem::path init(getenv("HOME"));
    init /= init_filename;
    if (std::filesystem::is_regular_file(init)) {
      sourceTclFile(init.c_str(), true, true, interp);
    }
#else
    string init_path = getenv("HOME");
    init_path += "/";
    init_path += init_filename;
    if (is_regular_file(init_path.c_str()))
      sourceTclFile(init_path.c_str(), true, true, interp);
#endif
  }

  if (argc > 2 ||
      (argc > 1 && argv[1][0] == '-'))
    showUsage(argv[0], init_filename);
  else {
    if (argc == 2) {
      char *cmd_file = argv[1];
      if (cmd_file) {
	int result = sourceTclFile(cmd_file, false, false, interp);
        if (exit_after_cmd_file) {
          int exit_code = (result == TCL_OK) ? EXIT_SUCCESS : EXIT_FAILURE;
          exit(exit_code);
        }
      }
    }
  }
#ifdef ENABLE_READLINE
  if (!gui_mode) {
    return tclReadlineInit(interp);
  }
#endif
  return TCL_OK;
}

int
ord::tclAppInit(Tcl_Interp *interp)
{
  return tclAppInit(cmd_argc, cmd_argv, init_filename, interp);
}


static void
showUsage(const char *prog,
	  const char *init_filename)
{
  printf("Usage: %s [-help] [-version] [-no_init] [-exit] [-gui] [-log file_name] cmd_file\n", prog);
  printf("  -help              show help and exit\n");
  printf("  -version           show version and exit\n");
  printf("  -no_init           do not read %s init file\n", init_filename);
  printf("  -threads count|max use count threads\n");
  printf("  -no_splash         do not show the license splash at startup\n");
  printf("  -exit              exit after reading cmd_file\n");
  printf("  -gui               start in gui mode\n");
#ifdef ENABLE_PYTHON3
  printf("  -python            start with python interpreter [limited to db operations]\n");
#endif
  printf("  -log <file_name>   write a log in <file_name>\n");
  printf("  cmd_file           source cmd_file\n");
}

static void
showSplash()
{
  utl::Logger *logger = ord::OpenRoad::openRoad()->getLogger();
  string sha = OPENROAD_GIT_SHA1;
  logger->report("OpenROAD {} {}",
                 OPENROAD_VERSION,
                 sha.c_str());
  logger->report("This program is licensed under the BSD-3 license. See the LICENSE file for details.");
  logger->report("Components of this program may be licensed under more restrictive licenses which must be honored.");
}<|MERGE_RESOLUTION|>--- conflicted
+++ resolved
@@ -50,18 +50,14 @@
   //   the package tcl-tclreadline-devel installed
   #include <tclreadline.h>
 #endif
-<<<<<<< HEAD
 #ifdef ENABLE_PYTHON3
   #define PY_SSIZE_T_CLEAN
   #include "Python.h"
 #endif
-=======
+
 #ifdef ENABLE_TCLX
   #include <tclExtend.h>
 #endif
-#define PY_SSIZE_T_CLEAN
-#include "Python.h"
->>>>>>> cbba8ee1
 
 #include "sta/StringUtil.hh"
 #include "sta/StaMain.hh"
