// SPDX-License-Identifier: BSD-3-Clause
// Copyright (c) 2019-2025, The OpenROAD Authors

#pragma once

#include <string>
#include <vector>

namespace utl {
class Logger;
}
namespace sta {
class Sta;
}
namespace odb {
class dbDatabase;
class ChipletDef;
class ChipletRegion;
class dbChip;
class ChipletInst;
class Connection;
class DesignDef;
class dbChipRegionInst;
class dbChipInst;
class BumpMapEntry;
class dbChipRegion;
class dbBlock;
class dbInst;

class ThreeDBlox
{
 public:
  ThreeDBlox(utl::Logger* logger, odb::dbDatabase* db, sta::Sta* sta = nullptr);
  ~ThreeDBlox() = default;
  void readDbv(const std::string& dbv_file);
  void readDbx(const std::string& dbx_file);
<<<<<<< HEAD
  void check();
=======
  void readBMap(const std::string& bmap_file);
>>>>>>> f68042be

 private:
  void createChiplet(const ChipletDef& chiplet);
  void createRegion(const ChipletRegion& region, dbChip* chip);
  dbChip* createDesignTopChiplet(const DesignDef& design);
  void createChipInst(const ChipletInst& chip_inst);
  void createConnection(const Connection& connection);
  void createBump(const BumpMapEntry& entry, dbChipRegion* chip_region);
  dbInst* createBump(const BumpMapEntry& entry, dbBlock* block);
  dbChipRegionInst* resolvePath(const std::string& path,
                                std::vector<dbChipInst*>& path_insts);
  void readHeaderIncludes(const std::vector<std::string>& includes);
  void calculateSize(dbChip* chip);

  utl::Logger* logger_ = nullptr;
  odb::dbDatabase* db_ = nullptr;
  sta::Sta* sta_ = nullptr;
};
}  // namespace odb<|MERGE_RESOLUTION|>--- conflicted
+++ resolved
@@ -34,11 +34,8 @@
   ~ThreeDBlox() = default;
   void readDbv(const std::string& dbv_file);
   void readDbx(const std::string& dbx_file);
-<<<<<<< HEAD
+  void readBMap(const std::string& bmap_file);
   void check();
-=======
-  void readBMap(const std::string& bmap_file);
->>>>>>> f68042be
 
  private:
   void createChiplet(const ChipletDef& chiplet);
