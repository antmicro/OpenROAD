--- conflicted
+++ resolved
@@ -199,10 +199,6 @@
 
   return (dbChipRegion*) chip_region;
 }
-<<<<<<< HEAD
-
-=======
->>>>>>> 03ae045d
 // User Code End dbChipRegionPublicMethods
 }  // namespace odb
 // Generator Code End Cpp