--- conflicted
+++ resolved
@@ -2547,7 +2547,123 @@
   return true;
 }
 
-<<<<<<< HEAD
+void dbNet::checkSanityModNetConsistency() const
+{
+  utl::Logger* logger = getImpl()->getLogger();
+
+  // 1. Find all related dbModNets with this dbNet.
+  std::set<dbModNet*> related_modnets;
+  findRelatedModNets(related_modnets);
+  if (related_modnets.empty()) {
+    return;
+  }
+
+  // 2. Find all ITerms and BTerms connected with this dbNet.
+  std::set<dbITerm*> flat_iterms;
+  for (dbITerm* iterm : getITerms()) {
+    flat_iterms.insert(iterm);
+  }
+
+  std::set<dbBTerm*> flat_bterms;
+  for (dbBTerm* bterm : getBTerms()) {
+    flat_bterms.insert(bterm);
+  }
+
+  // 3. Find all ITerms and BTerms connected with all the related dbModNets.
+  std::set<dbITerm*> hier_iterms;
+  std::set<dbBTerm*> hier_bterms;
+  for (dbModNet* modnet : related_modnets) {
+    for (dbITerm* iterm : modnet->getITerms()) {
+      hier_iterms.insert(iterm);
+    }
+    for (dbBTerm* bterm : modnet->getBTerms()) {
+      hier_bterms.insert(bterm);
+    }
+  }
+
+  // 4. If found any inconsistency, report the difference.
+
+  // 4.1. Compare ITerms
+  std::vector<dbITerm*> iterms_in_flat_only;
+  std::set_difference(flat_iterms.begin(),
+                      flat_iterms.end(),
+                      hier_iterms.begin(),
+                      hier_iterms.end(),
+                      std::back_inserter(iterms_in_flat_only));
+
+  if (iterms_in_flat_only.empty() == false) {
+    logger->warn(utl::ODB,
+                 484,
+                 "SanityCheck: dbNet '{}' has ITerms not present in its "
+                 "related dbModNets.",
+                 getName());
+    for (dbITerm* iterm : iterms_in_flat_only) {
+      logger->warn(utl::ODB, 485, "  - ITerm: {}", iterm->getName());
+    }
+  }
+
+  std::vector<dbITerm*> iterms_in_hier_only;
+  std::set_difference(hier_iterms.begin(),
+                      hier_iterms.end(),
+                      flat_iterms.begin(),
+                      flat_iterms.end(),
+                      std::back_inserter(iterms_in_hier_only));
+
+  if (iterms_in_hier_only.empty() == false) {
+    logger->warn(utl::ODB,
+                 488,
+                 "SanityCheck: dbNet '{}' is missing ITerms that are present "
+                 "in its related dbModNets.",
+                 getName());
+    for (dbITerm* iterm : iterms_in_hier_only) {
+      logger->warn(utl::ODB,
+                   489,
+                   "  - ITerm: {} (in hier, not in flat)",
+                   iterm->getName());
+    }
+  }
+
+  // 4.2. Compare BTerms
+  std::vector<dbBTerm*> bterms_in_flat_only;
+  std::set_difference(flat_bterms.begin(),
+                      flat_bterms.end(),
+                      hier_bterms.begin(),
+                      hier_bterms.end(),
+                      std::back_inserter(bterms_in_flat_only));
+
+  if (bterms_in_flat_only.empty() == false) {
+    logger->warn(utl::ODB,
+                 486,
+                 "SanityCheck: dbNet '{}' has BTerms not present in its "
+                 "related dbModNets.",
+                 getName());
+    for (dbBTerm* bterm : bterms_in_flat_only) {
+      logger->warn(utl::ODB, 487, "  - BTerm: {}", bterm->getName());
+    }
+  }
+
+  std::vector<dbBTerm*> bterms_in_hier_only;
+  std::set_difference(hier_bterms.begin(),
+                      hier_bterms.end(),
+                      flat_bterms.begin(),
+                      flat_bterms.end(),
+                      std::back_inserter(bterms_in_hier_only));
+
+  if (bterms_in_hier_only.empty() == false) {
+    logger->warn(utl::ODB,
+                 490,
+                 "SanityCheck: dbNet '{}' is missing BTerms that are present "
+                 "in its related dbModNets.",
+                 getName());
+    for (dbBTerm* bterm : bterms_in_hier_only) {
+      logger->warn(utl::ODB,
+                   491,
+                   "  - BTerm: {} (in hier, not in flat)",
+                   bterm->getName());
+    }
+  }
+}
+
 void dbNet::dumpConnectivity(int level) const
 {
   utl::Logger* logger = getImpl()->getLogger();
@@ -2780,122 +2896,6 @@
   }
   for (auto term : outputs) {
     dumpConnectivityRecursive(term, max_level, level, visited, logger);
-=======
-void dbNet::checkSanityModNetConsistency() const
-{
-  utl::Logger* logger = getImpl()->getLogger();
-
-  // 1. Find all related dbModNets with this dbNet.
-  std::set<dbModNet*> related_modnets;
-  findRelatedModNets(related_modnets);
-  if (related_modnets.empty()) {
-    return;
-  }
-
-  // 2. Find all ITerms and BTerms connected with this dbNet.
-  std::set<dbITerm*> flat_iterms;
-  for (dbITerm* iterm : getITerms()) {
-    flat_iterms.insert(iterm);
-  }
-
-  std::set<dbBTerm*> flat_bterms;
-  for (dbBTerm* bterm : getBTerms()) {
-    flat_bterms.insert(bterm);
-  }
-
-  // 3. Find all ITerms and BTerms connected with all the related dbModNets.
-  std::set<dbITerm*> hier_iterms;
-  std::set<dbBTerm*> hier_bterms;
-  for (dbModNet* modnet : related_modnets) {
-    for (dbITerm* iterm : modnet->getITerms()) {
-      hier_iterms.insert(iterm);
-    }
-    for (dbBTerm* bterm : modnet->getBTerms()) {
-      hier_bterms.insert(bterm);
-    }
-  }
-
-  // 4. If found any inconsistency, report the difference.
-
-  // 4.1. Compare ITerms
-  std::vector<dbITerm*> iterms_in_flat_only;
-  std::set_difference(flat_iterms.begin(),
-                      flat_iterms.end(),
-                      hier_iterms.begin(),
-                      hier_iterms.end(),
-                      std::back_inserter(iterms_in_flat_only));
-
-  if (iterms_in_flat_only.empty() == false) {
-    logger->warn(utl::ODB,
-                 484,
-                 "SanityCheck: dbNet '{}' has ITerms not present in its "
-                 "related dbModNets.",
-                 getName());
-    for (dbITerm* iterm : iterms_in_flat_only) {
-      logger->warn(utl::ODB, 485, "  - ITerm: {}", iterm->getName());
-    }
-  }
-
-  std::vector<dbITerm*> iterms_in_hier_only;
-  std::set_difference(hier_iterms.begin(),
-                      hier_iterms.end(),
-                      flat_iterms.begin(),
-                      flat_iterms.end(),
-                      std::back_inserter(iterms_in_hier_only));
-
-  if (iterms_in_hier_only.empty() == false) {
-    logger->warn(utl::ODB,
-                 488,
-                 "SanityCheck: dbNet '{}' is missing ITerms that are present "
-                 "in its related dbModNets.",
-                 getName());
-    for (dbITerm* iterm : iterms_in_hier_only) {
-      logger->warn(utl::ODB,
-                   489,
-                   "  - ITerm: {} (in hier, not in flat)",
-                   iterm->getName());
-    }
-  }
-
-  // 4.2. Compare BTerms
-  std::vector<dbBTerm*> bterms_in_flat_only;
-  std::set_difference(flat_bterms.begin(),
-                      flat_bterms.end(),
-                      hier_bterms.begin(),
-                      hier_bterms.end(),
-                      std::back_inserter(bterms_in_flat_only));
-
-  if (bterms_in_flat_only.empty() == false) {
-    logger->warn(utl::ODB,
-                 486,
-                 "SanityCheck: dbNet '{}' has BTerms not present in its "
-                 "related dbModNets.",
-                 getName());
-    for (dbBTerm* bterm : bterms_in_flat_only) {
-      logger->warn(utl::ODB, 487, "  - BTerm: {}", bterm->getName());
-    }
-  }
-
-  std::vector<dbBTerm*> bterms_in_hier_only;
-  std::set_difference(hier_bterms.begin(),
-                      hier_bterms.end(),
-                      flat_bterms.begin(),
-                      flat_bterms.end(),
-                      std::back_inserter(bterms_in_hier_only));
-
-  if (bterms_in_hier_only.empty() == false) {
-    logger->warn(utl::ODB,
-                 490,
-                 "SanityCheck: dbNet '{}' is missing BTerms that are present "
-                 "in its related dbModNets.",
-                 getName());
-    for (dbBTerm* bterm : bterms_in_hier_only) {
-      logger->warn(utl::ODB,
-                   491,
-                   "  - BTerm: {} (in hier, not in flat)",
-                   bterm->getName());
-    }
->>>>>>> 7e265db7
   }
 }
 
