// SPDX-License-Identifier: BSD-3-Clause
// Copyright (c) 2019-2025, The OpenROAD Authors

#include "dbNet.h"

#include <algorithm>
#include <cstdio>
#include <cstdlib>
#include <cstring>
#include <set>
#include <string>
#include <vector>

#include "dbBTerm.h"
#include "dbBTermItr.h"
#include "dbBlock.h"
#include "dbCCSeg.h"
#include "dbCCSegItr.h"
#include "dbCapNode.h"
#include "dbCapNodeItr.h"
#include "dbCommon.h"
#include "dbCore.h"
#include "dbDatabase.h"
#include "dbGroup.h"
#include "dbGuide.h"
#include "dbGuideItr.h"
#include "dbITerm.h"
#include "dbITermItr.h"
#include "dbInst.h"
#include "dbJournal.h"
#include "dbMTerm.h"
#include "dbModNet.h"
#include "dbNetTrack.h"
#include "dbNetTrackItr.h"
#include "dbRSeg.h"
#include "dbRSegItr.h"
#include "dbSWire.h"
#include "dbSWireItr.h"
#include "dbTable.h"
#include "dbTable.hpp"
#include "dbTech.h"
#include "dbTechNonDefaultRule.h"
#include "dbUtil.h"
#include "dbWire.h"
#include "odb/db.h"
#include "odb/dbBlockCallBackObj.h"
#include "odb/dbExtControl.h"
#include "odb/dbObject.h"
#include "odb/dbSet.h"
#include "odb/dbShape.h"
#include "odb/dbTypes.h"
#include "odb/geom.h"
#include "utl/Logger.h"

namespace odb {

template class dbTable<_dbNet>;

_dbNet::_dbNet(_dbDatabase* db, const _dbNet& n)
    : _flags(n._flags),
      _name(nullptr),
      _next_entry(n._next_entry),
      _iterms(n._iterms),
      _bterms(n._bterms),
      _wire(n._wire),
      _global_wire(n._global_wire),
      _swires(n._swires),
      _cap_nodes(n._cap_nodes),
      _r_segs(n._r_segs),
      _non_default_rule(n._non_default_rule),
      guides_(n.guides_),
      tracks_(n.tracks_),
      _groups(n._groups),
      _weight(n._weight),
      _xtalk(n._xtalk),
      _ccAdjustFactor(n._ccAdjustFactor),
      _ccAdjustOrder(n._ccAdjustOrder)

{
  if (n._name) {
    _name = safe_strdup(n._name);
  }
  _drivingIterm = -1;
}

_dbNet::_dbNet(_dbDatabase* db)
{
  _flags._sig_type = dbSigType::SIGNAL;
  _flags._wire_type = dbWireType::ROUTED;
  _flags._special = 0;
  _flags._wild_connect = 0;
  _flags._wire_ordered = 0;
  _flags._unused2 = 0;
  _flags._disconnected = 0;
  _flags._spef = 0;
  _flags._select = 0;
  _flags._mark = 0;
  _flags._mark_1 = 0;
  _flags._wire_altered = 0;
  _flags._extracted = 0;
  _flags._rc_graph = 0;
  _flags._unused = 0;
  _flags._set_io = 0;
  _flags._io = 0;
  _flags._dont_touch = 0;
  _flags._fixed_bump = 0;
  _flags._source = dbSourceType::NONE;
  _flags._rc_disconnected = 0;
  _flags._block_rule = 0;
  _flags._has_jumpers = 0;
  _name = nullptr;
  _gndc_calibration_factor = 1.0;
  _cc_calibration_factor = 1.0;
  _weight = 1;
  _xtalk = 0;
  _ccAdjustFactor = -1;
  _ccAdjustOrder = 0;
  _drivingIterm = -1;
}

_dbNet::~_dbNet()
{
  if (_name) {
    free((void*) _name);
  }
}

dbOStream& operator<<(dbOStream& stream, const _dbNet& net)
{
  uint* bit_field = (uint*) &net._flags;
  stream << *bit_field;
  stream << net._name;
  stream << net._gndc_calibration_factor;
  stream << net._cc_calibration_factor;
  stream << net._next_entry;
  stream << net._iterms;
  stream << net._bterms;
  stream << net._wire;
  stream << net._global_wire;
  stream << net._swires;
  stream << net._cap_nodes;
  stream << net._r_segs;
  stream << net._non_default_rule;
  stream << net._weight;
  stream << net._xtalk;
  stream << net._ccAdjustFactor;
  stream << net._ccAdjustOrder;
  stream << net._groups;
  stream << net.guides_;
  stream << net.tracks_;
  return stream;
}

dbIStream& operator>>(dbIStream& stream, _dbNet& net)
{
  uint* bit_field = (uint*) &net._flags;
  stream >> *bit_field;
  stream >> net._name;
  stream >> net._gndc_calibration_factor;
  stream >> net._cc_calibration_factor;
  stream >> net._next_entry;
  stream >> net._iterms;
  stream >> net._bterms;
  stream >> net._wire;
  stream >> net._global_wire;
  stream >> net._swires;
  stream >> net._cap_nodes;
  stream >> net._r_segs;
  stream >> net._non_default_rule;
  stream >> net._weight;
  stream >> net._xtalk;
  stream >> net._ccAdjustFactor;
  stream >> net._ccAdjustOrder;
  stream >> net._groups;
  stream >> net.guides_;
  _dbDatabase* db = net.getImpl()->getDatabase();
  if (db->isSchema(db_schema_net_tracks)) {
    stream >> net.tracks_;
  }

  return stream;
}

bool _dbNet::operator<(const _dbNet& rhs) const
{
  return strcmp(_name, rhs._name) < 0;
}

bool _dbNet::operator==(const _dbNet& rhs) const
{
  if (_flags._sig_type != rhs._flags._sig_type) {
    return false;
  }

  if (_flags._wire_type != rhs._flags._wire_type) {
    return false;
  }

  if (_flags._special != rhs._flags._special) {
    return false;
  }

  if (_flags._wild_connect != rhs._flags._wild_connect) {
    return false;
  }

  if (_flags._wire_ordered != rhs._flags._wire_ordered) {
    return false;
  }

  if (_flags._disconnected != rhs._flags._disconnected) {
    return false;
  }

  if (_flags._spef != rhs._flags._spef) {
    return false;
  }

  if (_flags._select != rhs._flags._select) {
    return false;
  }

  if (_flags._mark != rhs._flags._mark) {
    return false;
  }

  if (_flags._mark_1 != rhs._flags._mark_1) {
    return false;
  }

  if (_flags._wire_altered != rhs._flags._wire_altered) {
    return false;
  }

  if (_flags._extracted != rhs._flags._extracted) {
    return false;
  }

  if (_flags._rc_graph != rhs._flags._rc_graph) {
    return false;
  }

  if (_flags._set_io != rhs._flags._set_io) {
    return false;
  }

  if (_flags._io != rhs._flags._io) {
    return false;
  }

  if (_flags._dont_touch != rhs._flags._dont_touch) {
    return false;
  }

  if (_flags._fixed_bump != rhs._flags._fixed_bump) {
    return false;
  }

  if (_flags._source != rhs._flags._source) {
    return false;
  }

  if (_flags._rc_disconnected != rhs._flags._rc_disconnected) {
    return false;
  }

  if (_flags._block_rule != rhs._flags._block_rule) {
    return false;
  }

  if (_name && rhs._name) {
    if (strcmp(_name, rhs._name) != 0) {
      return false;
    }
  } else if (_name || rhs._name) {
    return false;
  }

  if (_gndc_calibration_factor != rhs._gndc_calibration_factor) {
    return false;
  }
  if (_cc_calibration_factor != rhs._cc_calibration_factor) {
    return false;
  }

  if (_next_entry != rhs._next_entry) {
    return false;
  }

  if (_iterms != rhs._iterms) {
    return false;
  }

  if (_bterms != rhs._bterms) {
    return false;
  }

  if (_wire != rhs._wire) {
    return false;
  }

  if (_global_wire != rhs._global_wire) {
    return false;
  }

  if (_swires != rhs._swires) {
    return false;
  }

  if (_cap_nodes != rhs._cap_nodes) {
    return false;
  }

  if (_r_segs != rhs._r_segs) {
    return false;
  }

  if (_non_default_rule != rhs._non_default_rule) {
    return false;
  }

  if (_weight != rhs._weight) {
    return false;
  }

  if (_xtalk != rhs._xtalk) {
    return false;
  }

  if (_ccAdjustFactor != rhs._ccAdjustFactor) {
    return false;
  }

  if (_ccAdjustOrder != rhs._ccAdjustOrder) {
    return false;
  }

  if (_groups != rhs._groups) {
    return false;
  }

  if (guides_ != rhs.guides_) {
    return false;
  }

  if (tracks_ != rhs.tracks_) {
    return false;
  }

  return true;
}

////////////////////////////////////////////////////////////////////
//
// dbNet - Methods
//
////////////////////////////////////////////////////////////////////

std::string dbNet::getName() const
{
  _dbNet* net = (_dbNet*) this;
  return net->_name;
}

const char* dbNet::getConstName() const
{
  _dbNet* net = (_dbNet*) this;
  return net->_name;
}

void dbNet::printNetName(FILE* fp, bool idFlag, bool newLine)
{
  if (idFlag) {
    fprintf(fp, " %d", getId());
  }

  _dbNet* net = (_dbNet*) this;
  fprintf(fp, " %s", net->_name);

  if (newLine) {
    fprintf(fp, "\n");
  }
}

bool dbNet::rename(const char* name)
{
  _dbNet* net = (_dbNet*) this;
  _dbBlock* block = (_dbBlock*) net->getOwner();

  if (block->_net_hash.hasMember(name)) {
    return false;
  }

  if (block->_journal) {
    debugPrint(getImpl()->getLogger(),
               utl::ODB,
               "DB_ECO",
               1,
               "ECO: net {}, rename to {}",
               getId(),
               name);
    block->_journal->updateField(this, _dbNet::NAME, net->_name, name);
  }

  block->_net_hash.remove(net);
  free((void*) net->_name);
  net->_name = safe_strdup(name);
  block->_net_hash.insert(net);

  return true;
}

void dbNet::swapNetNames(dbNet* source, bool ok_to_journal)
{
  _dbNet* dest_net = (_dbNet*) this;
  _dbNet* source_net = (_dbNet*) source;
  _dbBlock* block = (_dbBlock*) source_net->getOwner();

  char* dest_name_ptr = dest_net->_name;
  char* source_name_ptr = source_net->_name;

  // allow undo..
  if (block->_journal && ok_to_journal) {
    block->_journal->beginAction(dbJournal::SWAP_OBJECT);
    // a name
    block->_journal->pushParam(dbNameObj);
    // the type of name swap
    block->_journal->pushParam(dbNetObj);
    // stash the source and dest in that order,
    // let undo reorder
    block->_journal->pushParam(source_net->getId());
    block->_journal->pushParam(dest_net->getId());
    block->_journal->endAction();
  }

  block->_net_hash.remove(dest_net);
  block->_net_hash.remove(source_net);

  // swap names without copy, just swap the pointers
  dest_net->_name = source_name_ptr;
  source_net->_name = dest_name_ptr;

  block->_net_hash.insert(dest_net);
  block->_net_hash.insert(source_net);
}

bool dbNet::isRCDisconnected()
{
  _dbNet* net = (_dbNet*) this;
  return net->_flags._rc_disconnected == 1;
}

void dbNet::setRCDisconnected(bool value)
{
  _dbNet* net = (_dbNet*) this;
  net->_flags._rc_disconnected = value;
}

int dbNet::getWeight()
{
  _dbNet* net = (_dbNet*) this;
  return net->_weight;
}

void dbNet::setWeight(int weight)
{
  _dbNet* net = (_dbNet*) this;
  net->_weight = weight;
}

dbSourceType dbNet::getSourceType()
{
  _dbNet* net = (_dbNet*) this;
  dbSourceType t(net->_flags._source);
  return t;
}

void dbNet::setSourceType(dbSourceType type)
{
  _dbNet* net = (_dbNet*) this;
  net->_flags._source = type;
}

int dbNet::getXTalkClass()
{
  _dbNet* net = (_dbNet*) this;
  return net->_xtalk;
}

void dbNet::setXTalkClass(int value)
{
  _dbNet* net = (_dbNet*) this;
  net->_xtalk = value;
}

float dbNet::getCcAdjustFactor()
{
  _dbNet* net = (_dbNet*) this;
  return net->_ccAdjustFactor;
}

void dbNet::setCcAdjustFactor(float factor)
{
  _dbNet* net = (_dbNet*) this;
  net->_ccAdjustFactor = factor;
}

uint dbNet::getCcAdjustOrder()
{
  _dbNet* net = (_dbNet*) this;
  return net->_ccAdjustOrder;
}

void dbNet::setCcAdjustOrder(uint order)
{
  _dbNet* net = (_dbNet*) this;
  net->_ccAdjustOrder = order;
}

void dbNet::setDrivingITerm(int id)
{
  _dbNet* net = (_dbNet*) this;
  net->_drivingIterm = id;
}

int dbNet::getDrivingITerm() const
{
  _dbNet* net = (_dbNet*) this;
  return net->_drivingIterm;
}

bool dbNet::hasFixedBump()
{
  _dbNet* net = (_dbNet*) this;
  return net->_flags._fixed_bump == 1;
}

void dbNet::setFixedBump(bool value)
{
  _dbNet* net = (_dbNet*) this;
  net->_flags._fixed_bump = value;
}

void dbNet::setWireType(dbWireType wire_type)
{
  _dbNet* net = (_dbNet*) this;
  _dbBlock* block = (_dbBlock*) net->getOwner();
  uint prev_flags = flagsToUInt(net);
  net->_flags._wire_type = wire_type.getValue();

  if (block->_journal) {
    debugPrint(getImpl()->getLogger(),
               utl::ODB,
               "DB_ECO",
               1,
               "ECO: net {}, setWireType: {}",
               getId(),
               wire_type.getValue());
    block->_journal->updateField(
        this, _dbNet::FLAGS, prev_flags, flagsToUInt(net));
  }
}

dbWireType dbNet::getWireType() const
{
  _dbNet* net = (_dbNet*) this;
  return dbWireType(net->_flags._wire_type);
}

dbSigType dbNet::getSigType() const
{
  _dbNet* net = (_dbNet*) this;
  return dbSigType(net->_flags._sig_type);
}

void dbNet::setSigType(dbSigType sig_type)
{
  _dbNet* net = (_dbNet*) this;
  _dbBlock* block = (_dbBlock*) net->getOwner();
  uint prev_flags = flagsToUInt(net);
  net->_flags._sig_type = sig_type.getValue();

  if (block->_journal) {
    debugPrint(getImpl()->getLogger(),
               utl::ODB,
               "DB_ECO",
               1,
               "ECO: net {}, setSigType: {}",
               getId(),
               sig_type.getValue());
    block->_journal->updateField(
        this, _dbNet::FLAGS, prev_flags, flagsToUInt(net));
  }
}

float dbNet::getGndcCalibFactor()
{
  _dbNet* net = (_dbNet*) this;
  return net->_gndc_calibration_factor;
}

void dbNet::setGndcCalibFactor(float gndcCalib)
{
  _dbNet* net = (_dbNet*) this;
  net->_gndc_calibration_factor = gndcCalib;
}

float dbNet::getRefCc()
{
  _dbNet* net = (_dbNet*) this;
  return net->_refCC;
}

void dbNet::setRefCc(float cap)
{
  _dbNet* net = (_dbNet*) this;
  net->_refCC = cap;
}

float dbNet::getCcCalibFactor()
{
  _dbNet* net = (_dbNet*) this;
  return net->_cc_calibration_factor;
}

void dbNet::setCcCalibFactor(float ccCalib)
{
  _dbNet* net = (_dbNet*) this;
  net->_cc_calibration_factor = ccCalib;
}

float dbNet::getDbCc()
{
  _dbNet* net = (_dbNet*) this;
  return net->_dbCC;
}

void dbNet::setDbCc(float cap)
{
  _dbNet* net = (_dbNet*) this;
  net->_dbCC = cap;
}

void dbNet::addDbCc(float cap)
{
  _dbNet* net = (_dbNet*) this;
  net->_dbCC += cap;
}

float dbNet::getCcMatchRatio()
{
  _dbNet* net = (_dbNet*) this;
  return net->_CcMatchRatio;
}

void dbNet::setCcMatchRatio(float ratio)
{
  _dbNet* net = (_dbNet*) this;
  net->_CcMatchRatio = ratio;
}

void dbNet::calibrateCouplingCap(int corner)
{
  const float srcnetCcCalibFactor = getCcCalibFactor();
  std::vector<dbCCSeg*> ccSet;
  getSrcCCSegs(ccSet);
  for (dbCCSeg* cc : ccSet) {
    const float tgtnetCcCalibFactor = cc->getTargetNet()->getCcCalibFactor();
    const float factor = (srcnetCcCalibFactor + tgtnetCcCalibFactor) / 2;
    if (factor == 1.0) {
      continue;
    }
    if (corner < 0) {
      cc->adjustCapacitance(factor);
    } else {
      cc->adjustCapacitance(factor, corner);
    }
  }
}

void dbNet::calibrateCouplingCap()
{
  calibrateCouplingCap(-1);
}

uint dbNet::getRSegCount()
{
  return getRSegs().size();
}

uint dbNet::maxInternalCapNum()
{
  uint max_n = 0;
  for (dbCapNode* capn : getCapNodes()) {
    if (!capn->isInternal()) {
      continue;
    }

    const uint n = capn->getNode();
    if (max_n < n) {
      max_n = n;
    }
  }
  return max_n;
}
void dbNet::collapseInternalCapNum(FILE* mapFile)
{
  uint cnt = 1;
  for (dbCapNode* capn : getCapNodes()) {
    cnt++;
    if (capn->isInternal()) {
      if (mapFile) {
        fprintf(mapFile, "    %8d : %8d\n", capn->getNode(), cnt);
      }
      capn->setNode(cnt);
    }
  }
}

uint dbNet::getCapNodeCount()
{
  return getCapNodes().size();
}

uint dbNet::getCcCount()
{
  uint count = 0;
  for (dbCapNode* node : getCapNodes()) {
    count += node->getCCSegs().size();
  }
  return count;
}

bool dbNet::groundCC(const float gndFactor)
{
  bool grounded = false;

  for (dbCapNode* node : getCapNodes()) {
    grounded |= node->groundCC(gndFactor);
  }
  return grounded;
}

bool dbNet::adjustCC(uint adjOrder,
                     float adjFactor,
                     double ccThreshHold,
                     std::vector<dbCCSeg*>& adjustedCC,
                     std::vector<dbNet*>& halonets)
{
  _dbNet* net = (_dbNet*) this;
  if (net->_ccAdjustFactor > 0) {
    getImpl()->getLogger()->warn(
        utl::ODB,
        48,
        "Net {} {} had been CC adjusted by {}. Please unadjust first.",
        getId(),
        getConstName(),
        net->_ccAdjustFactor);
    return false;
  }
  bool needAdjust = false;
  for (dbCapNode* node : getCapNodes()) {
    if (node->needAdjustCC(ccThreshHold)) {
      needAdjust = true;
    }
  }
  if (!needAdjust) {
    return false;
  }

  for (dbCapNode* node : getCapNodes()) {
    node->adjustCC(adjOrder, adjFactor, adjustedCC, halonets);
  }
  net->_ccAdjustFactor = adjFactor;
  net->_ccAdjustOrder = adjOrder;
  return true;
}

void dbNet::undoAdjustedCC(std::vector<dbCCSeg*>& adjustedCC,
                           std::vector<dbNet*>& halonets)
{
  _dbNet* net = (_dbNet*) this;
  if (net->_ccAdjustFactor < 0) {
    return;
  }
  const uint adjOrder = net->_ccAdjustOrder;
  const float adjFactor = 1 / net->_ccAdjustFactor;
  for (dbCapNode* node : getCapNodes()) {
    node->adjustCC(adjOrder, adjFactor, adjustedCC, halonets);
  }
  net->_ccAdjustFactor = -1;
  net->_ccAdjustOrder = 0;
}

void dbNet::adjustNetGndCap(uint corner, float factor)
{
  if (factor == 1.0) {
    return;
  }
  bool foreign = ((dbBlock*) getImpl()->getOwner())->getExtControl()->_foreign;
  if (foreign) {
    for (dbCapNode* node : getCapNodes()) {
      node->adjustCapacitance(factor, corner);
    }
  } else {
    for (dbRSeg* rc : getRSegs()) {
      rc->adjustCapacitance(factor, corner);
    }
  }
}
void dbNet::adjustNetGndCap(float factor)
{
  if (factor == 1.0) {
    return;
  }
  bool foreign = ((dbBlock*) getImpl()->getOwner())->getExtControl()->_foreign;
  if (foreign) {
    for (dbCapNode* node : getCapNodes()) {
      node->adjustCapacitance(factor);
    }
  } else {
    for (dbRSeg* rc : getRSegs()) {
      rc->adjustCapacitance(factor);
    }
  }
}

void dbNet::calibrateGndCap()
{
  adjustNetGndCap(getGndcCalibFactor());
}

void dbNet::calibrateCapacitance()
{
  calibrateGndCap();
  calibrateCouplingCap();
}
void dbNet::adjustNetRes(float factor, uint corner)
{
  if (factor == 1.0) {
    return;
  }
  for (dbRSeg* rc : getRSegs()) {
    rc->adjustResistance(factor, corner);
  }
}
void dbNet::adjustNetRes(float factor)
{
  if (factor == 1.0) {
    return;
  }
  for (dbRSeg* rc : getRSegs()) {
    rc->adjustResistance(factor);
  }
}

bool dbNet::isSpef()
{
  _dbNet* net = (_dbNet*) this;
  return net->_flags._spef == 1;
}

void dbNet::setSpef(bool value)
{
  _dbNet* net = (_dbNet*) this;
  _dbBlock* block = (_dbBlock*) net->getOwner();
  uint prev_flags = flagsToUInt(net);
  net->_flags._spef = (value == true) ? 1 : 0;

  if (block->_journal) {
    debugPrint(getImpl()->getLogger(),
               utl::ODB,
               "DB_ECO",
               1,
               "ECO: net {}, setSpef: {}",
               getId(),
               value);
    block->_journal->updateField(
        this, _dbNet::FLAGS, prev_flags, flagsToUInt(net));
  }
}

bool dbNet::isSelect()
{
  _dbNet* net = (_dbNet*) this;
  return net->_flags._select == 1;
}

void dbNet::setSelect(bool value)
{
  _dbNet* net = (_dbNet*) this;
  _dbBlock* block = (_dbBlock*) net->getOwner();
  uint prev_flags = flagsToUInt(net);
  net->_flags._select = (value == true) ? 1 : 0;

  if (block->_journal) {
    debugPrint(getImpl()->getLogger(),
               utl::ODB,
               "DB_ECO",
               1,
               "ECO: net {}, setSelect: {}",
               getId(),
               value);
    block->_journal->updateField(
        this, _dbNet::FLAGS, prev_flags, flagsToUInt(net));
  }
}

bool dbNet::isEnclosed(Rect* bbox)  // assuming no intersection
{
  dbWire* wire = getWire();
  dbWirePathItr pitr;
  dbWirePath path;
  dbWirePathShape pathShape;
  pitr.begin(wire);
  uint cnt = 0;
  while (pitr.getNextPath(path)) {
    if (path.point.getX() > bbox->xMax() || path.point.getX() < bbox->xMin()
        || path.point.getY() > bbox->yMax()
        || path.point.getY() < bbox->yMin()) {
      return false;
    }
    cnt++;
    if (cnt >= 4) {
      return true;
    }
    while (pitr.getNextShape(pathShape)) {
      if (pathShape.point.getX() > bbox->xMax()
          || pathShape.point.getX() < bbox->xMin()
          || pathShape.point.getY() > bbox->yMax()
          || pathShape.point.getY() < bbox->yMin()) {
        return false;
      }
      cnt++;
      if (cnt >= 4) {
        return true;
      }
    }
  }
  return true;
}

bool dbNet::isMarked()
{
  _dbNet* net = (_dbNet*) this;
  return net->_flags._mark == 1;
}

void dbNet::setMark(bool value)
{
  _dbNet* net = (_dbNet*) this;
  _dbBlock* block = (_dbBlock*) net->getOwner();
  uint prev_flags = flagsToUInt(net);
  net->_flags._mark = (value == true) ? 1 : 0;

  if (block->_journal) {
    debugPrint(getImpl()->getLogger(),
               utl::ODB,
               "DB_ECO",
               1,
               "ECO: net {}, setMark: {}",
               getId(),
               value);
    block->_journal->updateField(
        this, _dbNet::FLAGS, prev_flags, flagsToUInt(net));
  }
}

bool dbNet::isMark_1ed()
{
  _dbNet* net = (_dbNet*) this;
  return net->_flags._mark_1 == 1;
}

void dbNet::setMark_1(bool value)
{
  _dbNet* net = (_dbNet*) this;
  _dbBlock* block = (_dbBlock*) net->getOwner();
  uint prev_flags = flagsToUInt(net);
  net->_flags._mark_1 = (value == true) ? 1 : 0;

  if (block->_journal) {
    debugPrint(getImpl()->getLogger(),
               utl::ODB,
               "DB_ECO",
               1,
               "ECO: net {}, setMark_1: {}",
               getId(),
               value);
    block->_journal->updateField(
        this, _dbNet::FLAGS, prev_flags, flagsToUInt(net));
  }
}

bool dbNet::isWireOrdered()
{
  _dbNet* net = (_dbNet*) this;
  return net->_flags._wire_ordered == 1;
}

void dbNet::setWireOrdered(bool value)
{
  _dbNet* net = (_dbNet*) this;

  _dbBlock* block = (_dbBlock*) net->getOwner();
  uint prev_flags = flagsToUInt(net);

  net->_flags._wire_ordered = (value == true) ? 1 : 0;

  if (block->_journal) {
    debugPrint(getImpl()->getLogger(),
               utl::ODB,
               "DB_ECO",
               1,
               "ECO: net {}, setWireOrdered: {}",
               getId(),
               value);
    block->_journal->updateField(
        this, _dbNet::FLAGS, prev_flags, flagsToUInt(net));
  }
}

bool dbNet::isDisconnected()
{
  _dbNet* net = (_dbNet*) this;
  return net->_flags._disconnected == 1;
}

void dbNet::setDisconnected(bool value)
{
  _dbNet* net = (_dbNet*) this;

  _dbBlock* block = (_dbBlock*) net->getOwner();
  uint prev_flags = flagsToUInt(net);

  net->_flags._disconnected = (value == true) ? 1 : 0;

  if (block->_journal) {
    debugPrint(getImpl()->getLogger(),
               utl::ODB,
               "DB_ECO",
               1,
               "ECO: net {}, setDisconnected: {}",
               getId(),
               value);
    block->_journal->updateField(
        this, _dbNet::FLAGS, prev_flags, flagsToUInt(net));
  }
}

void dbNet::setWireAltered(bool value)
{
  _dbNet* net = (_dbNet*) this;

  _dbBlock* block = (_dbBlock*) net->getOwner();
  uint prev_flags = flagsToUInt(net);

  net->_flags._wire_altered = (value == true) ? 1 : 0;
  if (value) {
    net->_flags._wire_ordered = 0;
  }

  if (block->_journal) {
    debugPrint(getImpl()->getLogger(),
               utl::ODB,
               "DB_ECO",
               1,
               "ECO: net {}, setWireAltered: {}",
               getId(),
               value);
    block->_journal->updateField(
        this, _dbNet::FLAGS, prev_flags, flagsToUInt(net));
  }
}

bool dbNet::isWireAltered()
{
  _dbNet* net = (_dbNet*) this;
  return net->_flags._wire_altered == 1;
}

void dbNet::setExtracted(bool value)
{
  _dbNet* net = (_dbNet*) this;

  _dbBlock* block = (_dbBlock*) net->getOwner();
  uint prev_flags = flagsToUInt(net);

  net->_flags._extracted = (value == true) ? 1 : 0;

  if (block->_journal) {
    debugPrint(getImpl()->getLogger(),
               utl::ODB,
               "DB_ECO",
               1,
               "ECO: net {}, setExtracted: {}",
               getId(),
               value);
    block->_journal->updateField(
        this, _dbNet::FLAGS, prev_flags, flagsToUInt(net));
  }
}

bool dbNet::isExtracted()
{
  _dbNet* net = (_dbNet*) this;
  return net->_flags._extracted == 1;
}

void dbNet::setRCgraph(bool value)
{
  _dbNet* net = (_dbNet*) this;

  _dbBlock* block = (_dbBlock*) net->getOwner();
  uint prev_flags = flagsToUInt(net);

  net->_flags._rc_graph = (value == true) ? 1 : 0;

  if (block->_journal) {
    debugPrint(getImpl()->getLogger(),
               utl::ODB,
               "DB_ECO",
               1,
               "ECO: net {}, setRCgraph: {}",
               getId(),
               value);
    block->_journal->updateField(
        this, _dbNet::FLAGS, prev_flags, flagsToUInt(net));
  }
}

bool dbNet::isRCgraph()
{
  _dbNet* net = (_dbNet*) this;
  return net->_flags._rc_graph == 1;
}

dbBlock* dbNet::getBlock() const
{
  return (dbBlock*) getImpl()->getOwner();
}

dbSet<dbITerm> dbNet::getITerms() const
{
  _dbNet* net = (_dbNet*) this;
  _dbBlock* block = (_dbBlock*) net->getOwner();
  return dbSet<dbITerm>(net, block->_net_iterm_itr);
}

dbITerm* dbNet::get1stITerm()
{
  dbSet<dbITerm> iterms = getITerms();

  dbITerm* it = nullptr;
  dbSet<dbITerm>::iterator iitr = iterms.begin();
  if (iitr != iterms.end()) {
    it = *iitr;
  }
  return it;
}

dbSet<dbBTerm> dbNet::getBTerms() const
{
  _dbNet* net = (_dbNet*) this;
  _dbBlock* block = (_dbBlock*) net->getOwner();
  return dbSet<dbBTerm>(net, block->_net_bterm_itr);
}

dbBTerm* dbNet::get1stBTerm()
{
  dbSet<dbBTerm> bterms = getBTerms();

  dbBTerm* bt = nullptr;
  dbSet<dbBTerm>::iterator bitr = bterms.begin();
  if (bitr != bterms.end()) {
    bt = *bitr;
  }
  return bt;
}

dbITerm* dbNet::getFirstOutput() const
{
  if (getDrivingITerm() > 0) {
    return dbITerm::getITerm((dbBlock*) getImpl()->getOwner(),
                             getDrivingITerm());
  }

  for (dbITerm* tr : getITerms()) {
    if (tr->getSigType().isSupply()) {
      continue;
    }

    if (tr->isClocked()) {
      continue;
    }

    if (tr->getIoType() != dbIoType::OUTPUT) {
      continue;
    }

    return tr;
  }

  return nullptr;
}

dbITerm* dbNet::get1stSignalInput(bool io)
{
  for (dbITerm* tr : getITerms()) {
    if (tr->getSigType().isSupply()) {
      continue;
    }

    if (tr->getIoType() != dbIoType::INPUT) {
      continue;
    }

    if (io && (tr->getIoType() != dbIoType::INOUT)) {
      continue;
    }

    return tr;
  }

  return nullptr;
}

dbSet<dbSWire> dbNet::getSWires()
{
  _dbNet* net = (_dbNet*) this;
  _dbBlock* block = (_dbBlock*) net->getOwner();
  return dbSet<dbSWire>(net, block->_swire_itr);
}

dbSWire* dbNet::getFirstSWire()
{
  _dbNet* net = (_dbNet*) this;
  _dbBlock* block = (_dbBlock*) net->getOwner();

  if (net->_swires == 0) {
    return nullptr;
  }

  return (dbSWire*) block->_swire_tbl->getPtr(net->_swires);
}

dbWire* dbNet::getWire()
{
  _dbNet* net = (_dbNet*) this;
  _dbBlock* block = (_dbBlock*) net->getOwner();

  if (net->_wire == 0) {
    return nullptr;
  }

  return (dbWire*) block->_wire_tbl->getPtr(net->_wire);
}

dbWire* dbNet::getGlobalWire()
{
  _dbNet* net = (_dbNet*) this;
  _dbBlock* block = (_dbBlock*) net->getOwner();

  if (net->_global_wire == 0) {
    return nullptr;
  }

  return (dbWire*) block->_wire_tbl->getPtr(net->_global_wire);
}

bool dbNet::setIOflag()
{
  _dbNet* net = (_dbNet*) this;
  _dbBlock* block = (_dbBlock*) net->getOwner();
  const uint prev_flags = flagsToUInt(net);
  net->_flags._set_io = 1;
  net->_flags._io = 0;
  const uint n = getBTerms().size();

  if (n > 0) {
    net->_flags._io = 1;

    if (block->_journal) {
      debugPrint(getImpl()->getLogger(),
                 utl::ODB,
                 "DB_ECO",
                 1,
                 "ECO: net {}, setIOFlag",
                 getId());
      block->_journal->updateField(
          this, _dbNet::FLAGS, prev_flags, flagsToUInt(net));
    }

    return true;
  }

  if (block->_journal) {
    debugPrint(getImpl()->getLogger(),
               utl::ODB,
               "DB_ECO",
               1,
               "ECO: net {}, setIOFlag",
               getId());
    block->_journal->updateField(
        this, _dbNet::FLAGS, prev_flags, flagsToUInt(net));
  }

  return false;
}

bool dbNet::isIO()
{
  _dbNet* net = (_dbNet*) this;

  if (net->_flags._set_io > 0) {
    return net->_flags._io == 1;
  }
  return setIOflag();
}

void dbNet::setDoNotTouch(bool v)
{
  _dbNet* net = (_dbNet*) this;
  net->_flags._dont_touch = v;
}

bool dbNet::isDoNotTouch() const
{
  _dbNet* net = (_dbNet*) this;
  return net->_flags._dont_touch == 1;
}

bool dbNet::isSpecial() const
{
  _dbNet* net = (_dbNet*) this;
  return net->_flags._special == 1;
}

void dbNet::setSpecial()
{
  _dbNet* net = (_dbNet*) this;

  _dbBlock* block = (_dbBlock*) net->getOwner();
  uint prev_flags = flagsToUInt(net);

  net->_flags._special = 1;

  if (block->_journal) {
    debugPrint(getImpl()->getLogger(),
               utl::ODB,
               "DB_ECO",
               1,
               "ECO: net {}, setSpecial",
               getId());
    block->_journal->updateField(
        this, _dbNet::FLAGS, prev_flags, flagsToUInt(net));
  }
}

void dbNet::clearSpecial()
{
  _dbNet* net = (_dbNet*) this;

  _dbBlock* block = (_dbBlock*) net->getOwner();
  uint prev_flags = flagsToUInt(net);

  net->_flags._special = 0;

  if (block->_journal) {
    debugPrint(getImpl()->getLogger(),
               utl::ODB,
               "DB_ECO",
               1,
               "ECO: net {}, clearSpecial",
               getId());
    block->_journal->updateField(
        this, _dbNet::FLAGS, prev_flags, flagsToUInt(net));
  }
}

bool dbNet::isConnectedByAbutment()
{
  if (getITermCount() > 2 || getBTermCount() > 0) {
    return false;
  }

  bool first_mterm = true;
  std::vector<Rect> first_pin_boxes;
  for (dbITerm* iterm : getITerms()) {
    dbMTerm* mterm = iterm->getMTerm();
    dbMaster* master = mterm->getMaster();
    if (!master->isBlock()) {
      return false;
    }

    dbInst* inst = iterm->getInst();
    if (inst->isPlaced()) {
      const dbTransform transform = inst->getTransform();

      for (dbMPin* mpin : mterm->getMPins()) {
        for (dbBox* box : mpin->getGeometry()) {
          dbTechLayer* tech_layer = box->getTechLayer();
          if (tech_layer->getType() != dbTechLayerType::ROUTING) {
            continue;
          }
          odb::Rect rect = box->getBox();
          transform.apply(rect);
          if (first_mterm) {
            first_pin_boxes.push_back(rect);
          } else {
            for (const Rect& first_pin_box : first_pin_boxes) {
              if (rect.intersects(first_pin_box)) {
                return true;
              }
            }
          }
        }
      }
    }
    first_mterm = false;
  }

  return false;
}

bool dbNet::isWildConnected()
{
  _dbNet* net = (_dbNet*) this;
  return net->_flags._wild_connect == 1;
}

void dbNet::setWildConnected()
{
  _dbNet* net = (_dbNet*) this;

  _dbBlock* block = (_dbBlock*) net->getOwner();
  uint prev_flags = flagsToUInt(net);
  // uint prev_flags = flagsToUInt(net);

  net->_flags._wild_connect = 1;

  if (block->_journal) {
    debugPrint(getImpl()->getLogger(),
               utl::ODB,
               "DB_ECO",
               1,
               "ECO: net {}, setWildConnected",
               getId());
    block->_journal->updateField(
        this, _dbNet::FLAGS, prev_flags, flagsToUInt(net));
  }
}

void dbNet::clearWildConnected()
{
  _dbNet* net = (_dbNet*) this;

  _dbBlock* block = (_dbBlock*) net->getOwner();
  uint prev_flags = flagsToUInt(net);
  // uint prev_flags = flagsToUInt(net);

  net->_flags._wild_connect = 0;

  if (block->_journal) {
    debugPrint(getImpl()->getLogger(),
               utl::ODB,
               "DB_ECO",
               1,
               "ECO: net {}, clearWildConnected",
               getId());
    block->_journal->updateField(
        this, _dbNet::FLAGS, prev_flags, flagsToUInt(net));
  }
}

dbSet<dbRSeg> dbNet::getRSegs()
{
  _dbNet* net = (_dbNet*) this;
  _dbBlock* block = (_dbBlock*) net->getOwner();
  return dbSet<dbRSeg>(net, block->_r_seg_itr);
}

void dbNet::reverseRSegs()
{
  dbSet<dbRSeg> rSet = getRSegs();
  rSet.reverse();
  _dbBlock* block = (_dbBlock*) getImpl()->getOwner();
  if (block->_journal) {
    debugPrint(getImpl()->getLogger(),
               utl::ODB,
               "DB_ECO",
               1,
               "ECO: dbNet {}, reverse rsegs sequence",
               getId());
    block->_journal->beginAction(dbJournal::UPDATE_FIELD);
    block->_journal->pushParam(dbNetObj);
    block->_journal->pushParam(getId());
    block->_journal->pushParam(_dbNet::REVERSE_RSEG);
    block->_journal->endAction();
  }
}

dbRSeg* dbNet::findRSeg(uint srcn, uint tgtn)
{
  for (dbRSeg* rseg : getRSegs()) {
    if (rseg->getSourceNode() == srcn && rseg->getTargetNode() == tgtn) {
      return rseg;
    }
  }
  return nullptr;
}

void dbNet::set1stRSegId(uint rid)
{
  _dbNet* net = (_dbNet*) this;
  _dbBlock* block = (_dbBlock*) net->getOwner();
  uint pid = net->_r_segs;
  net->_r_segs = rid;
  if (block->_journal) {
    debugPrint(getImpl()->getLogger(),
               utl::ODB,
               "DB_ECO",
               1,
               "ECO: dbNet {}, set 1stRSegNode {}",
               getId(),
               rid);
    block->_journal->beginAction(dbJournal::UPDATE_FIELD);
    block->_journal->pushParam(dbNetObj);
    block->_journal->pushParam(getId());
    block->_journal->pushParam(_dbNet::HEAD_RSEG);
    block->_journal->pushParam(pid);
    block->_journal->pushParam(rid);
    block->_journal->endAction();
  }
}

uint dbNet::get1stRSegId()
{
  _dbNet* net = (_dbNet*) this;
  return net->_r_segs;
}

dbRSeg* dbNet::getZeroRSeg()
{
  _dbNet* net = (_dbNet*) this;
  if (net->_r_segs == 0) {
    return nullptr;
  }
  dbRSeg* zrc = dbRSeg::getRSeg((dbBlock*) net->getOwner(), net->_r_segs);
  return zrc;
}

dbCapNode* dbNet::findCapNode(uint nodeId)
{
  for (dbCapNode* n : getCapNodes()) {
    if (n->getNode() == nodeId) {
      return n;
    }
  }

  return nullptr;
}

dbSet<dbCapNode> dbNet::getCapNodes()
{
  _dbNet* net = (_dbNet*) this;
  _dbBlock* block = (_dbBlock*) net->getOwner();
  return dbSet<dbCapNode>(net, block->_cap_node_itr);
}

void dbNet::setTermExtIds(int capId)  // 1: capNodeId, 0: reset
{
  dbSet<dbCapNode> nodeSet = getCapNodes();
  dbSet<dbCapNode>::iterator rc_itr;
  _dbBlock* block = (_dbBlock*) getImpl()->getOwner();

  if (block->_journal) {
    if (capId) {
      debugPrint(getImpl()->getLogger(),
                 utl::ODB,
                 "DB_ECO",
                 1,
                 "ECO: set net {} term extId",
                 getId());
    } else {
      debugPrint(getImpl()->getLogger(),
                 utl::ODB,
                 "DB_ECO",
                 1,
                 "ECO: reset net {} term extId",
                 getId());
    }
    block->_journal->beginAction(dbJournal::UPDATE_FIELD);
    block->_journal->pushParam(dbNetObj);
    block->_journal->pushParam(getId());
    block->_journal->pushParam(_dbNet::TERM_EXTID);
    block->_journal->pushParam(capId);
    block->_journal->endAction();
  }

  for (rc_itr = nodeSet.begin(); rc_itr != nodeSet.end(); ++rc_itr) {
    dbCapNode* capNode = *rc_itr;
    if (capNode->isBTerm()) {
      uint nodeId = capNode->getNode();
      dbBTerm* bterm = dbBTerm::getBTerm((dbBlock*) block, nodeId);
      uint extId = capId ? capNode->getId() : 0;
      bterm->setExtId(extId);
      continue;
    }

    if (capNode->isITerm()) {
      uint nodeId = capNode->getNode();
      dbITerm* iterm = dbITerm::getITerm((dbBlock*) block, nodeId);
      uint extId = capId ? capNode->getId() : 0;
      iterm->setExtId(extId);
    }
  }
}
void dbNet::set1stCapNodeId(uint cid)
{
  _dbNet* net = (_dbNet*) this;
  _dbBlock* block = (_dbBlock*) net->getOwner();
  uint pid = net->_cap_nodes;
  net->_cap_nodes = cid;
  if (block->_journal) {
    debugPrint(getImpl()->getLogger(),
               utl::ODB,
               "DB_ECO",
               1,
               "ECO: dbNet {}, set 1stCapNode {}",
               getId(),
               cid);
    block->_journal->beginAction(dbJournal::UPDATE_FIELD);
    block->_journal->pushParam(dbNetObj);
    block->_journal->pushParam(getId());
    block->_journal->pushParam(_dbNet::HEAD_CAPNODE);
    block->_journal->pushParam(pid);
    block->_journal->pushParam(cid);
    block->_journal->endAction();
  }
}

uint dbNet::get1stCapNodeId()
{
  _dbNet* net = (_dbNet*) this;
  return net->_cap_nodes;
}

void dbNet::reverseCCSegs()
{
  for (dbCapNode* node : getCapNodes()) {
    node->getCCSegs().reverse();
  }
}

void dbNet::getSrcCCSegs(std::vector<dbCCSeg*>& S)
{
  for (dbCapNode* node : getCapNodes()) {
    const uint cap_id = node->getImpl()->getOID();
    for (dbCCSeg* seg : node->getCCSegs()) {
      _dbCCSeg* seg_impl = (_dbCCSeg*) seg;
      if (seg_impl->_cap_node[0] == cap_id) {
        S.push_back(seg);
      }
    }
  }
}

void dbNet::getTgtCCSegs(std::vector<dbCCSeg*>& S)
{
  for (dbCapNode* node : getCapNodes()) {
    const uint cap_id = node->getImpl()->getOID();
    for (dbCCSeg* seg : node->getCCSegs()) {
      _dbCCSeg* seg_impl = (_dbCCSeg*) seg;
      if (seg_impl->_cap_node[1] == cap_id) {
        S.push_back(seg);
      }
    }
  }
}

void dbNet::destroyCapNodes(bool cleanExtid)
{
  dbBlock* block = (dbBlock*) getImpl()->getOwner();
  dbSet<dbCapNode> cap_nodes = getCapNodes();
  dbSet<dbCapNode>::iterator itr;

  for (itr = cap_nodes.begin(); itr != cap_nodes.end();) {
    dbCapNode* cn = *itr;
    uint oid = cn->getNode();

    if (cleanExtid) {
      if (cn->isITerm()) {
        (dbITerm::getITerm(block, oid))->setExtId(0);

      } else if (cn->isBTerm()) {
        (dbBTerm::getBTerm(block, oid))->setExtId(0);
      }
    }

    itr = dbCapNode::destroy(itr);
  }
}

void dbNet::destroyRSegs()
{
  dbSet<dbRSeg> segs = getRSegs();
  dbSet<dbRSeg>::iterator sitr;

  for (sitr = segs.begin(); sitr != segs.end();) {
    sitr = dbRSeg::destroy(sitr);
  }

  dbRSeg* zrc = getZeroRSeg();
  if (zrc) {
    dbRSeg::destroy(zrc);
  }
}

void dbNet::destroyCCSegs()
{
  for (dbCapNode* n : getCapNodes()) {
    dbSet<dbCCSeg> ccSegs = n->getCCSegs();
    dbSet<dbCCSeg>::iterator ccitr;

    for (ccitr = ccSegs.begin();
         ccitr != ccSegs.end();)  // ++ccitr here after destroy(cc) would crash
    {
      dbCCSeg* cc = *ccitr;
      ++ccitr;
      dbCCSeg::destroy(cc);
    }
  }
}

void dbNet::getCouplingNets(const uint corner,
                            const double ccThreshold,
                            std::set<dbNet*>& cnets)
{
  std::vector<dbNet*> inets;
  std::vector<double> netccap;

  for (dbCapNode* n : getCapNodes()) {
    for (dbCCSeg* cc : n->getCCSegs()) {
      const double cccap = cc->getCapacitance(corner);
      dbNet* tnet = cc->getSourceCapNode()->getNet();
      if (tnet == this) {
        tnet = cc->getTargetCapNode()->getNet();
      }
      if (tnet->isMarked()) {
        for (uint ii = 0; ii < inets.size(); ii++) {
          if (inets[ii] == tnet) {
            netccap[ii] += cccap;
            break;
          }
        }
        continue;
      }
      netccap.push_back(cccap);
      inets.push_back(tnet);
      tnet->setMark(true);
    }
  }
  for (uint ii = 0; ii < inets.size(); ii++) {
    if (netccap[ii] >= ccThreshold && cnets.find(inets[ii]) == cnets.end()) {
      cnets.insert(inets[ii]);
    }
    inets[ii]->setMark(false);
  }
}

void dbNet::getGndTotalCap(double* gndcap, double* totalcap, double mcf)
{
  dbSigType type = getSigType();
  if (type.isSupply()) {
    return;
  }
  dbSet<dbRSeg> rSet = getRSegs();
  if (rSet.begin() == rSet.end()) {
    getImpl()->getLogger()->warn(utl::ODB,
                                 52,
                                 "Net {}, {} has no extraction data",
                                 getId(),
                                 getConstName());
    return;
  }
  bool foreign = ((dbBlock*) getImpl()->getOwner())->getExtControl()->_foreign;
  bool first = true;
  if (foreign) {
    for (dbCapNode* node : getCapNodes()) {
      if (first) {
        node->getGndTotalCap(gndcap, totalcap, mcf);
      } else {
        node->addGndTotalCap(gndcap, totalcap, mcf);
      }
      first = false;
    }
  } else {
    for (dbRSeg* rc : rSet) {
      if (first) {
        rc->getGndTotalCap(gndcap, totalcap, mcf);
      } else {
        rc->addGndTotalCap(gndcap, totalcap, mcf);
      }
      first = false;
    }
  }
}

void dbNet::preExttreeMergeRC(double max_cap, uint corner)
{
  dbBlock* block = (dbBlock*) (getImpl()->getOwner());
  double totalcap[ADS_MAX_CORNER];
  dbCapNode* tgtNode;
  std::vector<dbRSeg*> mrsegs;
  dbSigType type = getSigType();
  if ((type == dbSigType::POWER) || (type == dbSigType::GROUND)) {
    return;
  }
  dbSet<dbRSeg> rSet = getRSegs();
  if (rSet.begin() == rSet.end()) {
    getImpl()->getLogger()->warn(utl::ODB,
                                 53,
                                 "Net {}, {} has no extraction data",
                                 getId(),
                                 getConstName());
    return;
  }
  dbRSeg* prc = getZeroRSeg();
  bool firstRC = true;
  uint cnt = 1;
  prc->getGndTotalCap(nullptr, &totalcap[0], 1 /*mcf*/);
  for (dbRSeg* rc : rSet) {
    mrsegs.push_back(rc);
    if (firstRC && cnt != 1) {
      rc->getGndTotalCap(nullptr, &totalcap[0], 1 /*mcf*/);
    } else {
      rc->addGndTotalCap(nullptr, &totalcap[0], 1 /*mcf*/);
    }
    cnt++;
    firstRC = false;
    tgtNode = dbCapNode::getCapNode(block, rc->getTargetNode());
    if (rc->getSourceNode() == rc->getTargetNode()) {
      continue;
    }
    if (!tgtNode->isTreeNode() && totalcap[corner] <= max_cap
        && !tgtNode->isDangling()) {
      continue;
    }
    prc = rc;
    mrsegs.clear();
    firstRC = true;
  }
}

void dbNet::destroyParasitics()
{
  dbBlock* block = (dbBlock*) getImpl()->getOwner();
  std::vector<dbNet*> nets;
  nets.push_back(this);
  block->destroyParasitics(nets);
}

double dbNet::getTotalCouplingCap(uint corner)
{
  double cap = 0.0;
  for (dbCapNode* n : getCapNodes()) {
    for (dbCCSeg* cc : n->getCCSegs()) {
      cap += cc->getCapacitance(corner);
    }
  }

  return cap;
}

double dbNet::getTotalCapacitance(uint corner, bool cc)
{
  double cap = 0.0;
  double cap1 = 0.0;
  bool foreign = ((dbBlock*) getImpl()->getOwner())->getExtControl()->_foreign;

  if (foreign) {
    for (dbCapNode* node : getCapNodes()) {
      cap1 = node->getCapacitance(corner);
      cap += cap1;
    }
  } else {
    for (dbRSeg* rc : getRSegs()) {
      cap1 = rc->getCapacitance(corner);
      cap += cap1;
    }
  }
  if (cc) {
    cap += getTotalCouplingCap(corner);
  }
  return cap;
}

double dbNet::getTotalResistance(uint corner)
{
  double cap = 0.0;

  for (dbRSeg* rc : getRSegs()) {
    cap += rc->getResistance(corner);
  }
  return cap;
}

void dbNet::setNonDefaultRule(dbTechNonDefaultRule* rule)
{
  _dbNet* net = (_dbNet*) this;
  _dbBlock* block = (_dbBlock*) net->getOwner();
  uint prev_rule = net->_non_default_rule;
  bool prev_block_rule = net->_flags._block_rule;

  if (rule == nullptr) {
    net->_non_default_rule = 0U;
    net->_flags._block_rule = 0;
  } else {
    net->_non_default_rule = rule->getImpl()->getOID();
    net->_flags._block_rule = rule->isBlockRule();
  }

  if (block->_journal) {
    debugPrint(getImpl()->getLogger(),
               utl::ODB,
               "DB_ECO",
               1,
               "ECO: net {}, setNonDefaultRule: ",
               getId(),
               (rule) ? rule->getImpl()->getOID() : 0);
    // block->_journal->updateField(this, _dbNet::NON_DEFAULT_RULE, prev_rule,
    // net->_non_default_rule );
    block->_journal->beginAction(dbJournal::UPDATE_FIELD);
    block->_journal->pushParam(rule->getObjectType());
    block->_journal->pushParam(rule->getId());
    block->_journal->pushParam(_dbNet::NON_DEFAULT_RULE);
    block->_journal->pushParam(prev_rule);
    block->_journal->pushParam((uint) net->_non_default_rule);
    block->_journal->pushParam(prev_block_rule);
    block->_journal->pushParam((bool) net->_flags._block_rule);
    block->_journal->endAction();
  }
}

dbTechNonDefaultRule* dbNet::getNonDefaultRule()
{
  _dbNet* net = (_dbNet*) this;

  if (net->_non_default_rule == 0) {
    return nullptr;
  }

  dbDatabase* db = (dbDatabase*) net->getDatabase();

  if (net->_flags._block_rule) {
    _dbBlock* block = (_dbBlock*) net->getOwner();
    return (dbTechNonDefaultRule*) block->_non_default_rule_tbl->getPtr(
        net->_non_default_rule);
  }

  _dbTech* tech = (_dbTech*) db->getTech();
  return (dbTechNonDefaultRule*) tech->_non_default_rule_tbl->getPtr(
      net->_non_default_rule);
}

void dbNet::getSignalWireCount(uint& wireCnt, uint& viaCnt)
{
  dbWirePath path;
  dbWirePathShape pshape;
  dbWire* wire = getWire();
  if (wire == nullptr) {
    return;
  }
  dbWirePathItr pitr;
  for (pitr.begin(wire); pitr.getNextPath(path);) {
    while (pitr.getNextShape(pshape)) {
      if (pshape.shape.isVia()) {
        viaCnt++;
      } else {
        wireCnt++;
      }
    }
  }
}
void dbNet::getNetStats(uint& wireCnt,
                        uint& viaCnt,
                        uint& len,
                        uint& layerCnt,
                        uint* levelTable)
{
  len = 0;
  wireCnt = 0;
  viaCnt = 0;
  layerCnt = 0;
  dbWirePath path;
  dbWirePathShape pshape;
  dbWire* wire = getWire();
  if (wire == nullptr) {
    return;
  }
  dbWirePathItr pitr;
  for (pitr.begin(wire); pitr.getNextPath(path);) {
    while (pitr.getNextShape(pshape)) {
      if (pshape.shape.isVia()) {
        viaCnt++;
        continue;
      }
      wireCnt++;

      uint level = pshape.shape.getTechLayer()->getRoutingLevel();
      if (levelTable) {
        levelTable[level]++;
      }
      len += std::max(pshape.shape.xMax() - pshape.shape.xMin(),
                      pshape.shape.yMax() - pshape.shape.yMin());
    }
  }
}
void dbNet::getPowerWireCount(uint& wireCnt, uint& viaCnt)
{
  for (dbSWire* swire : getSWires()) {
    for (dbSBox* s : swire->getWires()) {
      if (s->isVia()) {
        viaCnt++;
      } else {
        wireCnt++;
      }
    }
  }
}

void dbNet::getWireCount(uint& wireCnt, uint& viaCnt)
{
  if (getSigType() == dbSigType::POWER || getSigType() == dbSigType::GROUND) {
    getPowerWireCount(wireCnt, viaCnt);
  } else {
    getSignalWireCount(wireCnt, viaCnt);
  }
}

uint dbNet::getITermCount()
{
  return getITerms().size();
}

uint dbNet::getBTermCount()
{
  return getBTerms().size();
}

uint dbNet::getTermCount()
{
  return getITermCount() + getBTermCount();
}

Rect dbNet::getTermBBox()
{
  Rect net_box;
  net_box.mergeInit();

  for (dbITerm* iterm : getITerms()) {
    int x, y;
    if (iterm->getAvgXY(&x, &y)) {
      Rect iterm_rect(x, y, x, y);
      net_box.merge(iterm_rect);
    } else {
      // This clause is sort of worthless because getAvgXY prints
      // a warning when it fails.
      dbInst* inst = iterm->getInst();
      dbBox* inst_box = inst->getBBox();
      int center_x = (inst_box->xMin() + inst_box->xMax()) / 2;
      int center_y = (inst_box->yMin() + inst_box->yMax()) / 2;
      Rect inst_center(center_x, center_y, center_x, center_y);
      net_box.merge(inst_center);
    }
  }

  for (dbBTerm* bterm : getBTerms()) {
    for (dbBPin* bpin : bterm->getBPins()) {
      dbPlacementStatus status = bpin->getPlacementStatus();
      if (status.isPlaced()) {
        Rect pin_bbox = bpin->getBBox();
        int center_x = (pin_bbox.xMin() + pin_bbox.xMax()) / 2;
        int center_y = (pin_bbox.yMin() + pin_bbox.yMax()) / 2;
        Rect pin_center(center_x, center_y, center_x, center_y);
        net_box.merge(pin_center);
      }
    }
  }
  return net_box;
}

void dbNet::destroySWires()
{
  _dbNet* net = (_dbNet*) this;

  dbSet<dbSWire> swires = getSWires();

  for (auto sitr = swires.begin(); sitr != swires.end();) {
    sitr = dbSWire::destroy(sitr);
  }

  net->_swires = 0;
}

dbNet* dbNet::create(dbBlock* block_, const char* name_, bool skipExistingCheck)
{
  _dbBlock* block = (_dbBlock*) block_;

  if (!skipExistingCheck && block->_net_hash.hasMember(name_)) {
    return nullptr;
  }

  _dbNet* net = block->_net_tbl->create();
  if (block->_journal) {
    debugPrint(block->getImpl()->getLogger(),
               utl::ODB,
               "DB_ECO",
               1,
               "ECO: create net, name {}",
               name_);
    block->_journal->beginAction(dbJournal::CREATE_OBJECT);
    block->_journal->pushParam(dbNetObj);
    block->_journal->pushParam(name_);
    block->_journal->pushParam(net->getOID());
    block->_journal->endAction();
  }

  net->_name = safe_strdup(name_);
  block->_net_hash.insert(net);

  for (auto cb : block->_callbacks) {
    cb->inDbNetCreate((dbNet*) net);
  }

  return (dbNet*) net;
}

void dbNet::destroy(dbNet* net_)
{
  _dbNet* net = (_dbNet*) net_;
  _dbBlock* block = (_dbBlock*) net->getOwner();
  dbBlock* dbblock = (dbBlock*) block;

  if (net->_flags._dont_touch) {
    net->getLogger()->error(
        utl::ODB, 364, "Attempt to destroy dont_touch net {}", net->_name);
  }

  dbSet<dbITerm> iterms = net_->getITerms();
  dbSet<dbITerm>::iterator iitr = iterms.begin();

  while (iitr != iterms.end()) {
    dbITerm* iterm = *iitr;
    ++iitr;
    iterm->disconnect();
  }

  dbSet<dbBTerm> bterms = net_->getBTerms();
  for (auto bitr = bterms.begin(); bitr != bterms.end();) {
    bitr = dbBTerm::destroy(bitr);
  }

  dbSet<dbSWire> swires = net_->getSWires();
  for (auto sitr = swires.begin(); sitr != swires.end();) {
    sitr = dbSWire::destroy(sitr);
  }

  if (net->_wire != 0) {
    dbWire* wire = (dbWire*) block->_wire_tbl->getPtr(net->_wire);
    dbWire::destroy(wire);
  }

  for (const dbId<_dbGroup>& _group_id : net->_groups) {
    dbGroup* group = (dbGroup*) block->_group_tbl->getPtr(_group_id);
    group->removeNet(net_);
  }

  dbSet<dbGuide> guides = net_->getGuides();
  for (auto gitr = guides.begin(); gitr != guides.end();) {
    gitr = dbGuide::destroy(gitr);
  }

  dbSet<dbGlobalConnect> connects = dbblock->getGlobalConnects();
  for (auto gitr = connects.begin(); gitr != connects.end();) {
    if (gitr->getNet()->getId() == net_->getId()) {
      gitr = dbGlobalConnect::destroy(gitr);
    } else {
      gitr++;
    }
  }

  if (block->_journal) {
    debugPrint(block->getImpl()->getLogger(),
               utl::ODB,
               "DB_ECO",
               1,
               "ECO: destroy net, id: {}",
               net->getId());
    block->_journal->beginAction(dbJournal::DELETE_OBJECT);
    block->_journal->pushParam(dbNetObj);
    block->_journal->pushParam(net_->getName());
    block->_journal->pushParam(net->getOID());
    uint* flags = (uint*) &net->_flags;
    block->_journal->pushParam(*flags);
    block->_journal->pushParam(net->_non_default_rule);
    block->_journal->endAction();
  }

  for (auto cb : block->_callbacks) {
    cb->inDbNetDestroy(net_);
  }

  dbProperty::destroyProperties(net);
  block->_net_hash.remove(net);
  block->_net_tbl->destroy(net);
}

dbSet<dbNet>::iterator dbNet::destroy(dbSet<dbNet>::iterator& itr)
{
  dbNet* bt = *itr;
  dbSet<dbNet>::iterator next = ++itr;
  destroy(bt);
  return next;
}

dbNet* dbNet::getNet(dbBlock* block_, uint dbid_)
{
  _dbBlock* block = (_dbBlock*) block_;
  return (dbNet*) block->_net_tbl->getPtr(dbid_);
}

dbNet* dbNet::getValidNet(dbBlock* block_, uint dbid_)
{
  _dbBlock* block = (_dbBlock*) block_;
  if (!block->_net_tbl->validId(dbid_)) {
    return nullptr;
  }
  return (dbNet*) block->_net_tbl->getPtr(dbid_);
}

bool dbNet::canMergeNet(dbNet* in_net)
{
  if (isDoNotTouch() || in_net->isDoNotTouch()) {
    return false;
  }

  for (dbITerm* iterm : in_net->getITerms()) {
    if (iterm->getInst()->isDoNotTouch()) {
      return false;
    }
  }

  return true;
}

void dbNet::mergeNet(dbNet* in_net)
{
  _dbNet* net = (_dbNet*) this;
  _dbBlock* block = (_dbBlock*) net->getOwner();

  for (auto callback : block->_callbacks) {
    callback->inDbNetPreMerge(this, in_net);
  }

  // in_net->getITerms() returns a terminal iterator, and iterm->connect() can
  // invalidate the iterator by disconnecting a dbITerm.
  // Calling iterm->connect() during iteration with the iterator is not safe.
  // Thus create another vector for safe iterms iteration.
  auto iterms_set = in_net->getITerms();
  std::vector<dbITerm*> iterms(iterms_set.begin(), iterms_set.end());
  for (dbITerm* iterm : iterms) {
    iterm->connect(this);
  }

  // Create vector for safe iteration.
  auto bterms_set = in_net->getBTerms();
  std::vector<dbBTerm*> bterms(bterms_set.begin(), bterms_set.end());
  for (dbBTerm* bterm : bterms) {
    bterm->connect(this);
  }
}

void dbNet::markNets(std::vector<dbNet*>& nets, dbBlock* block, bool mk)
{
  if (nets.empty()) {
    for (dbNet* net : block->getNets()) {
      net->setMark(mk);
    }
  } else {
    for (dbNet* net : nets) {
      net->setMark(mk);
    }
  }
}

dbSet<dbGuide> dbNet::getGuides() const
{
  _dbNet* net = (_dbNet*) this;
  _dbBlock* block = (_dbBlock*) net->getOwner();
  return dbSet<dbGuide>(net, block->_guide_itr);
}

void dbNet::clearGuides()
{
  dbSet<dbGuide> guides = getGuides();
  dbSet<dbGuide>::iterator itr = guides.begin();
  while (itr != guides.end()) {
    itr = dbGuide::destroy(itr);
  }
}

dbSet<dbNetTrack> dbNet::getTracks() const
{
  _dbNet* net = (_dbNet*) this;
  _dbBlock* block = (_dbBlock*) net->getOwner();
  return dbSet<dbNetTrack>(net, block->_net_track_itr);
}

void dbNet::clearTracks()
{
  dbSet<dbNetTrack> tracks = getTracks();
  dbSet<dbNetTrack>::iterator itr = tracks.begin();
  while (itr != tracks.end()) {
    itr = dbNetTrack::destroy(itr);
  }
}

bool dbNet::hasJumpers()
{
  bool has_jumpers = false;
  _dbNet* net = (_dbNet*) this;
  _dbDatabase* db = net->getImpl()->getDatabase();
  if (db->isSchema(db_schema_has_jumpers)) {
    has_jumpers = net->_flags._has_jumpers == 1;
  }
  return has_jumpers;
}

void dbNet::setJumpers(bool has_jumpers)
{
  _dbNet* net = (_dbNet*) this;
  _dbDatabase* db = net->getImpl()->getDatabase();
  if (db->isSchema(db_schema_has_jumpers)) {
    net->_flags._has_jumpers = has_jumpers ? 1 : 0;
  }
}

void dbNet::checkSanity() const
{
<<<<<<< HEAD
  utl::Logger* logger = getImpl()->getLogger();
=======
>>>>>>> 5114b0e8
  std::vector<std::string> drvr_info_list;
  dbUtil::findBTermDrivers(this, drvr_info_list);
  dbUtil::findITermDrivers(this, drvr_info_list);

  dbUtil::checkNetSanity(this, drvr_info_list);
}

dbModInst* dbNet::findMainParentModInst() const
{
  dbBlock* block = getBlock();
  const char delim = block->getHierarchyDelimiter();
  const std::string net_name = getName();
  const size_t last_delim_pos = net_name.find_last_of(delim);

  if (last_delim_pos != std::string::npos) {
    const std::string net_parent_hier_name = net_name.substr(0, last_delim_pos);
    return block->findModInst(net_parent_hier_name.c_str());
  }

  return nullptr;
}

dbModule* dbNet::findMainParentModule() const
{
  dbModInst* parent_mod_inst = findMainParentModInst();
  if (parent_mod_inst) {
    return parent_mod_inst->getMaster();
  }

  return getBlock()->getTopModule();
}

bool dbNet::findRelatedModNets(std::set<dbModNet*>& modnet_set) const
{
  modnet_set.clear();

  std::vector<dbModNet*> nets_to_visit;

  // Helper to add a modnet to the result set and the visit queue if it's new.
  auto visitIfNew = [&](dbModNet* modnet) {
    if (modnet && modnet_set.insert(modnet).second) {
      nets_to_visit.push_back(modnet);
    }
  };

  // Find initial set of modnets from the current dbNet.
  for (dbITerm* iterm : getITerms()) {
    visitIfNew(iterm->getModNet());
  }
  for (dbBTerm* bterm : getBTerms()) {
    visitIfNew(bterm->getModNet());
  }

  // Perform a DFS traversal to find all connected modnets.
  while (!nets_to_visit.empty()) {
    dbModNet* current_mod_net = nets_to_visit.back();
    nets_to_visit.pop_back();

    for (dbModITerm* mod_iterm : current_mod_net->getModITerms()) {
      if (dbModBTerm* mod_bterm = mod_iterm->getChildModBTerm()) {
        visitIfNew(mod_bterm->getModNet());
      }
    }

    for (dbModBTerm* mod_bterm : current_mod_net->getModBTerms()) {
      if (dbModITerm* mod_iterm = mod_bterm->getParentModITerm()) {
        visitIfNew(mod_iterm->getModNet());
      }
    }
  }

  return !modnet_set.empty();
}

void dbNet::dump() const
{
  utl::Logger* logger = getImpl()->getLogger();
  logger->report("--------------------------------------------------");
  logger->report("dbNet: {} (id={})", getName(), getId());
  logger->report(
      "  Parent Block: {} (id={})", getBlock()->getName(), getBlock()->getId());
  logger->report("  SigType: {}", getSigType().getString());
  logger->report("  WireType: {}", getWireType().getString());
  if (isSpecial()) {
    logger->report("  Special: true");
  }
  if (isDoNotTouch()) {
    logger->report("  DoNotTouch: true");
  }

  logger->report("  ITerms ({}):", getITerms().size());
  for (dbITerm* term : getITerms()) {
    logger->report("    - {} ({}, {}, id={})",
                   term->getName(),
                   term->getSigType().getString(),
                   term->getIoType().getString(),
                   term->getId());
  }

  logger->report("  BTerms ({}):", getBTerms().size());
  for (dbBTerm* term : getBTerms()) {
    logger->report("    - {} ({}, {}, id={})",
                   term->getName(),
                   term->getSigType().getString(),
                   term->getIoType().getString(),
                   term->getId());
  }
  logger->report("--------------------------------------------------");
}

void _dbNet::collectMemInfo(MemInfo& info)
{
  info.cnt++;
  info.size += sizeof(*this);

  info.children_["name"].add(_name);
  info.children_["groups"].add(_groups);
}

bool dbNet::isDeeperThan(const dbNet* net) const
{
  std::string this_name = getName();
  std::string other_name = net->getName();

  char delim = getBlock()->getHierarchyDelimiter();
  size_t this_depth = std::count(this_name.begin(), this_name.end(), delim);
  size_t other_depth = std::count(other_name.begin(), other_name.end(), delim);

  return (other_depth < this_depth);
}

dbModNet* dbNet::findModNetInHighestHier() const
{
  std::set<dbModNet*> modnets;
  if (findRelatedModNets(modnets) == false) {
    return nullptr;
  }

  dbModNet* highest = nullptr;
  size_t min_delimiters = (size_t) -1;
  char delim = getBlock()->getHierarchyDelimiter();

  for (dbModNet* modnet : modnets) {
    std::string name = modnet->getHierarchicalName();
    size_t num_delimiters = std::count(name.begin(), name.end(), delim);
    if (highest == nullptr || num_delimiters < min_delimiters) {
      min_delimiters = num_delimiters;
      highest = modnet;
    }
  }

  return highest;
}

void dbNet::renameWithModNetInHighestHier()
{
  dbModNet* highest_mod_net = findModNetInHighestHier();
  if (highest_mod_net) {
    rename(highest_mod_net->getHierarchicalName().c_str());
  }
}

bool dbNet::isInternalTo(dbModule* module) const
{
  // If it's connected to any top-level ports (BTerms), it's not internal.
  if (!getBTerms().empty()) {
    return false;
  }

  // Check all instance terminals (ITerms) it's connected to.
  for (dbITerm* iterm : getITerms()) {
    if (iterm->getInst()->getModule() != module) {
      return false;
    }
  }

  return true;
}

}  // namespace odb<|MERGE_RESOLUTION|>--- conflicted
+++ resolved
@@ -2349,10 +2349,6 @@
 
 void dbNet::checkSanity() const
 {
-<<<<<<< HEAD
-  utl::Logger* logger = getImpl()->getLogger();
-=======
->>>>>>> 5114b0e8
   std::vector<std::string> drvr_info_list;
   dbUtil::findBTermDrivers(this, drvr_info_list);
   dbUtil::findITermDrivers(this, drvr_info_list);
