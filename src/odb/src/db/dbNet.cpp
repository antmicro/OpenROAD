--- conflicted
+++ resolved
@@ -2130,16 +2130,10 @@
                utl::ODB,
                "DB_ECO",
                1,
-<<<<<<< HEAD
-               "ECO: create dbNet {} at id {}",
-               name_,
-               net->getOID());
-=======
                "ECO: create dbNet({}, {:p}) '{}'",
                net->getId(),
                static_cast<void*>(net),
                name_);
->>>>>>> ce8a4f3e
     block->_journal->beginAction(dbJournal::CREATE_OBJECT);
     block->_journal->pushParam(dbNetObj);
     block->_journal->pushParam(name_);
@@ -2216,16 +2210,10 @@
                utl::ODB,
                "DB_ECO",
                1,
-<<<<<<< HEAD
-               "ECO: delete dbNet {} at id {}",
-               net_->getName(),
-               net->getOID());
-=======
                "ECO: delete dbNet({}, {:p}) '{}'",
                net->getId(),
                static_cast<void*>(net),
                net->_name);
->>>>>>> ce8a4f3e
     block->_journal->beginAction(dbJournal::DELETE_OBJECT);
     block->_journal->pushParam(dbNetObj);
     block->_journal->pushParam(net_->getName());
