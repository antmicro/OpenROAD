// SPDX-License-Identifier: BSD-3-Clause
// Copyright (c) 2019-2025, The OpenROAD Authors

#include "dbBlock.h"

#include <unistd.h>

#include <algorithm>
#include <cerrno>
#include <cmath>
#include <fstream>
#include <functional>
#include <map>
#include <memory>
#include <set>
#include <string>
#include <utility>
#include <vector>

#include "dbAccessPoint.h"
#include "dbArrayTable.h"
#include "dbArrayTable.hpp"
#include "dbBPin.h"
#include "dbBPinItr.h"
#include "dbBTerm.h"
#include "dbBTermItr.h"
#include "dbBlockItr.h"
#include "dbBlockage.h"
#include "dbBox.h"
#include "dbBoxItr.h"
#include "dbBusPort.h"
#include "dbCCSeg.h"
#include "dbCCSegItr.h"
#include "dbCapNode.h"
#include "dbCapNodeItr.h"
#include "dbChip.h"
#include "dbDatabase.h"
#include "dbDft.h"
#include "dbFill.h"
#include "dbGCellGrid.h"
#include "dbGlobalConnect.h"
#include "dbGroup.h"
#include "dbGroupGroundNetItr.h"
#include "dbGroupInstItr.h"
#include "dbGroupItr.h"
#include "dbGroupModInstItr.h"
#include "dbGroupPowerNetItr.h"
#include "dbGuide.h"
#include "dbGuideItr.h"
#include "dbHashTable.hpp"
#include "dbHier.h"
#include "dbITerm.h"
#include "dbITermItr.h"
#include "dbInst.h"
#include "dbInstHdr.h"
#include "dbIntHashTable.hpp"
#include "dbIsolation.h"
#include "dbJournal.h"
#include "dbLevelShifter.h"
#include "dbLogicPort.h"
#include "dbMarkerCategory.h"
#include "dbModBTerm.h"
#include "dbModITerm.h"
#include "dbModInst.h"
#include "dbModNet.h"
#include "dbModule.h"
#include "dbModuleInstItr.h"
#include "dbModuleModBTermItr.h"
#include "dbModuleModInstItr.h"
#include "dbModuleModInstModITermItr.h"
#include "dbModuleModNetBTermItr.h"
#include "dbModuleModNetITermItr.h"
#include "dbModuleModNetItr.h"
#include "dbModuleModNetModBTermItr.h"
#include "dbModuleModNetModITermItr.h"
#include "dbNameCache.h"
#include "dbNet.h"
#include "dbNetTrack.h"
#include "dbNetTrackItr.h"
#include "dbObstruction.h"
#include "dbPowerDomain.h"
#include "dbPowerSwitch.h"
#include "dbProperty.h"
#include "dbPropertyItr.h"
#include "dbRSeg.h"
#include "dbRSegItr.h"
#include "dbRegion.h"
#include "dbRegionGroupItr.h"
#include "dbRegionInstItr.h"
#include "dbRow.h"
#include "dbSBox.h"
#include "dbSBoxItr.h"
#include "dbSWire.h"
#include "dbSWireItr.h"
#include "dbScanInst.h"
#include "dbScanListScanInstItr.h"
#include "dbTable.h"
#include "dbTable.hpp"
#include "dbTech.h"
#include "dbTechLayer.h"
#include "dbTechLayerRule.h"
#include "dbTechNonDefaultRule.h"
#include "dbTrackGrid.h"
#include "dbVia.h"
#include "dbWire.h"
#include "odb/db.h"
#include "odb/dbBlockCallBackObj.h"
#include "odb/dbExtControl.h"
#include "odb/dbShape.h"
#include "odb/dbTypes.h"
#include "odb/defout.h"
#include "odb/geom_boost.h"
#include "odb/lefout.h"
#include "odb/poly_decomp.h"
#include "utl/Logger.h"

namespace odb {

struct OldTransform
{
  int _orient;
  int _originX;
  int _originY;
  int _sizeX;
  int _sizeY;
};

dbIStream& operator>>(dbIStream& stream, OldTransform& t)
{
  stream >> t._orient;
  stream >> t._originX;
  stream >> t._originY;
  stream >> t._sizeX;
  stream >> t._sizeY;
  return stream;
}

static void unlink_child_from_parent(_dbBlock* child, _dbBlock* parent);

// TODO: Bounding box updates...
template class dbTable<_dbBlock>;

template class dbHashTable<_dbNet>;
template class dbHashTable<_dbInst>;
template class dbIntHashTable<_dbInstHdr>;
template class dbHashTable<_dbBTerm>;
template class dbHashTable<_dbMarkerCategory>;

_dbBlock::_dbBlock(_dbDatabase* db)
{
  _flags._valid_bbox = 0;
  _flags._spare_bits = 0;
  _def_units = 100;
  _dbu_per_micron = 1000;
  _hier_delimiter = 0;
  _left_bus_delimiter = 0;
  _right_bus_delimiter = 0;
  _num_ext_corners = 0;
  _corners_per_block = 0;
  _corner_name_list = nullptr;
  _name = nullptr;
  _die_area = Rect(0, 0, 0, 0);
  _maxCapNodeId = 0;
  _maxRSegId = 0;
  _maxCCSegId = 0;
  _min_routing_layer = 1;
  _max_routing_layer = -1;
  _min_layer_for_clock = -1;
  _max_layer_for_clock = -2;

  _currentCcAdjOrder = 0;
  _bterm_tbl = new dbTable<_dbBTerm>(
      db, this, (GetObjTbl_t) &_dbBlock::getObjectTable, dbBTermObj);

  _iterm_tbl = new dbTable<_dbITerm, 1024>(
      db, this, (GetObjTbl_t) &_dbBlock::getObjectTable, dbITermObj);

  _net_tbl = new dbTable<_dbNet>(
      db, this, (GetObjTbl_t) &_dbBlock::getObjectTable, dbNetObj);

  _inst_hdr_tbl = new dbTable<_dbInstHdr>(
      db, this, (GetObjTbl_t) &_dbBlock::getObjectTable, dbInstHdrObj);

  _inst_tbl = new dbTable<_dbInst>(
      db, this, (GetObjTbl_t) &_dbBlock::getObjectTable, dbInstObj);

  _scan_inst_tbl = new dbTable<_dbScanInst>(
      db, this, (GetObjTbl_t) &_dbBlock::getObjectTable, dbScanInstObj);

  _module_tbl = new dbTable<_dbModule>(
      db, this, (GetObjTbl_t) &_dbBlock::getObjectTable, dbModuleObj);

  _modinst_tbl = new dbTable<_dbModInst>(
      db, this, (GetObjTbl_t) &_dbBlock::getObjectTable, dbModInstObj);

  _modbterm_tbl = new dbTable<_dbModBTerm>(
      db, this, (GetObjTbl_t) &_dbBlock::getObjectTable, dbModBTermObj);

  _moditerm_tbl = new dbTable<_dbModITerm>(
      db, this, (GetObjTbl_t) &_dbBlock::getObjectTable, dbModITermObj);

  _modnet_tbl = new dbTable<_dbModNet>(
      db, this, (GetObjTbl_t) &_dbBlock::getObjectTable, dbModNetObj);

  _busport_tbl = new dbTable<_dbBusPort>(
      db, this, (GetObjTbl_t) &_dbBlock::getObjectTable, dbBusPortObj);

  _powerdomain_tbl = new dbTable<_dbPowerDomain>(
      db, this, (GetObjTbl_t) &_dbBlock::getObjectTable, dbPowerDomainObj);

  _logicport_tbl = new dbTable<_dbLogicPort>(
      db, this, (GetObjTbl_t) &_dbBlock::getObjectTable, dbLogicPortObj);

  _powerswitch_tbl = new dbTable<_dbPowerSwitch>(
      db, this, (GetObjTbl_t) &_dbBlock::getObjectTable, dbPowerSwitchObj);

  _isolation_tbl = new dbTable<_dbIsolation>(
      db, this, (GetObjTbl_t) &_dbBlock::getObjectTable, dbIsolationObj);

  _levelshifter_tbl = new dbTable<_dbLevelShifter>(
      db, this, (GetObjTbl_t) &_dbBlock::getObjectTable, dbLevelShifterObj);

  _group_tbl = new dbTable<_dbGroup>(
      db, this, (GetObjTbl_t) &_dbBlock::getObjectTable, dbGroupObj);

  ap_tbl_ = new dbTable<_dbAccessPoint>(
      db, this, (GetObjTbl_t) &_dbBlock::getObjectTable, dbAccessPointObj);

  global_connect_tbl_ = new dbTable<_dbGlobalConnect>(
      db, this, (GetObjTbl_t) &_dbBlock::getObjectTable, dbGlobalConnectObj);

  _guide_tbl = new dbTable<_dbGuide>(
      db, this, (GetObjTbl_t) &_dbBlock::getObjectTable, dbGuideObj);

  _net_tracks_tbl = new dbTable<_dbNetTrack>(
      db, this, (GetObjTbl_t) &_dbBlock::getObjectTable, dbNetTrackObj);

  _box_tbl = new dbTable<_dbBox, 1024>(
      db, this, (GetObjTbl_t) &_dbBlock::getObjectTable, dbBoxObj);

  _via_tbl = new dbTable<_dbVia, 1024>(
      db, this, (GetObjTbl_t) &_dbBlock::getObjectTable, dbViaObj);

  _gcell_grid_tbl = new dbTable<_dbGCellGrid>(
      db, this, (GetObjTbl_t) &_dbBlock::getObjectTable, dbGCellGridObj);

  _track_grid_tbl = new dbTable<_dbTrackGrid>(
      db, this, (GetObjTbl_t) &_dbBlock::getObjectTable, dbTrackGridObj);

  _obstruction_tbl = new dbTable<_dbObstruction>(
      db, this, (GetObjTbl_t) &_dbBlock::getObjectTable, dbObstructionObj);

  _blockage_tbl = new dbTable<_dbBlockage>(
      db, this, (GetObjTbl_t) &_dbBlock::getObjectTable, dbBlockageObj);

  _wire_tbl = new dbTable<_dbWire>(
      db, this, (GetObjTbl_t) &_dbBlock::getObjectTable, dbWireObj);

  _swire_tbl = new dbTable<_dbSWire>(
      db, this, (GetObjTbl_t) &_dbBlock::getObjectTable, dbSWireObj);

  _sbox_tbl = new dbTable<_dbSBox>(
      db, this, (GetObjTbl_t) &_dbBlock::getObjectTable, dbSBoxObj);

  _row_tbl = new dbTable<_dbRow>(
      db, this, (GetObjTbl_t) &_dbBlock::getObjectTable, dbRowObj);

  _fill_tbl = new dbTable<_dbFill>(
      db, this, (GetObjTbl_t) &_dbBlock::getObjectTable, dbFillObj);

  _region_tbl = new dbTable<_dbRegion, 32>(
      db, this, (GetObjTbl_t) &_dbBlock::getObjectTable, dbRegionObj);

  _hier_tbl = new dbTable<_dbHier, 16>(
      db, this, (GetObjTbl_t) &_dbBlock::getObjectTable, dbHierObj);

  _bpin_tbl = new dbTable<_dbBPin>(
      db, this, (GetObjTbl_t) &_dbBlock::getObjectTable, dbBPinObj);

  _non_default_rule_tbl = new dbTable<_dbTechNonDefaultRule, 16>(
      db,
      this,
      (GetObjTbl_t) &_dbBlock::getObjectTable,
      dbTechNonDefaultRuleObj);

  _layer_rule_tbl = new dbTable<_dbTechLayerRule, 16>(
      db, this, (GetObjTbl_t) &_dbBlock::getObjectTable, dbTechLayerRuleObj);

  _prop_tbl = new dbTable<_dbProperty>(
      db, this, (GetObjTbl_t) &_dbBlock::getObjectTable, dbPropertyObj);

  _name_cache
      = new _dbNameCache(db, this, (GetObjTbl_t) &_dbBlock::getObjectTable);

  _r_val_tbl = new dbPagedVector<float, 4096, 12>();
  _r_val_tbl->push_back(0.0);

  _c_val_tbl = new dbPagedVector<float, 4096, 12>();
  _c_val_tbl->push_back(0.0);

  _cc_val_tbl = new dbPagedVector<float, 4096, 12>();
  _cc_val_tbl->push_back(0.0);

  _cap_node_tbl = new dbTable<_dbCapNode, 4096>(
      db, this, (GetObjTbl_t) &_dbBlock::getObjectTable, dbCapNodeObj);

  // We need to allocate the first cap-node (id == 1) to resolve a problem with
  // the extraction code (Hopefully this is temporary)
  _cap_node_tbl->create();

  _r_seg_tbl = new dbTable<_dbRSeg, 4096>(
      db, this, (GetObjTbl_t) &_dbBlock::getObjectTable, dbRSegObj);

  _cc_seg_tbl = new dbTable<_dbCCSeg, 4096>(
      db, this, (GetObjTbl_t) &_dbBlock::getObjectTable, dbCCSegObj);

  _extControl = new dbExtControl();

  _dft_tbl = new dbTable<_dbDft, 4096>(
      db, this, (GetObjTbl_t) &_dbBlock::getObjectTable, dbDftObj);
  _dbDft* dft_ptr = _dft_tbl->create();
  dft_ptr->initialize();
  _dft = dft_ptr->getId();

  _marker_categories_tbl = new dbTable<_dbMarkerCategory>(
      db, this, (GetObjTbl_t) &_dbBlock::getObjectTable, dbMarkerCategoryObj);

  _net_hash.setTable(_net_tbl);
  _inst_hash.setTable(_inst_tbl);
  _module_hash.setTable(_module_tbl);
  _modinst_hash.setTable(_modinst_tbl);
  _powerdomain_hash.setTable(_powerdomain_tbl);
  _logicport_hash.setTable(_logicport_tbl);
  _powerswitch_hash.setTable(_powerswitch_tbl);
  _isolation_hash.setTable(_isolation_tbl);
  _levelshifter_hash.setTable(_levelshifter_tbl);
  _group_hash.setTable(_group_tbl);
  _inst_hdr_hash.setTable(_inst_hdr_tbl);
  _bterm_hash.setTable(_bterm_tbl);
  _marker_category_hash.setTable(_marker_categories_tbl);

  _net_bterm_itr = new dbNetBTermItr(_bterm_tbl);

  _net_iterm_itr = new dbNetITermItr(_iterm_tbl);

  _inst_iterm_itr = new dbInstITermItr(_iterm_tbl);

  _scan_list_scan_inst_itr = new dbScanListScanInstItr(_scan_inst_tbl);

  _box_itr = new dbBoxItr<1024>(_box_tbl, nullptr, false);

  _swire_itr = new dbSWireItr(_swire_tbl);

  _sbox_itr = new dbSBoxItr(_sbox_tbl);

  _cap_node_itr = new dbCapNodeItr(_cap_node_tbl);

  _r_seg_itr = new dbRSegItr(_r_seg_tbl);

  _cc_seg_itr = new dbCCSegItr(_cc_seg_tbl);

  _region_inst_itr = new dbRegionInstItr(_inst_tbl);

  _module_inst_itr = new dbModuleInstItr(_inst_tbl);

  _module_modinst_itr = new dbModuleModInstItr(_modinst_tbl);

  _module_modinstmoditerm_itr = new dbModuleModInstModITermItr(_moditerm_tbl);

  _module_modbterm_itr = new dbModuleModBTermItr(_modbterm_tbl);

  _module_modnet_itr = new dbModuleModNetItr(_modnet_tbl);

  _module_modnet_modbterm_itr = new dbModuleModNetModBTermItr(_modbterm_tbl);
  _module_modnet_moditerm_itr = new dbModuleModNetModITermItr(_moditerm_tbl);
  _module_modnet_iterm_itr = new dbModuleModNetITermItr(_iterm_tbl);
  _module_modnet_bterm_itr = new dbModuleModNetBTermItr(_bterm_tbl);

  _region_group_itr = new dbRegionGroupItr(_group_tbl);

  _group_itr = new dbGroupItr(_group_tbl);

  _guide_itr = new dbGuideItr(_guide_tbl);

  _net_track_itr = new dbNetTrackItr(_net_tracks_tbl);

  _group_inst_itr = new dbGroupInstItr(_inst_tbl);

  _group_modinst_itr = new dbGroupModInstItr(_modinst_tbl);

  _group_power_net_itr = new dbGroupPowerNetItr(_net_tbl);

  _group_ground_net_itr = new dbGroupGroundNetItr(_net_tbl);

  _bpin_itr = new dbBPinItr(_bpin_tbl);

  _prop_itr = new dbPropertyItr(_prop_tbl);

  _num_ext_dbs = 1;
  _searchDb = nullptr;
  _extmi = nullptr;
  _journal = nullptr;
  _journal_pending = nullptr;
}

_dbBlock::~_dbBlock()
{
  if (_name) {
    free((void*) _name);
  }
  free(_corner_name_list);

  delete _bterm_tbl;
  delete _iterm_tbl;
  delete _net_tbl;
  delete _inst_hdr_tbl;
  delete _inst_tbl;
  delete _scan_inst_tbl;
  delete _module_tbl;
  delete _modinst_tbl;
  delete _modbterm_tbl;
  delete _moditerm_tbl;
  delete _modnet_tbl;
  delete _busport_tbl;
  delete _powerdomain_tbl;
  delete _logicport_tbl;
  delete _powerswitch_tbl;
  delete _isolation_tbl;
  delete _levelshifter_tbl;
  delete _group_tbl;
  delete ap_tbl_;
  delete global_connect_tbl_;
  delete _guide_tbl;
  delete _net_tracks_tbl;
  delete _box_tbl;
  delete _via_tbl;
  delete _gcell_grid_tbl;
  delete _track_grid_tbl;
  delete _obstruction_tbl;
  delete _blockage_tbl;
  delete _wire_tbl;
  delete _swire_tbl;
  delete _sbox_tbl;
  delete _row_tbl;
  delete _fill_tbl;
  delete _region_tbl;
  delete _hier_tbl;
  delete _bpin_tbl;
  delete _non_default_rule_tbl;
  delete _layer_rule_tbl;
  delete _prop_tbl;
  delete _name_cache;
  delete _r_val_tbl;
  delete _c_val_tbl;
  delete _cc_val_tbl;
  delete _cap_node_tbl;
  delete _r_seg_tbl;
  delete _cc_seg_tbl;
  delete _extControl;
  delete _net_bterm_itr;
  delete _net_iterm_itr;
  delete _inst_iterm_itr;
  delete _scan_list_scan_inst_itr;
  delete _box_itr;
  delete _swire_itr;
  delete _sbox_itr;
  delete _cap_node_itr;
  delete _r_seg_itr;
  delete _cc_seg_itr;
  delete _region_inst_itr;
  delete _module_inst_itr;
  delete _module_modinst_itr;
  delete _module_modinstmoditerm_itr;
  delete _module_modbterm_itr;
  delete _module_modnet_itr;
  delete _module_modnet_modbterm_itr;
  delete _module_modnet_moditerm_itr;
  delete _module_modnet_iterm_itr;
  delete _module_modnet_bterm_itr;
  delete _region_group_itr;
  delete _group_itr;
  delete _guide_itr;
  delete _net_track_itr;
  delete _group_inst_itr;
  delete _group_modinst_itr;
  delete _group_power_net_itr;
  delete _group_ground_net_itr;
  delete _bpin_itr;
  delete _prop_itr;
  delete _dft_tbl;
  delete _marker_categories_tbl;

  while (!_callbacks.empty()) {
    auto _cbitr = _callbacks.begin();
    (*_cbitr)->removeOwner();
  }
  delete _journal;
  delete _journal_pending;
}

void dbBlock::clear()
{
  _dbBlock* block = (_dbBlock*) this;
  _dbDatabase* db = block->getDatabase();
  _dbBlock* parent = (_dbBlock*) getParent();
  _dbChip* chip = (_dbChip*) getChip();
  _dbTech* tech = (_dbTech*) getTech();

  // save a copy of the name
  char* name = safe_strdup(block->_name);

  // save a copy of the delimiter
  char delimiter = block->_hier_delimiter;

  std::list<dbBlockCallBackObj*> callbacks;

  // save callbacks
  callbacks.swap(block->_callbacks);

  // unlink the child from the parent
  if (parent) {
    unlink_child_from_parent(block, parent);
  }

  // destroy the block contents
  block->~_dbBlock();

  // call in-place new to create new block
  new (block) _dbBlock(db);

  // initialize the
  block->initialize(chip, tech, parent, name, delimiter);

  // restore callbacks
  block->_callbacks.swap(callbacks);

  free((void*) name);

  if (block->_journal) {
    delete block->_journal;
    block->_journal = nullptr;
  }

  if (block->_journal_pending) {
    delete block->_journal_pending;
    block->_journal_pending = nullptr;
  }
}

void _dbBlock::initialize(_dbChip* chip,
                          _dbTech* tech,
                          _dbBlock* parent,
                          const char* name,
                          char delimiter)
{
  _name = safe_strdup(name);

  _dbBox* box = _box_tbl->create();
  box->_flags._owner_type = dbBoxOwner::BLOCK;
  box->_owner = getOID();
  box->_shape._rect.reset(INT_MAX, INT_MAX, INT_MIN, INT_MIN);
  _bbox = box->getOID();
  _chip = chip->getOID();
  _tech = tech->getOID();
  _hier_delimiter = delimiter;
  // create top module
  _dbModule* _top = (_dbModule*) dbModule::create((dbBlock*) this, name);
  _top_module = _top->getOID();
  if (parent) {
    _def_units = parent->_def_units;
    _dbu_per_micron = parent->_dbu_per_micron;
    _parent = parent->getOID();
    parent->_children.push_back(getOID());
    _num_ext_corners = parent->_num_ext_corners;
    _corners_per_block = parent->_corners_per_block;
  }
}

dbObjectTable* _dbBlock::getObjectTable(dbObjectType type)
{
  switch (type) {
    case dbInstHdrObj:
      return _inst_hdr_tbl;

    case dbInstObj:
      return _inst_tbl;

    case dbModuleObj:
      return _module_tbl;

    case dbModInstObj:
      return _modinst_tbl;

    case dbPowerDomainObj:
      return _powerdomain_tbl;

    case dbLogicPortObj:
      return _logicport_tbl;

    case dbPowerSwitchObj:
      return _powerswitch_tbl;

    case dbIsolationObj:
      return _isolation_tbl;

    case dbLevelShifterObj:
      return _levelshifter_tbl;

    case dbGroupObj:
      return _group_tbl;

    case dbAccessPointObj:
      return ap_tbl_;

    case dbGlobalConnectObj:
      return global_connect_tbl_;

    case dbGuideObj:
      return _guide_tbl;

    case dbNetTrackObj:
      return _net_tracks_tbl;

    case dbNetObj:
      return _net_tbl;

    case dbBTermObj:
      return _bterm_tbl;

    case dbITermObj:
      return _iterm_tbl;

    case dbBoxObj:
      return _box_tbl;

    case dbViaObj:
      return _via_tbl;

    case dbGCellGridObj:
      return _gcell_grid_tbl;

    case dbTrackGridObj:
      return _track_grid_tbl;

    case dbObstructionObj:
      return _obstruction_tbl;

    case dbBlockageObj:
      return _blockage_tbl;

    case dbWireObj:
      return _wire_tbl;

    case dbSWireObj:
      return _swire_tbl;

    case dbSBoxObj:
      return _sbox_tbl;

    case dbCapNodeObj:
      return _cap_node_tbl;

    case dbRSegObj:
      return _r_seg_tbl;

    case dbCCSegObj:
      return _cc_seg_tbl;

    case dbRowObj:
      return _row_tbl;

    case dbFillObj:
      return _fill_tbl;

    case dbRegionObj:
      return _region_tbl;

    case dbHierObj:
      return _hier_tbl;

    case dbBPinObj:
      return _bpin_tbl;

    case dbTechNonDefaultRuleObj:
      return _non_default_rule_tbl;

    case dbTechLayerRuleObj:
      return _layer_rule_tbl;

    case dbPropertyObj:
      return _prop_tbl;

    case dbDftObj:
      return _dft_tbl;

    case dbMarkerCategoryObj:
      return _marker_categories_tbl;

    default:
      break;
  }

  return getTable()->getObjectTable(type);
}

dbOStream& operator<<(dbOStream& stream, const _dbBTermGroup& obj)
{
  stream << obj.bterms;
  stream << obj.order;
  return stream;
}

dbIStream& operator>>(dbIStream& stream, _dbBTermGroup& obj)
{
  stream >> obj.bterms;
  stream >> obj.order;
  return stream;
}

dbOStream& operator<<(dbOStream& stream, const _dbBTermTopLayerGrid& obj)
{
  stream << obj.layer;
  stream << obj.x_step;
  stream << obj.y_step;
  stream << obj.region;
  stream << obj.pin_width;
  stream << obj.pin_height;
  stream << obj.keepout;
  return stream;
}

dbIStream& operator>>(dbIStream& stream, _dbBTermTopLayerGrid& obj)
{
  stream >> obj.layer;
  stream >> obj.x_step;
  stream >> obj.y_step;
  stream >> obj.region;
  stream >> obj.pin_width;
  stream >> obj.pin_height;
  stream >> obj.keepout;
  return stream;
}

dbOStream& operator<<(dbOStream& stream, const _dbBlock& block)
{
  std::list<dbBlockCallBackObj*>::const_iterator cbitr;
  for (cbitr = block._callbacks.begin(); cbitr != block._callbacks.end();
       ++cbitr) {
    (**cbitr)().inDbBlockStreamOutBefore(
        (dbBlock*) &block);  // client ECO initialization  - payam
  }
  dbOStreamScope scope(stream, "dbBlock");
  stream << block._def_units;
  stream << block._dbu_per_micron;
  stream << block._hier_delimiter;
  stream << block._left_bus_delimiter;
  stream << block._right_bus_delimiter;
  stream << block._num_ext_corners;
  stream << block._corners_per_block;
  stream << block._corner_name_list;
  stream << block._name;
  stream << block._die_area;
  stream << block._blocked_regions_for_pins;
  stream << block._tech;
  stream << block._chip;
  stream << block._bbox;
  stream << block._parent;
  stream << block._next_block;
  stream << block._gcell_grid;
  stream << block._parent_block;
  stream << block._parent_inst;
  stream << block._top_module;
  stream << block._net_hash;
  stream << block._inst_hash;
  stream << block._module_hash;
  stream << block._modinst_hash;

  stream << block._powerdomain_hash;
  stream << block._logicport_hash;
  stream << block._powerswitch_hash;
  stream << block._isolation_hash;
  stream << block._levelshifter_hash;
  stream << block._group_hash;
  stream << block._inst_hdr_hash;
  stream << block._bterm_hash;
  stream << block._maxCapNodeId;
  stream << block._maxRSegId;
  stream << block._maxCCSegId;
  stream << block._children;
  stream << block._component_mask_shift;
  stream << block._currentCcAdjOrder;

  stream << *block._bterm_tbl;
  stream << *block._iterm_tbl;
  stream << *block._net_tbl;
  stream << *block._inst_hdr_tbl;
  stream << *block._module_tbl;
  stream << *block._inst_tbl;
  stream << *block._scan_inst_tbl;
  stream << *block._modinst_tbl;
  stream << *block._modbterm_tbl;
  stream << *block._busport_tbl;
  stream << *block._moditerm_tbl;
  stream << *block._modnet_tbl;
  stream << *block._powerdomain_tbl;
  stream << *block._logicport_tbl;
  stream << *block._powerswitch_tbl;
  stream << *block._isolation_tbl;
  stream << *block._levelshifter_tbl;
  stream << *block._group_tbl;
  stream << *block.ap_tbl_;
  stream << *block.global_connect_tbl_;
  stream << *block._guide_tbl;
  stream << *block._net_tracks_tbl;
  stream << *block._box_tbl;
  stream << *block._via_tbl;
  stream << *block._gcell_grid_tbl;
  stream << *block._track_grid_tbl;
  stream << *block._obstruction_tbl;
  stream << *block._blockage_tbl;
  stream << *block._wire_tbl;
  stream << *block._swire_tbl;
  stream << *block._sbox_tbl;
  stream << *block._row_tbl;
  stream << *block._fill_tbl;
  stream << *block._region_tbl;
  stream << *block._hier_tbl;
  stream << *block._bpin_tbl;
  stream << *block._non_default_rule_tbl;
  stream << *block._layer_rule_tbl;
  stream << *block._prop_tbl;

  stream << *block._name_cache;
  stream << *block._r_val_tbl;
  stream << *block._c_val_tbl;
  stream << *block._cc_val_tbl;
  stream << NamedTable("cap_node_tbl", block._cap_node_tbl);
  stream << NamedTable("r_seg_tbl", block._r_seg_tbl);
  stream << NamedTable("cc_seg_tbl", block._cc_seg_tbl);
  stream << *block._extControl;
  stream << block._dft;
  stream << *block._dft_tbl;
  stream << *block._marker_categories_tbl;
  stream << block._marker_category_hash;
  stream << block._min_routing_layer;
  stream << block._max_routing_layer;
  stream << block._min_layer_for_clock;
  stream << block._max_layer_for_clock;
  stream << block._bterm_groups;
  stream << block._bterm_top_layer_grid;
  stream << block._inst_scan_inst_map;
  stream << block._unique_net_index;
  stream << block._unique_inst_index;

  //---------------------------------------------------------- stream out
  // properties
  // TOM
  dbObjectTable* table = block.getTable();
  dbId<_dbProperty> propList = table->getPropList(block.getOID());

  stream << propList;
  // TOM
  //----------------------------------------------------------

  for (cbitr = block._callbacks.begin(); cbitr != block._callbacks.end();
       ++cbitr) {
    (*cbitr)->inDbBlockStreamOutAfter((dbBlock*) &block);
  }
  return stream;
}

dbIStream& operator>>(dbIStream& stream, _dbBlock& block)
{
  _dbDatabase* db = block.getImpl()->getDatabase();

  stream >> block._def_units;
  stream >> block._dbu_per_micron;
  stream >> block._hier_delimiter;
  stream >> block._left_bus_delimiter;
  stream >> block._right_bus_delimiter;
  stream >> block._num_ext_corners;
  stream >> block._corners_per_block;
  stream >> block._corner_name_list;
  stream >> block._name;
  if (db->isSchema(db_schema_die_area_is_polygon)) {
    stream >> block._die_area;
  } else {
    Rect rect;
    stream >> rect;
    block._die_area = rect;
  }
  if (db->isSchema(db_schema_dbblock_blocked_regions_for_pins)) {
    stream >> block._blocked_regions_for_pins;
  }
  // In the older schema we can't set the tech here, we handle this later in
  // dbDatabase.
  if (db->isSchema(db_schema_block_tech)) {
    stream >> block._tech;
  }
  stream >> block._chip;
  stream >> block._bbox;
  stream >> block._parent;
  stream >> block._next_block;
  stream >> block._gcell_grid;
  stream >> block._parent_block;
  stream >> block._parent_inst;
  stream >> block._top_module;
  stream >> block._net_hash;
  stream >> block._inst_hash;
  stream >> block._module_hash;
  stream >> block._modinst_hash;
  if (db->isSchema(db_schema_update_hierarchy)) {
    if (!db->isSchema(db_schema_db_remove_hash)) {
      dbHashTable<_dbModBTerm> unused_modbterm_hash;
      dbHashTable<_dbModITerm> unused_moditerm_hash;
      dbHashTable<_dbModNet> unused_modnet_hash;
      dbHashTable<_dbBusPort> unused_busport_hash;
      stream >> unused_modbterm_hash;
      stream >> unused_moditerm_hash;
      stream >> unused_modnet_hash;
      stream >> unused_busport_hash;
    }
  }
  stream >> block._powerdomain_hash;
  stream >> block._logicport_hash;
  stream >> block._powerswitch_hash;
  stream >> block._isolation_hash;
  if (db->isSchema(db_schema_level_shifter)) {
    stream >> block._levelshifter_hash;
  }
  stream >> block._group_hash;
  stream >> block._inst_hdr_hash;
  stream >> block._bterm_hash;
  stream >> block._maxCapNodeId;
  stream >> block._maxRSegId;
  stream >> block._maxCCSegId;
  if (!db->isSchema(db_schema_block_ext_model_index)) {
    int ignore_minExtModelIndex;
    int ignore_maxExtModelIndex;
    stream >> ignore_minExtModelIndex;
    stream >> ignore_maxExtModelIndex;
  }
  stream >> block._children;
  if (db->isSchema(db_schema_block_component_mask_shift)) {
    stream >> block._component_mask_shift;
  }
  stream >> block._currentCcAdjOrder;
  stream >> *block._bterm_tbl;
  stream >> *block._iterm_tbl;
  stream >> *block._net_tbl;
  stream >> *block._inst_hdr_tbl;
  if (db->isSchema(db_schema_db_remove_hash)) {
    stream >> *block._module_tbl;
    stream >> *block._inst_tbl;
  } else {
    stream >> *block._inst_tbl;
    stream >> *block._module_tbl;
  }
  if (db->isSchema(db_schema_block_owns_scan_insts)) {
    stream >> *block._scan_inst_tbl;
  }
  stream >> *block._modinst_tbl;
  if (db->isSchema(db_schema_update_hierarchy)) {
    stream >> *block._modbterm_tbl;
    if (db->isSchema(db_schema_db_remove_hash)) {
      stream >> *block._busport_tbl;
    }
    stream >> *block._moditerm_tbl;
    stream >> *block._modnet_tbl;
  }
  stream >> *block._powerdomain_tbl;
  stream >> *block._logicport_tbl;
  stream >> *block._powerswitch_tbl;
  stream >> *block._isolation_tbl;
  if (db->isSchema(db_schema_level_shifter)) {
    stream >> *block._levelshifter_tbl;
  }
  stream >> *block._group_tbl;
  stream >> *block.ap_tbl_;
  if (db->isSchema(db_schema_add_global_connect)) {
    stream >> *block.global_connect_tbl_;
  }
  stream >> *block._guide_tbl;
  if (db->isSchema(db_schema_net_tracks)) {
    stream >> *block._net_tracks_tbl;
  }
  stream >> *block._box_tbl;
  stream >> *block._via_tbl;
  stream >> *block._gcell_grid_tbl;
  stream >> *block._track_grid_tbl;
  stream >> *block._obstruction_tbl;
  stream >> *block._blockage_tbl;
  stream >> *block._wire_tbl;
  stream >> *block._swire_tbl;
  stream >> *block._sbox_tbl;
  stream >> *block._row_tbl;
  stream >> *block._fill_tbl;
  stream >> *block._region_tbl;
  stream >> *block._hier_tbl;
  stream >> *block._bpin_tbl;
  stream >> *block._non_default_rule_tbl;
  stream >> *block._layer_rule_tbl;
  stream >> *block._prop_tbl;
  stream >> *block._name_cache;
  stream >> *block._r_val_tbl;
  stream >> *block._c_val_tbl;
  stream >> *block._cc_val_tbl;
  stream >> *block._cap_node_tbl;  // DKF
  stream >> *block._r_seg_tbl;     // DKF
  stream >> *block._cc_seg_tbl;
  stream >> *block._extControl;
  if (db->isSchema(db_schema_add_scan)) {
    stream >> block._dft;
    stream >> *block._dft_tbl;
  }
  if (db->isSchema(db_schema_dbmarkergroup)) {
    stream >> *block._marker_categories_tbl;
    stream >> block._marker_category_hash;
  }
  if (db->isSchema(db_schema_dbblock_layers_ranges)) {
    stream >> block._min_routing_layer;
    stream >> block._max_routing_layer;
    stream >> block._min_layer_for_clock;
    stream >> block._max_layer_for_clock;
  }
  if (db->isSchema(db_schema_block_pin_groups)) {
    stream >> block._bterm_groups;
  }
  if (db->isSchema(db_schema_bterm_top_layer_grid)) {
    stream >> block._bterm_top_layer_grid;
  }
  if (db->isSchema(db_schema_map_insts_to_scan_insts)) {
    stream >> block._inst_scan_inst_map;
  }
  if (db->isSchema(db_schema_unique_indices)) {
    stream >> block._unique_net_index;
    stream >> block._unique_inst_index;
  }

  //---------------------------------------------------------- stream in
  // properties
  // TOM
  dbObjectTable* table = block.getTable();
  dbId<_dbProperty> oldList = table->getPropList(block.getOID());
  dbId<_dbProperty> propList;
  stream >> propList;

  if (propList != 0) {
    table->setPropList(block.getOID(), propList);
  } else if (oldList != 0) {
    table->setPropList(block.getOID(), 0);
  }
  // TOM
  //-------------------------------------------------------------------------------

  return stream;
}

void _dbBlock::clearSystemBlockagesAndObstructions()
{
  dbSet<dbBlockage> blockages(this, _blockage_tbl);
  dbSet<dbObstruction> obstructions(this, _obstruction_tbl);

  for (auto blockage = blockages.begin(); blockage != blockages.end();) {
    if (!blockage->isSystemReserved()) {
      blockage++;
      continue;
    }
    blockage->setIsSystemReserved(false);
    blockage = dbBlockage::destroy(blockage);
  }

  for (auto obstruction = obstructions.begin();
       obstruction != obstructions.end();) {
    if (!obstruction->isSystemReserved()) {
      obstruction++;
      continue;
    }
    obstruction->setIsSystemReserved(false);
    obstruction = dbObstruction::destroy(obstruction);
  }
}

void _dbBlock::add_rect(const Rect& rect)
{
  _dbBox* box = _box_tbl->getPtr(_bbox);

  if (_flags._valid_bbox) {
    box->_shape._rect.merge(rect);
  }
}
void _dbBlock::add_oct(const Oct& oct)
{
  _dbBox* box = _box_tbl->getPtr(_bbox);

  if (_flags._valid_bbox) {
    box->_shape._rect.merge(oct);
  }
}

void _dbBlock::remove_rect(const Rect& rect)
{
  _dbBox* box = _box_tbl->getPtr(_bbox);

  if (_flags._valid_bbox) {
    _flags._valid_bbox = box->_shape._rect.inside(rect);
  }
}

bool _dbBlock::operator==(const _dbBlock& rhs) const
{
  if (_flags._valid_bbox != rhs._flags._valid_bbox) {
    return false;
  }

  if (_def_units != rhs._def_units) {
    return false;
  }

  if (_dbu_per_micron != rhs._dbu_per_micron) {
    return false;
  }

  if (_hier_delimiter != rhs._hier_delimiter) {
    return false;
  }

  if (_left_bus_delimiter != rhs._left_bus_delimiter) {
    return false;
  }

  if (_right_bus_delimiter != rhs._right_bus_delimiter) {
    return false;
  }

  if (_num_ext_corners != rhs._num_ext_corners) {
    return false;
  }

  if (_corners_per_block != rhs._corners_per_block) {
    return false;
  }
  if (_corner_name_list && rhs._corner_name_list) {
    if (strcmp(_corner_name_list, rhs._corner_name_list) != 0) {
      return false;
    }
  } else if (_corner_name_list || rhs._corner_name_list) {
    return false;
  }

  if (_name && rhs._name) {
    if (strcmp(_name, rhs._name) != 0) {
      return false;
    }
  } else if (_name || rhs._name) {
    return false;
  }

  if (_die_area != rhs._die_area) {
    return false;
  }

  if (_tech != rhs._tech) {
    return false;
  }

  if (_chip != rhs._chip) {
    return false;
  }

  if (_bbox != rhs._bbox) {
    return false;
  }

  if (_parent != rhs._parent) {
    return false;
  }

  if (_next_block != rhs._next_block) {
    return false;
  }

  if (_gcell_grid != rhs._gcell_grid) {
    return false;
  }

  if (_parent_block != rhs._parent_block) {
    return false;
  }

  if (_parent_inst != rhs._parent_inst) {
    return false;
  }

  if (_top_module != rhs._top_module) {
    return false;
  }

  if (_net_hash != rhs._net_hash) {
    return false;
  }

  if (_inst_hash != rhs._inst_hash) {
    return false;
  }

  if (_module_hash != rhs._module_hash) {
    return false;
  }

  if (_modinst_hash != rhs._modinst_hash) {
    return false;
  }

  if (_powerdomain_hash != rhs._powerdomain_hash) {
    return false;
  }

  if (_logicport_hash != rhs._logicport_hash) {
    return false;
  }

  if (_powerswitch_hash != rhs._powerswitch_hash) {
    return false;
  }

  if (_isolation_hash != rhs._isolation_hash) {
    return false;
  }

  if (_levelshifter_hash != rhs._levelshifter_hash) {
    return false;
  }

  if (_group_hash != rhs._group_hash) {
    return false;
  }

  if (_inst_hdr_hash != rhs._inst_hdr_hash) {
    return false;
  }

  if (_bterm_hash != rhs._bterm_hash) {
    return false;
  }

  if (_maxCapNodeId != rhs._maxCapNodeId) {
    return false;
  }

  if (_maxRSegId != rhs._maxRSegId) {
    return false;
  }

  if (_maxCCSegId != rhs._maxCCSegId) {
    return false;
  }

  if (_children != rhs._children) {
    return false;
  }

  if (_component_mask_shift != rhs._component_mask_shift) {
    return false;
  }

  if (_currentCcAdjOrder != rhs._currentCcAdjOrder) {
    return false;
  }

  if (*_bterm_tbl != *rhs._bterm_tbl) {
    return false;
  }

  if (*_iterm_tbl != *rhs._iterm_tbl) {
    return false;
  }

  if (*_net_tbl != *rhs._net_tbl) {
    return false;
  }

  if (*_inst_hdr_tbl != *rhs._inst_hdr_tbl) {
    return false;
  }

  if (*_inst_tbl != *rhs._inst_tbl) {
    return false;
  }

  if (*_module_tbl != *rhs._module_tbl) {
    return false;
  }

  if (*_modinst_tbl != *rhs._modinst_tbl) {
    return false;
  }

  if (*_powerdomain_tbl != *rhs._powerdomain_tbl) {
    return false;
  }

  if (*_logicport_tbl != *rhs._logicport_tbl) {
    return false;
  }

  if (*_powerswitch_tbl != *rhs._powerswitch_tbl) {
    return false;
  }

  if (*_isolation_tbl != *rhs._isolation_tbl) {
    return false;
  }

  if (*_levelshifter_tbl != *rhs._levelshifter_tbl) {
    {
      return false;
    }
  }

  if (*_group_tbl != *rhs._group_tbl) {
    return false;
  }

  if (*ap_tbl_ != *rhs.ap_tbl_) {
    return false;
  }

  if (*_guide_tbl != *rhs._guide_tbl) {
    return false;
  }

  if (*_net_tracks_tbl != *rhs._net_tracks_tbl) {
    return false;
  }

  if (*_box_tbl != *rhs._box_tbl) {
    return false;
  }

  if (*_via_tbl != *rhs._via_tbl) {
    return false;
  }

  if (*_gcell_grid_tbl != *rhs._gcell_grid_tbl) {
    return false;
  }

  if (*_track_grid_tbl != *rhs._track_grid_tbl) {
    return false;
  }

  if (*_obstruction_tbl != *rhs._obstruction_tbl) {
    return false;
  }

  if (*_blockage_tbl != *rhs._blockage_tbl) {
    return false;
  }

  if (*_wire_tbl != *rhs._wire_tbl) {
    return false;
  }

  if (*_swire_tbl != *rhs._swire_tbl) {
    return false;
  }

  if (*_sbox_tbl != *rhs._sbox_tbl) {
    return false;
  }

  if (*_row_tbl != *rhs._row_tbl) {
    return false;
  }

  if (*_fill_tbl != *rhs._fill_tbl) {
    return false;
  }

  if (*_region_tbl != *rhs._region_tbl) {
    return false;
  }

  if (*_hier_tbl != *rhs._hier_tbl) {
    return false;
  }

  if (*_bpin_tbl != *rhs._bpin_tbl) {
    return false;
  }

  if (*_non_default_rule_tbl != *rhs._non_default_rule_tbl) {
    return false;
  }

  if (*_layer_rule_tbl != *rhs._layer_rule_tbl) {
    return false;
  }

  if (*_prop_tbl != *rhs._prop_tbl) {
    return false;
  }

  if (*_name_cache != *rhs._name_cache) {
    return false;
  }

  if (*_r_val_tbl != *rhs._r_val_tbl) {
    return false;
  }

  if (*_c_val_tbl != *rhs._c_val_tbl) {
    return false;
  }

  if (*_cc_val_tbl != *rhs._cc_val_tbl) {
    return false;
  }

  if (*_cap_node_tbl != *rhs._cap_node_tbl) {
    return false;
  }

  if (*_r_seg_tbl != *rhs._r_seg_tbl) {
    return false;
  }

  if (*_cc_seg_tbl != *rhs._cc_seg_tbl) {
    return false;
  }

  if (_dft != rhs._dft) {
    return false;
  }

  if (*_dft_tbl != *rhs._dft_tbl) {
    return false;
  }

  if (*_marker_categories_tbl != *rhs._marker_categories_tbl) {
    return false;
  }

  return true;
}

////////////////////////////////////////////////////////////////////
//
// dbBlock - Methods
//
////////////////////////////////////////////////////////////////////

std::string dbBlock::getName()
{
  _dbBlock* block = (_dbBlock*) this;
  return block->_name;
}

const char* dbBlock::getConstName()
{
  _dbBlock* block = (_dbBlock*) this;
  return block->_name;
}

dbBox* dbBlock::getBBox()
{
  _dbBlock* block = (_dbBlock*) this;

  if (block->_flags._valid_bbox == 0) {
    block->ComputeBBox();
  }

  _dbBox* bbox = block->_box_tbl->getPtr(block->_bbox);
  return (dbBox*) bbox;
}

void _dbBlock::ComputeBBox()
{
  _dbBox* bbox = _box_tbl->getPtr(_bbox);
  bbox->_shape._rect.reset(INT_MAX, INT_MAX, INT_MIN, INT_MIN);

  for (dbInst* inst : dbSet<dbInst>(this, _inst_tbl)) {
    if (inst->isPlaced()) {
      _dbBox* box = (_dbBox*) inst->getBBox();
      bbox->_shape._rect.merge(box->_shape._rect);
    }
  }

  for (dbBTerm* bterm : dbSet<dbBTerm>(this, _bterm_tbl)) {
    for (dbBPin* bp : bterm->getBPins()) {
      if (bp->getPlacementStatus().isPlaced()) {
        for (dbBox* box : bp->getBoxes()) {
          Rect r = box->getBox();
          bbox->_shape._rect.merge(r);
        }
      }
    }
  }

  for (dbObstruction* obs : dbSet<dbObstruction>(this, _obstruction_tbl)) {
    _dbBox* box = (_dbBox*) obs->getBBox();
    bbox->_shape._rect.merge(box->_shape._rect);
  }

  for (dbSBox* box : dbSet<dbSBox>(this, _sbox_tbl)) {
    Rect rect = box->getBox();
    bbox->_shape._rect.merge(rect);
  }

  for (dbWire* wire : dbSet<dbWire>(this, _wire_tbl)) {
    const auto opt_bbox = wire->getBBox();
    if (opt_bbox) {
      bbox->_shape._rect.merge(opt_bbox.value());
    }
  }

  if (bbox->_shape._rect.xMin() == INT_MAX) {  // empty block
    bbox->_shape._rect.reset(0, 0, 0, 0);
  }

  _flags._valid_bbox = 1;
}

dbDatabase* dbBlock::getDataBase()
{
  dbDatabase* db = (dbDatabase*) getImpl()->getDatabase();
  return db;
}

dbChip* dbBlock::getChip()
{
  _dbBlock* block = (_dbBlock*) this;
  _dbDatabase* db = block->getDatabase();
  _dbChip* chip = db->chip_tbl_->getPtr(block->_chip);
  return (dbChip*) chip;
}

dbBlock* dbBlock::getParent()
{
  _dbBlock* block = (_dbBlock*) this;
  _dbDatabase* db = block->getDatabase();
  _dbChip* chip = db->chip_tbl_->getPtr(block->_chip);
  if (!block->_parent.isValid()) {
    return nullptr;
  }
  _dbBlock* parent = chip->_block_tbl->getPtr(block->_parent);
  return (dbBlock*) parent;
}

dbInst* dbBlock::getParentInst()
{
  _dbBlock* block = (_dbBlock*) this;

  if (block->_parent_block == 0) {
    return nullptr;
  }

  _dbChip* chip = (_dbChip*) block->getOwner();
  _dbBlock* parent_block = chip->_block_tbl->getPtr(block->_parent_block);
  _dbInst* parent_inst = parent_block->_inst_tbl->getPtr(block->_parent_inst);
  return (dbInst*) parent_inst;
}

dbModule* dbBlock::getTopModule()
{
  _dbBlock* block = (_dbBlock*) this;
  return (dbModule*) block->_module_tbl->getPtr(block->_top_module);
}

dbSet<dbBlock> dbBlock::getChildren()
{
  _dbBlock* block = (_dbBlock*) this;
  _dbDatabase* db = getImpl()->getDatabase();
  _dbChip* chip = db->chip_tbl_->getPtr(block->_chip);
  return dbSet<dbBlock>(block, chip->_block_itr);
}

dbBlock* dbBlock::findChild(const char* name)
{
  for (dbBlock* child : getChildren()) {
    if (strcmp(child->getConstName(), name) == 0) {
      return child;
    }
  }

  return nullptr;
}

dbSet<dbBTerm> dbBlock::getBTerms()
{
  _dbBlock* block = (_dbBlock*) this;
  return dbSet<dbBTerm>(block, block->_bterm_tbl);
}

dbBTerm* dbBlock::findBTerm(const char* name)
{
  _dbBlock* block = (_dbBlock*) this;
  return (dbBTerm*) block->_bterm_hash.find(name);
}

std::vector<dbBlock::dbBTermGroup> dbBlock::getBTermGroups()
{
  _dbBlock* block = (_dbBlock*) this;
  std::vector<dbBlock::dbBTermGroup> groups;
  for (const _dbBTermGroup& group : block->_bterm_groups) {
    dbBlock::dbBTermGroup bterm_group;
    for (const auto& bterm_id : group.bterms) {
      bterm_group.bterms.push_back(
          (dbBTerm*) block->_bterm_tbl->getPtr(bterm_id));
    }
    bterm_group.order = group.order;
    groups.push_back(std::move(bterm_group));
  }

  return groups;
}

void dbBlock::addBTermGroup(const std::vector<dbBTerm*>& bterms, bool order)
{
  _dbBlock* block = (_dbBlock*) this;
  _dbBTermGroup group;
  for (dbBTerm* bterm : bterms) {
    group.bterms.emplace_back(bterm->getId());
  }
  group.order = order;
  block->_bterm_groups.push_back(std::move(group));
}

void dbBlock::setBTermTopLayerGrid(
    const dbBlock::dbBTermTopLayerGrid& top_layer_grid)
{
  _dbBlock* block = (_dbBlock*) this;
  _dbBTermTopLayerGrid& top_grid = block->_bterm_top_layer_grid;

  utl::Logger* logger = block->getImpl()->getLogger();
  const odb::Rect& die_area = getDieArea();

  if (!die_area.contains(top_layer_grid.region.getEnclosingRect())) {
    logger->error(
        utl::ODB, 124, "Top layer grid region is out of the die area.");
  }

  if (top_layer_grid.x_step <= 0) {
    logger->error(
        utl::ODB,
        500,
        "The x_step for the top layer grid must be greater than zero.");
  }
  if (top_layer_grid.y_step <= 0) {
    logger->error(
        utl::ODB,
        501,
        "The y_step for the top layer grid must be greater than zero.");
  }
  if (top_layer_grid.pin_width <= 0) {
    logger->error(
        utl::ODB,
        502,
        "The pin width for the top layer grid must be greater than zero.");
  }
  if (top_layer_grid.pin_height <= 0) {
    logger->error(
        utl::ODB,
        503,
        "The pin height for the top layer grid must be greater than zero.");
  }
  if (top_layer_grid.keepout <= 0) {
    logger->error(
        utl::ODB,
        504,
        "The pin keepout for the top layer grid must be greater than zero.");
  }

  top_grid.layer = top_layer_grid.layer->getId();
  top_grid.x_step = top_layer_grid.x_step;
  top_grid.y_step = top_layer_grid.y_step;
  top_grid.region = top_layer_grid.region;
  top_grid.pin_width = top_layer_grid.pin_width;
  top_grid.pin_height = top_layer_grid.pin_height;
  top_grid.keepout = top_layer_grid.keepout;
}

std::optional<dbBlock::dbBTermTopLayerGrid> dbBlock::getBTermTopLayerGrid()
{
  _dbBlock* block = (_dbBlock*) this;

  dbBlock::dbBTermTopLayerGrid top_layer_grid;

  odb::dbTech* tech = getDb()->getTech();
  if (block->_bterm_top_layer_grid.region.getPoints().empty()) {
    return std::nullopt;
  }

  top_layer_grid.layer = odb::dbTechLayer::getTechLayer(
      tech, block->_bterm_top_layer_grid.layer);
  top_layer_grid.x_step = block->_bterm_top_layer_grid.x_step;
  top_layer_grid.y_step = block->_bterm_top_layer_grid.y_step;
  top_layer_grid.region = block->_bterm_top_layer_grid.region;
  top_layer_grid.pin_width = block->_bterm_top_layer_grid.pin_width;
  top_layer_grid.pin_height = block->_bterm_top_layer_grid.pin_height;
  top_layer_grid.keepout = block->_bterm_top_layer_grid.keepout;

  return top_layer_grid;
}

Polygon dbBlock::getBTermTopLayerGridRegion()
{
  _dbBlock* block = (_dbBlock*) this;

  const Polygon& region = block->_bterm_top_layer_grid.region;
  if (region.getPoints().empty()) {
    utl::Logger* logger = block->getImpl()->getLogger();
    logger->error(utl::ODB,
                  428,
                  "Cannot get top layer grid region. Pin placement grid on top "
                  "layer not created.");
  }

  return region;
}

Rect dbBlock::findConstraintRegion(const Direction2D& edge, int begin, int end)
{
  _dbBlock* block = (_dbBlock*) this;
  block->ensureConstraintRegion(edge, begin, end);
  Rect constraint_region;
  const Rect& die_bounds = getDieArea();
  if (edge == south) {
    constraint_region = Rect(begin, die_bounds.yMin(), end, die_bounds.yMin());
  } else if (edge == north) {
    constraint_region = Rect(begin, die_bounds.yMax(), end, die_bounds.yMax());
  } else if (edge == west) {
    constraint_region = Rect(die_bounds.xMin(), begin, die_bounds.xMin(), end);
  } else if (edge == east) {
    constraint_region = Rect(die_bounds.xMax(), begin, die_bounds.xMax(), end);
  }

  return constraint_region;
}

void dbBlock::addBTermConstraintByDirection(dbIoType direction,
                                            const Rect& constraint_region)
{
  for (dbBTerm* bterm : getBTerms()) {
    if (bterm->getIoType() == direction) {
      bterm->setConstraintRegion(constraint_region);
    }
  }
}

void dbBlock::addBTermsToConstraint(const std::vector<dbBTerm*>& bterms,
                                    const Rect& constraint_region)
{
  for (dbBTerm* bterm : bterms) {
    const auto& bterm_constraint = bterm->getConstraintRegion();
    if (bterm_constraint && bterm_constraint.value() != constraint_region) {
      getImpl()->getLogger()->error(
          utl::ODB,
          239,
          "Pin {} is assigned to multiple constraints.",
          bterm->getName());
    } else {
      bterm->setConstraintRegion(constraint_region);
    }
  }
}

dbSet<dbITerm> dbBlock::getITerms()
{
  _dbBlock* block = (_dbBlock*) this;
  return dbSet<dbITerm>(block, block->_iterm_tbl);
}

dbSet<dbInst> dbBlock::getInsts()
{
  _dbBlock* block = (_dbBlock*) this;
  return dbSet<dbInst>(block, block->_inst_tbl);
}

dbSet<dbModule> dbBlock::getModules()
{
  _dbBlock* block = (_dbBlock*) this;
  return dbSet<dbModule>(block, block->_module_tbl);
}

dbSet<dbModInst> dbBlock::getModInsts()
{
  _dbBlock* block = (_dbBlock*) this;
  return dbSet<dbModInst>(block, block->_modinst_tbl);
}

dbSet<dbModBTerm> dbBlock::getModBTerms()
{
  _dbBlock* block = (_dbBlock*) this;
  return dbSet<dbModBTerm>(block, block->_modbterm_tbl);
}

dbSet<dbModITerm> dbBlock::getModITerms()
{
  _dbBlock* block = (_dbBlock*) this;
  return dbSet<dbModITerm>(block, block->_moditerm_tbl);
}

dbSet<dbModNet> dbBlock::getModNets()
{
  _dbBlock* block = (_dbBlock*) this;
  return dbSet<dbModNet>(block, block->_modnet_tbl);
}

dbSet<dbPowerDomain> dbBlock::getPowerDomains()
{
  _dbBlock* block = (_dbBlock*) this;
  return dbSet<dbPowerDomain>(block, block->_powerdomain_tbl);
}

dbSet<dbLogicPort> dbBlock::getLogicPorts()
{
  _dbBlock* block = (_dbBlock*) this;
  return dbSet<dbLogicPort>(block, block->_logicport_tbl);
}

dbSet<dbPowerSwitch> dbBlock::getPowerSwitches()
{
  _dbBlock* block = (_dbBlock*) this;
  return dbSet<dbPowerSwitch>(block, block->_powerswitch_tbl);
}

dbSet<dbIsolation> dbBlock::getIsolations()
{
  _dbBlock* block = (_dbBlock*) this;
  return dbSet<dbIsolation>(block, block->_isolation_tbl);
}

dbSet<dbLevelShifter> dbBlock::getLevelShifters()
{
  _dbBlock* block = (_dbBlock*) this;
  return dbSet<dbLevelShifter>(block, block->_levelshifter_tbl);
}

dbSet<dbGroup> dbBlock::getGroups()
{
  _dbBlock* block = (_dbBlock*) this;
  return dbSet<dbGroup>(block, block->_group_tbl);
}

dbSet<dbAccessPoint> dbBlock::getAccessPoints()
{
  _dbBlock* block = (_dbBlock*) this;
  return dbSet<dbAccessPoint>(block, block->ap_tbl_);
}

dbSet<dbGlobalConnect> dbBlock::getGlobalConnects()
{
  _dbBlock* block = (_dbBlock*) this;
  return dbSet<dbGlobalConnect>(block, block->global_connect_tbl_);
}

std::vector<dbTechLayer*> dbBlock::getComponentMaskShift()
{
  _dbBlock* block = (_dbBlock*) this;
  _dbTech* tech = block->getTech();
  std::vector<dbTechLayer*> layers;
  for (const auto& layer_id : block->_component_mask_shift) {
    layers.push_back((dbTechLayer*) tech->_layer_tbl->getPtr(layer_id));
  }
  return layers;
}

void dbBlock::setComponentMaskShift(const std::vector<dbTechLayer*>& layers)
{
  _dbBlock* block = (_dbBlock*) this;
  for (auto* layer : layers) {
    block->_component_mask_shift.push_back(layer->getId());
  }
}

dbInst* dbBlock::findInst(const char* name)
{
  _dbBlock* block = (_dbBlock*) this;
  return (dbInst*) block->_inst_hash.find(name);
}

dbModule* dbBlock::findModule(const char* name)
{
  _dbBlock* block = (_dbBlock*) this;
  dbModule* module = (dbModule*) block->_module_hash.find(name);
  if (module != nullptr) {
    return module;
  }
  // Search in children blocks for uninstantiated modules
  dbSet<dbBlock> children = getChildren();
  for (auto* child : children) {
    module = child->findModule(name);
    if (module != nullptr) {
      return module;
    }
  }
  return nullptr;
}

dbPowerDomain* dbBlock::findPowerDomain(const char* name)
{
  _dbBlock* block = (_dbBlock*) this;
  return (dbPowerDomain*) block->_powerdomain_hash.find(name);
}

dbLogicPort* dbBlock::findLogicPort(const char* name)
{
  _dbBlock* block = (_dbBlock*) this;
  return (dbLogicPort*) block->_logicport_hash.find(name);
}

dbPowerSwitch* dbBlock::findPowerSwitch(const char* name)
{
  _dbBlock* block = (_dbBlock*) this;
  return (dbPowerSwitch*) block->_powerswitch_hash.find(name);
}

dbIsolation* dbBlock::findIsolation(const char* name)
{
  _dbBlock* block = (_dbBlock*) this;
  return (dbIsolation*) block->_isolation_hash.find(name);
}

dbLevelShifter* dbBlock::findLevelShifter(const char* name)
{
  _dbBlock* block = (_dbBlock*) this;
  return (dbLevelShifter*) block->_levelshifter_hash.find(name);
}

dbModInst* dbBlock::findModInst(const char* path)
{
  char* _path = strdup(path);
  dbModule* cur_mod = getTopModule();
  dbModInst* cur_inst = nullptr;
  char* token = strtok(_path, "/");
  while (token != nullptr) {
    cur_inst = cur_mod->findModInst(token);
    if (cur_inst == nullptr) {
      break;
    }
    cur_mod = cur_inst->getMaster();
    token = strtok(nullptr, "/");
  }
  free((void*) _path);
  return cur_inst;
}

dbGroup* dbBlock::findGroup(const char* name)
{
  _dbBlock* block = (_dbBlock*) this;
  return (dbGroup*) block->_group_hash.find(name);
}

dbITerm* dbBlock::findITerm(const char* name)
{
  _dbBlock* block = (_dbBlock*) this;

  std::string s(name);

  std::string::size_type idx = s.rfind(block->_hier_delimiter);

  if (idx == std::string::npos) {  // no delimiter
    return nullptr;
  }

  std::string instName = s.substr(0, idx);
  std::string termName = s.substr(idx + 1, s.size());

  dbInst* inst = findInst(instName.c_str());

  if (inst == nullptr) {
    return nullptr;
  }

  return inst->findITerm(termName.c_str());
}

dbSet<dbObstruction> dbBlock::getObstructions()
{
  _dbBlock* block = (_dbBlock*) this;
  return dbSet<dbObstruction>(block, block->_obstruction_tbl);
}

dbSet<dbBlockage> dbBlock::getBlockages()
{
  _dbBlock* block = (_dbBlock*) this;
  return dbSet<dbBlockage>(block, block->_blockage_tbl);
}

dbSet<dbNet> dbBlock::getNets()
{
  _dbBlock* block = (_dbBlock*) this;
  return dbSet<dbNet>(block, block->_net_tbl);
}

dbSet<dbCapNode> dbBlock::getCapNodes()
{
  _dbBlock* block = (_dbBlock*) this;
  return dbSet<dbCapNode>(block, block->_cap_node_tbl);
}

dbNet* dbBlock::findNet(const char* name)
{
  _dbBlock* block = (_dbBlock*) this;
  return (dbNet*) block->_net_hash.find(name);
}

dbVia* dbBlock::findVia(const char* name)
{
  for (dbVia* via : getVias()) {
    if (strcmp(via->getConstName(), name) == 0) {
      return via;
    }
  }

  return nullptr;
}

dbSet<dbVia> dbBlock::getVias()
{
  _dbBlock* block = (_dbBlock*) this;
  return dbSet<dbVia>(block, block->_via_tbl);
}

dbSet<dbRow> dbBlock::getRows()
{
  _dbBlock* block = (_dbBlock*) this;
  return dbSet<dbRow>(block, block->_row_tbl);
}

dbSet<dbFill> dbBlock::getFills()
{
  _dbBlock* block = (_dbBlock*) this;
  return dbSet<dbFill>(block, block->_fill_tbl);
}

dbGCellGrid* dbBlock::getGCellGrid()
{
  _dbBlock* block = (_dbBlock*) this;

  if (block->_gcell_grid == 0) {
    return nullptr;
  }

  return (dbGCellGrid*) block->_gcell_grid_tbl->getPtr(block->_gcell_grid);
}

dbSet<dbRegion> dbBlock::getRegions()
{
  _dbBlock* block = (_dbBlock*) this;
  return dbSet<dbRegion>(block, block->_region_tbl);
}

dbRegion* dbBlock::findRegion(const char* name)
{
  for (dbRegion* r : getRegions()) {
    if (r->getName() == name) {
      return r;
    }
  }

  return nullptr;
}

int dbBlock::getDefUnits()
{
  _dbBlock* block = (_dbBlock*) this;
  return block->_def_units;
}

void dbBlock::setDefUnits(int units)
{
  _dbBlock* block = (_dbBlock*) this;
  block->_def_units = units;
}

int dbBlock::getDbUnitsPerMicron()
{
  _dbBlock* block = (_dbBlock*) this;
  return block->_dbu_per_micron;
}

double dbBlock::dbuToMicrons(int dbu)
{
  const double dbu_micron = getTech()->getDbUnitsPerMicron();
  return dbu / dbu_micron;
}

double dbBlock::dbuToMicrons(unsigned int dbu)
{
  const double dbu_micron = getTech()->getDbUnitsPerMicron();
  return dbu / dbu_micron;
}

double dbBlock::dbuToMicrons(int64_t dbu)
{
  const double dbu_micron = getTech()->getDbUnitsPerMicron();
  return dbu / dbu_micron;
}

double dbBlock::dbuToMicrons(double dbu)
{
  const double dbu_micron = getTech()->getDbUnitsPerMicron();
  return dbu / dbu_micron;
}

double dbBlock::dbuAreaToMicrons(const int64_t dbu_area)
{
  const double dbu_micron = getTech()->getDbUnitsPerMicron();
  return dbu_area / (dbu_micron * dbu_micron);
}

int dbBlock::micronsToDbu(const double microns)
{
  const int dbu_per_micron = getTech()->getDbUnitsPerMicron();
  double dbu = microns * dbu_per_micron;
  return static_cast<int>(std::round(dbu));
}

int64_t dbBlock::micronsAreaToDbu(const double micronsArea)
{
  const int dbu_per_micron = getTech()->getDbUnitsPerMicron();
  const int64_t dbu_per_square_micron
      = static_cast<int64_t>(dbu_per_micron) * dbu_per_micron;
  double dbuArea = micronsArea * dbu_per_square_micron;
  return static_cast<int64_t>(std::round(dbuArea));
}

char dbBlock::getHierarchyDelimiter()
{
  _dbBlock* block = (_dbBlock*) this;
  return block->_hier_delimiter;
}

void dbBlock::setBusDelimiters(char left, char right)
{
  _dbBlock* block = (_dbBlock*) this;
  block->_left_bus_delimiter = left;
  block->_right_bus_delimiter = right;
}

void dbBlock::getBusDelimiters(char& left, char& right)
{
  _dbBlock* block = (_dbBlock*) this;
  left = block->_left_bus_delimiter;
  right = block->_right_bus_delimiter;
}

dbSet<dbTrackGrid> dbBlock::getTrackGrids()
{
  _dbBlock* block = (_dbBlock*) this;
  dbSet<dbTrackGrid> tracks(block, block->_track_grid_tbl);
  return tracks;
}

dbTrackGrid* dbBlock::findTrackGrid(dbTechLayer* layer)
{
  for (dbTrackGrid* g : getTrackGrids()) {
    if (g->getTechLayer() == layer) {
      return g;
    }
  }

  return nullptr;
}

void dbBlock::getMasters(std::vector<dbMaster*>& masters)
{
  _dbBlock* block = (_dbBlock*) this;
  for (dbInstHdr* hdr : dbSet<dbInstHdr>(block, block->_inst_hdr_tbl)) {
    masters.push_back(hdr->getMaster());
  }
}

void dbBlock::setDieArea(const Rect& new_area)
{
  _dbBlock* block = (_dbBlock*) this;

  // Clear any existing system blockages
  block->clearSystemBlockagesAndObstructions();

  block->_die_area = new_area;
  for (auto callback : block->_callbacks) {
    callback->inDbBlockSetDieArea(this);
  }
}

void dbBlock::setDieArea(const Polygon& new_area)
{
  _dbBlock* block = (_dbBlock*) this;
  block->_die_area = new_area;
  for (auto callback : block->_callbacks) {
    callback->inDbBlockSetDieArea(this);
  }

  // Clear any existing system blockages
  block->clearSystemBlockagesAndObstructions();

  dbTech* tech = getTech();
  dbSet<dbTechLayer> tech_layers = tech->getLayers();
  // General flow here:
  // We have a polygon floorplan. We can represent this floorplan
  // as a bounding rectangle with obstructions where there is empty
  // space in the polygon.
  //
  // The following code runs a subtraction on the bounding box and
  // the polygon. This generates a list of polygons where there is
  // supposed to be empty space. These polygons are then decomposed
  // into rectangles. Which are then used to create obstructions and
  // placement blockages.

  Polygon bounding_rect = block->_die_area.getEnclosingRect();
  std::vector<Polygon> results = bounding_rect.difference(block->_die_area);
  for (odb::Polygon& blockage_area : results) {
    std::vector<Rect> blockages;
    decompose_polygon(blockage_area.getPoints(), blockages);
    for (odb::Rect& blockage_rect : blockages) {
      dbBlockage* db_blockage = dbBlockage::create(this,
                                                   blockage_rect.xMin(),
                                                   blockage_rect.yMin(),
                                                   blockage_rect.xMax(),
                                                   blockage_rect.yMax());
      db_blockage->setIsSystemReserved(true);

      // Create routing blockages
      for (dbTechLayer* tech_layer : tech_layers) {
        if (tech_layer->getType() == odb::dbTechLayerType::OVERLAP) {
          continue;
        }

        dbObstruction* obs = dbObstruction::create(this,
                                                   tech_layer,
                                                   blockage_rect.xMin(),
                                                   blockage_rect.yMin(),
                                                   blockage_rect.xMax(),
                                                   blockage_rect.yMax());
        obs->setIsSystemReserved(true);
      }
    }
  }
}

Rect dbBlock::getDieArea()
{
  _dbBlock* block = (_dbBlock*) this;
  return block->_die_area.getEnclosingRect();
}

Polygon dbBlock::getDieAreaPolygon()
{
  _dbBlock* block = (_dbBlock*) this;
  return block->_die_area;
}

void dbBlock::addBlockedRegionForPins(const Rect& region)
{
  _dbBlock* block = (_dbBlock*) this;
  block->_blocked_regions_for_pins.push_back(region);
}

const std::vector<Rect>& dbBlock::getBlockedRegionsForPins()
{
  _dbBlock* block = (_dbBlock*) this;
  return block->_blocked_regions_for_pins;
}

Rect dbBlock::getCoreArea()
{
  Rect rect;
  rect.mergeInit();

  for (dbRow* row : getRows()) {
    if (row->getSite()->getClass() != odb::dbSiteClass::PAD) {
      rect.merge(row->getBBox());
    }
  }

  if (!rect.isInverted()) {
    return rect;
  }

  // Default to die area if there aren't any rows.
  return getDieArea();
}

void dbBlock::setExtmi(void* ext)
{
  _dbBlock* block = (_dbBlock*) this;
  block->_extmi = ext;
}

void* dbBlock::getExtmi()
{
  _dbBlock* block = (_dbBlock*) this;
  return (block->_extmi);
}

dbExtControl* dbBlock::getExtControl()
{
  _dbBlock* block = (_dbBlock*) this;
  return (block->_extControl);
}

dbDft* dbBlock::getDft() const
{
  _dbBlock* block = (_dbBlock*) this;
  return (dbDft*) block->_dft_tbl->getPtr(block->_dft);
}

int dbBlock::getMinRoutingLayer() const
{
  _dbBlock* block = (_dbBlock*) this;
  return block->_min_routing_layer;
}

void dbBlock::setMinRoutingLayer(const int min_routing_layer)
{
  _dbBlock* block = (_dbBlock*) this;
  block->_min_routing_layer = min_routing_layer;
}

int dbBlock::getMaxRoutingLayer() const
{
  _dbBlock* block = (_dbBlock*) this;
  return block->_max_routing_layer;
}

void dbBlock::setMaxRoutingLayer(const int max_routing_layer)
{
  _dbBlock* block = (_dbBlock*) this;
  block->_max_routing_layer = max_routing_layer;
}

int dbBlock::getMinLayerForClock() const
{
  _dbBlock* block = (_dbBlock*) this;
  return block->_min_layer_for_clock;
}

void dbBlock::setMinLayerForClock(const int min_layer_for_clock)
{
  _dbBlock* block = (_dbBlock*) this;
  block->_min_layer_for_clock = min_layer_for_clock;
}

int dbBlock::getMaxLayerForClock() const
{
  _dbBlock* block = (_dbBlock*) this;
  return block->_max_layer_for_clock;
}

void dbBlock::setMaxLayerForClock(const int max_layer_for_clock)
{
  _dbBlock* block = (_dbBlock*) this;
  block->_max_layer_for_clock = max_layer_for_clock;
}

int dbBlock::getGCellTileSize()
{
  _dbBlock* block = (_dbBlock*) this;
  // Use the pitch of the third routing layer to compute the gcell tile size.
  int layer_for_gcell_size = 3;
  if (block->_max_routing_layer < layer_for_gcell_size) {
    layer_for_gcell_size = block->_max_routing_layer;
  }
  const int pitches_in_tile = 15;

  dbTech* tech = getTech();
  odb::dbTechLayer* tech_layer = tech->findRoutingLayer(layer_for_gcell_size);
  odb::dbTrackGrid* track_grid = findTrackGrid(tech_layer);

  if (track_grid == nullptr) {
    getImpl()->getLogger()->error(utl::ODB,
                                  358,
                                  "Track grid for routing layer {} not found.",
                                  tech_layer->getName());
  }

  int track_spacing, track_init, num_tracks;
  track_grid->getAverageTrackSpacing(track_spacing, track_init, num_tracks);

  return pitches_in_tile * track_spacing;
}

void dbBlock::getExtCornerNames(std::list<std::string>& ecl)
{
  _dbBlock* block = (_dbBlock*) this;
  if (block->_corner_name_list) {
    ecl.push_back(block->_corner_name_list);
  } else {
    ecl.push_back("");
  }
}

dbSet<dbCCSeg> dbBlock::getCCSegs()
{
  _dbBlock* block = (_dbBlock*) this;
  return dbSet<dbCCSeg>(block, block->_cc_seg_tbl);
}

dbSet<dbRSeg> dbBlock::getRSegs()
{
  _dbBlock* block = (_dbBlock*) this;
  return dbSet<dbRSeg>(block, block->_r_seg_tbl);
}

dbTechNonDefaultRule* dbBlock::findNonDefaultRule(const char* name)
{
  for (dbTechNonDefaultRule* r : getNonDefaultRules()) {
    if (strcmp(r->getConstName(), name) == 0) {
      return (dbTechNonDefaultRule*) r;
    }
  }

  return nullptr;
}

dbSet<dbTechNonDefaultRule> dbBlock::getNonDefaultRules()
{
  _dbBlock* block = (_dbBlock*) this;
  return dbSet<dbTechNonDefaultRule>(block, block->_non_default_rule_tbl);
}

void dbBlock::copyExtDb(uint fr,
                        uint to,
                        uint extDbCnt,
                        double resFactor,
                        double ccFactor,
                        double gndcFactor)
{
  _dbBlock* block = (_dbBlock*) this;
  uint j;
  if (resFactor != 1.0) {
    for (j = 1; j < block->_r_val_tbl->size(); j += extDbCnt) {
      (*block->_r_val_tbl)[j + to] = (*block->_r_val_tbl)[j + fr] * resFactor;
    }
  } else {
    for (j = 1; j < block->_r_val_tbl->size(); j += extDbCnt) {
      (*block->_r_val_tbl)[j + to] = (*block->_r_val_tbl)[j + fr];
    }
  }
  if (ccFactor != 1.0) {
    for (j = 1; j < block->_cc_val_tbl->size(); j += extDbCnt) {
      (*block->_cc_val_tbl)[j + to] = (*block->_cc_val_tbl)[j + fr] * ccFactor;
    }
  } else {
    for (j = 1; j < block->_cc_val_tbl->size(); j += extDbCnt) {
      (*block->_cc_val_tbl)[j + to] = (*block->_cc_val_tbl)[j + fr];
    }
  }
  if (gndcFactor != 1.0) {
    for (j = 1; j < block->_c_val_tbl->size(); j += extDbCnt) {
      (*block->_c_val_tbl)[j + to] = (*block->_c_val_tbl)[j + fr] * gndcFactor;
    }
  } else {
    for (j = 1; j < block->_c_val_tbl->size(); j += extDbCnt) {
      (*block->_c_val_tbl)[j + to] = (*block->_c_val_tbl)[j + fr];
    }
  }
}

bool dbBlock::adjustCC(float adjFactor,
                       double ccThreshHold,
                       std::vector<dbNet*>& nets,
                       std::vector<dbNet*>& halonets)
{
  bool adjusted = false;
  _dbBlock* block = (_dbBlock*) this;
  std::vector<dbCCSeg*> adjustedCC;
  const uint adjustOrder = block->_currentCcAdjOrder + 1;
  for (dbNet* net : nets) {
    adjusted |= net->adjustCC(
        adjustOrder, adjFactor, ccThreshHold, adjustedCC, halonets);
  }
  for (dbCCSeg* ccs : adjustedCC) {
    ccs->setMark(false);
  }
  if (adjusted) {
    block->_currentCcAdjOrder = adjustOrder;
  }
  return adjusted;
}

bool dbBlock::groundCC(float gndFactor)
{
  if (gndFactor == 0.0) {
    return false;
  }
  bool grounded = false;
  for (dbNet* net : getNets()) {
    grounded |= net->groundCC(gndFactor);
  }
  for (dbNet* net : getNets()) {
    net->destroyCCSegs();
  }
  return grounded;
}

void dbBlock::undoAdjustedCC(std::vector<dbNet*>& nets,
                             std::vector<dbNet*>& halonets)
{
  std::vector<dbCCSeg*> adjustedCC;
  for (dbNet* net : getNets()) {
    net->undoAdjustedCC(adjustedCC, halonets);
  }
  for (dbCCSeg* ccs : adjustedCC) {
    ccs->setMark(false);
  }
}

void dbBlock::adjustRC(double resFactor, double ccFactor, double gndcFactor)
{
  _dbBlock* block = (_dbBlock*) this;
  uint j;
  if (resFactor != 1.0) {
    for (j = 1; j < block->_r_val_tbl->size(); j++) {
      (*block->_r_val_tbl)[j] *= resFactor;
    }
  }
  if (ccFactor != 1.0) {
    for (j = 1; j < block->_cc_val_tbl->size(); j++) {
      (*block->_cc_val_tbl)[j] *= ccFactor;
    }
  }
  if (gndcFactor != 1.0) {
    for (j = 1; j < block->_c_val_tbl->size(); j++) {
      (*block->_c_val_tbl)[j] *= gndcFactor;
    }
  }
}

void dbBlock::getExtCount(int& numOfNet,
                          int& numOfRSeg,
                          int& numOfCapNode,
                          int& numOfCCSeg)
{
  _dbBlock* block = (_dbBlock*) this;
  numOfNet = block->_net_tbl->size();
  numOfRSeg = block->_r_seg_tbl->size();
  numOfCapNode = block->_cap_node_tbl->size();
  numOfCCSeg = block->_cc_seg_tbl->size();
}
/*
void dbBlock::setMinExtMOdel(int n)
{
    _dbBlock * block = (_dbBlock *) this;
    block->_min_ext_model= n;
}
void dbBlock::setMaxExtMOdel(int n)
{
    _dbBlock * block = (_dbBlock *) this;
    block->_max_ext_model= n;
}
int dbBlock::getMaxExtMOdel()
{
    _dbBlock * block = (_dbBlock *) this;
    return block->_max_ext_model;
}
int dbBlock::getMinExtMOdel()
{
    _dbBlock * block = (_dbBlock *) this;
    return block->_min_ext_model;
}
*/
int dbBlock::getCornerCount()
{
  _dbBlock* block = (_dbBlock*) this;
  return block->_num_ext_corners;
}

int dbBlock::getCornersPerBlock()
{
  _dbBlock* block = (_dbBlock*) this;
  return block->_corners_per_block;
}

bool dbBlock::extCornersAreIndependent()
{
  bool independent = getExtControl()->_independentExtCorners;
  return independent;
}

int dbBlock::getExtDbCount()
{
  _dbBlock* block = (_dbBlock*) this;
  return block->_num_ext_dbs;
}

void dbBlock::initParasiticsValueTables()
{
  _dbBlock* block = (_dbBlock*) this;
  if ((block->_r_seg_tbl->size() > 0) || (block->_cap_node_tbl->size() > 0)
      || (block->_cc_seg_tbl->size() > 0)) {
    for (dbNet* net : getNets()) {
      _dbNet* n = (_dbNet*) net;
      n->_cap_nodes = 0;
      n->_r_segs = 0;
    }
  }

  int ttttClear = 1;
  _dbDatabase* db = block->_cap_node_tbl->_db;
  if (ttttClear) {
    block->_cap_node_tbl->clear();
  } else {
    delete block->_cap_node_tbl;
    block->_cap_node_tbl = new dbTable<_dbCapNode, 4096>(
        db, block, (GetObjTbl_t) &_dbBlock::getObjectTable, dbCapNodeObj);
  }
  block->_maxCapNodeId = 0;

  if (ttttClear) {
    block->_r_seg_tbl->clear();
  } else {
    delete block->_r_seg_tbl;
    block->_r_seg_tbl = new dbTable<_dbRSeg, 4096>(
        db, block, (GetObjTbl_t) &_dbBlock::getObjectTable, dbRSegObj);
  }
  block->_maxRSegId = 0;

  if (ttttClear) {
    block->_cc_seg_tbl->clear();
  } else {
    delete block->_cc_seg_tbl;
    block->_cc_seg_tbl = new dbTable<_dbCCSeg, 4096>(
        db, block, (GetObjTbl_t) &_dbBlock::getObjectTable, dbCCSegObj);
  }
  block->_maxCCSegId = 0;

  if (ttttClear) {
    block->_cc_val_tbl->clear();
  } else {
    delete block->_cc_val_tbl;
    block->_cc_val_tbl = new dbPagedVector<float, 4096, 12>();
  }
  block->_cc_val_tbl->push_back(0.0);

  if (ttttClear) {
    block->_r_val_tbl->clear();
  } else {
    delete block->_r_val_tbl;
    block->_r_val_tbl = new dbPagedVector<float, 4096, 12>();
  }
  block->_r_val_tbl->push_back(0.0);

  if (ttttClear) {
    block->_c_val_tbl->clear();
  } else {
    delete block->_c_val_tbl;
    block->_c_val_tbl = new dbPagedVector<float, 4096, 12>();
  }
  block->_c_val_tbl->push_back(0.0);
}

void dbBlock::setCornersPerBlock(int cornersPerBlock)
{
  initParasiticsValueTables();
  _dbBlock* block = (_dbBlock*) this;
  block->_corners_per_block = cornersPerBlock;
}

void dbBlock::setCornerCount(int cornersStoredCnt,
                             int extDbCnt,
                             const char* name_list)
{
  ZASSERT((cornersStoredCnt > 0) && (cornersStoredCnt <= 256));
  _dbBlock* block = (_dbBlock*) this;

  // TODO: Should this change be logged in the journal?
  //       Yes !!!!!!!!!!!!!!!!!!!!!!!!!!!!!!!!!!!!!!!!
  if (block->_journal) {
    debugPrint(getImpl()->getLogger(),
               utl::ODB,
               "DB_ECO",
               1,
               "ECO: dbBlock {}, setCornerCount cornerCnt {}, extDbCnt {}, "
               "name_list {}",
               block->getId(),
               cornersStoredCnt,
               extDbCnt,
               name_list);
    block->_journal->beginAction(dbJournal::UPDATE_FIELD);
    block->_journal->pushParam(dbBlockObj);
    block->_journal->pushParam(block->getId());
    block->_journal->pushParam(_dbBlock::CORNERCOUNT);
    block->_journal->pushParam(cornersStoredCnt);
    block->_journal->pushParam(extDbCnt);
    block->_journal->pushParam(name_list);
    block->_journal->endAction();
  }
  initParasiticsValueTables();

  block->_num_ext_corners = cornersStoredCnt;
  block->_corners_per_block = cornersStoredCnt;
  block->_num_ext_dbs = extDbCnt;
  if (name_list != nullptr) {
    if (block->_corner_name_list) {
      free(block->_corner_name_list);
    }
    block->_corner_name_list = strdup((char*) name_list);
  }
}
dbBlock* dbBlock::getExtCornerBlock(uint corner)
{
  dbBlock* block = findExtCornerBlock(corner);
  if (!block) {
    block = this;
  }
  return block;
}

dbBlock* dbBlock::findExtCornerBlock(uint corner)
{
  char cornerName[64];
  sprintf(cornerName, "extCornerBlock__%d", corner);
  return findChild(cornerName);
}

dbBlock* dbBlock::createExtCornerBlock(uint corner)
{
  char cornerName[64];
  sprintf(cornerName, "extCornerBlock__%d", corner);
  dbBlock* extBlk = dbBlock::create(this, cornerName, nullptr, '/');
  assert(extBlk);
  char name[64];
  for (dbNet* net : getNets()) {
    sprintf(name, "%d", net->getId());
    dbNet* xnet = dbNet::create(extBlk, name, true);
    if (xnet == nullptr) {
      getImpl()->getLogger()->error(
          utl::ODB, 8, "Cannot duplicate net {}", net->getConstName());
    }
    if (xnet->getId() != net->getId()) {
      getImpl()->getLogger()->warn(utl::ODB,
                                   9,
                                   "id mismatch ({},{}) for net {}",
                                   xnet->getId(),
                                   net->getId(),
                                   net->getConstName());
    }
    dbSigType ty = net->getSigType();
    if (ty.isSupply()) {
      xnet->setSpecial();
    }

    xnet->setSigType(ty);
  }
  extBlk->setCornersPerBlock(1);
  return extBlk;
}

char* dbBlock::getCornerNameList()
{
  _dbBlock* block = (_dbBlock*) this;

  return block->_corner_name_list;
}
void dbBlock::setCornerNameList(const char* name_list)
{
  _dbBlock* block = (_dbBlock*) this;

  if (block->_corner_name_list != nullptr) {
    free(block->_corner_name_list);
  }

  block->_corner_name_list = strdup(name_list);
}
void dbBlock::getExtCornerName(int corner, char* cName)
{
  cName[0] = '\0';
  _dbBlock* block = (_dbBlock*) this;
  if (block->_num_ext_corners == 0) {
    return;
  }
  ZASSERT((corner >= 0) && (corner < block->_num_ext_corners));

  if (block->_corner_name_list == nullptr) {
    return;
  }

  char buff[1024];
  strcpy(buff, block->_corner_name_list);

  int ii = 0;
  char* word = strtok(buff, " ");
  while (word != nullptr) {
    if (ii == corner) {
      strcpy(cName, word);
      return;
    }

    word = strtok(nullptr, " ");
    ii++;
  }
}
int dbBlock::getExtCornerIndex(const char* cornerName)
{
  _dbBlock* block = (_dbBlock*) this;

  if (block->_corner_name_list == nullptr) {
    return -1;
  }

  char buff[1024];
  strcpy(buff, block->_corner_name_list);

  uint ii = 0;
  char* word = strtok(buff, " ");
  while (word != nullptr) {
    if (strcmp(cornerName, word) == 0) {
      return ii;
    }

    word = strtok(nullptr, " ");
    ii++;
  }
  return -1;
}
void dbBlock::setCornerCount(int cnt)
{
  setCornerCount(cnt, cnt, nullptr);
}

dbBlock* dbBlock::create(dbChip* chip_,
                         const char* name_,
                         dbTech* tech_,
                         char hier_delimiter_)
{
  _dbChip* chip = (_dbChip*) chip_;

  if (chip->_top != 0) {
    return nullptr;
  }

  if (!tech_) {
    tech_ = chip_->getDb()->getTech();
  }

  _dbBlock* top = chip->_block_tbl->create();
  _dbTech* tech = (_dbTech*) tech_;
  top->initialize(chip, tech, nullptr, name_, hier_delimiter_);
  chip->_top = top->getOID();
  top->_dbu_per_micron = tech->_dbu_per_micron;
  return (dbBlock*) top;
}

dbBlock* dbBlock::create(dbBlock* parent_,
                         const char* name_,
                         dbTech* tech_,
                         char hier_delimiter)
{
  if (parent_->findChild(name_)) {
    return nullptr;
  }

  if (!tech_) {
    tech_ = parent_->getTech();
  }

  _dbBlock* parent = (_dbBlock*) parent_;
  _dbChip* chip = (_dbChip*) parent->getOwner();
  _dbBlock* child = chip->_block_tbl->create();
  _dbTech* tech = (_dbTech*) tech_;
  child->initialize(chip, tech, parent, name_, hier_delimiter);
  child->_dbu_per_micron = tech->_dbu_per_micron;
  return (dbBlock*) child;
}

dbBlock* dbBlock::getBlock(dbChip* chip_, uint dbid_)
{
  _dbChip* chip = (_dbChip*) chip_;
  return (dbBlock*) chip->_block_tbl->getPtr(dbid_);
}

dbBlock* dbBlock::getBlock(dbBlock* block_, uint dbid_)
{
  _dbChip* chip = (_dbChip*) block_->getImpl()->getOwner();
  return (dbBlock*) chip->_block_tbl->getPtr(dbid_);
}

void dbBlock::destroy(dbBlock* block_)
{
  _dbBlock* block = (_dbBlock*) block_;
  _dbChip* chip = (_dbChip*) block->getOwner();
  // delete the children of this block
  for (const dbId<_dbBlock>& child_id : block->_children) {
    _dbBlock* child = chip->_block_tbl->getPtr(child_id);
    destroy((dbBlock*) child);
  }
  // Deleting top block
  if (block->_parent == 0) {
    chip->_top = 0;
  } else {
    // unlink this block from the parent
    _dbBlock* parent = chip->_block_tbl->getPtr(block->_parent);
    unlink_child_from_parent(block, parent);
  }

  dbProperty::destroyProperties(block);
  chip->_block_tbl->destroy(block);
}

void unlink_child_from_parent(_dbBlock* child, _dbBlock* parent)
{
  uint id = child->getOID();

  auto& children = parent->_children;
  for (auto citr = children.begin(); citr != children.end(); ++citr) {
    if (*citr == id) {
      children.erase(citr);
      break;
    }
  }
}

dbSet<dbBlock>::iterator dbBlock::destroy(dbSet<dbBlock>::iterator& itr)
{
  dbBlock* bt = *itr;
  dbSet<dbBlock>::iterator next = ++itr;
  destroy(bt);
  return next;
}

dbBlockSearch* dbBlock::getSearchDb()
{
  _dbBlock* block = (_dbBlock*) this;
  return block->_searchDb;
}

void dbBlock::getWireUpdatedNets(std::vector<dbNet*>& result)
{
  int tot = 0;
  int upd = 0;
  int enc = 0;
  for (dbNet* net : getNets()) {
    tot++;
    _dbNet* n = (_dbNet*) net;

    if (n->_flags._wire_altered != 1) {
      continue;
    }
    upd++;
    enc++;

    result.push_back(net);
  }
  getImpl()->getLogger()->info(
      utl::ODB, 10, "tot = {}, upd = {}, enc = {}", tot, upd, enc);
}

void dbBlock::destroyCCs(std::vector<dbNet*>& nets)
{
  for (dbNet* net : nets) {
    net->destroyCCSegs();
  }
}

void dbBlock::destroyRSegs(std::vector<dbNet*>& nets)
{
  for (dbNet* net : nets) {
    net->destroyRSegs();
  }
}

void dbBlock::destroyCNs(std::vector<dbNet*>& nets, bool cleanExtid)
{
  for (dbNet* net : nets) {
    net->destroyCapNodes(cleanExtid);
  }
}

void dbBlock::destroyCornerParasitics(std::vector<dbNet*>& nets)
{
  std::vector<dbNet*> cnets;
  uint jj;
  for (jj = 0; jj < nets.size(); jj++) {
    dbNet* net = dbNet::getNet(this, nets[jj]->getId());
    cnets.push_back(net);
  }
  destroyCCs(cnets);
  destroyRSegs(cnets);
  destroyCNs(cnets, true);
}

void dbBlock::destroyParasitics(std::vector<dbNet*>& nets)
{
  destroyCornerParasitics(nets);
  if (!extCornersAreIndependent()) {
    return;
  }
  int numcorners = getCornerCount();
  dbBlock* extBlock;
  for (int corner = 1; corner < numcorners; corner++) {
    extBlock = findExtCornerBlock(corner);
    extBlock->destroyCornerParasitics(nets);
  }
}

void dbBlock::getCcHaloNets(std::vector<dbNet*>& changedNets,
                            std::vector<dbNet*>& ccHaloNets)
{
  uint jj;
  dbNet* ccNet;
  for (jj = 0; jj < changedNets.size(); jj++) {
    changedNets[jj]->setMark(true);
  }
  for (jj = 0; jj < changedNets.size(); jj++) {
    for (dbCapNode* capn : changedNets[jj]->getCapNodes()) {
      dbSet<dbCCSeg> ccSegs = capn->getCCSegs();
      for (auto ccitr = ccSegs.begin(); ccitr != ccSegs.end();) {
        dbCCSeg* cc = *ccitr;
        ++ccitr;
        dbCapNode* tcap = cc->getSourceCapNode();
        if (tcap != capn) {
          ccNet = tcap->getNet();
        } else {
          ccNet = cc->getTargetCapNode()->getNet();
        }
        if (ccNet->isMarked()) {
          continue;
        }
        ccNet->setMark(true);
        ccHaloNets.push_back(ccNet);
      }
    }
  }
  for (jj = 0; jj < changedNets.size(); jj++) {
    changedNets[jj]->setMark(false);
  }
  for (jj = 0; jj < ccHaloNets.size(); jj++) {
    ccHaloNets[jj]->setMark(false);
  }
}

//
// Utility to write db file
//

void dbBlock::writeDb(char* filename, int allNode)
{
  _dbBlock* block = (_dbBlock*) this;
  std::string dbname;
  if (allNode) {
    if (block->_journal) {
      dbname = fmt::format("{}.main.{}.db", filename, getpid());
    } else {
      dbname = fmt::format("{}.remote.{}.db", filename, getpid());
    }
  } else {
    dbname = fmt::format("{}.db", filename);
  }
  std::ofstream file(dbname, std::ios::binary);
  if (!file) {
    getImpl()->getLogger()->warn(
        utl::ODB, 19, "Can not open file {} to write!", dbname);
    return;
  }
  getDataBase()->write(file);
  if (block->_journal) {
    debugPrint(getImpl()->getLogger(),
               utl::ODB,
               "DB_ECO",
               1,
               "ECO: dbBlock {}, writeDb",
               block->getId());
    block->_journal->beginAction(dbJournal::UPDATE_FIELD);
    block->_journal->pushParam(dbBlockObj);
    block->_journal->pushParam(block->getId());
    block->_journal->pushParam(_dbBlock::WRITEDB);
    block->_journal->pushParam(filename);
    block->_journal->pushParam(allNode);
    block->_journal->endAction();
  }
}

void dbBlock::writeGuides(const char* filename) const
{
  std::ofstream guide_file;
  guide_file.open(filename);
  if (!guide_file) {
    getImpl()->getLogger()->error(
        utl::ODB, 307, "Guides file could not be opened.");
  }
  dbBlock* block = (dbBlock*) this;
  std::vector<dbNet*> nets;
  nets.reserve(block->getNets().size());
  for (auto net : block->getNets()) {
    if (!net->getGuides().empty()) {
      nets.push_back(net);
    }
  }
  std::sort(nets.begin(), nets.end(), [](odb::dbNet* net1, odb::dbNet* net2) {
    return strcmp(net1->getConstName(), net2->getConstName()) < 0;
  });
  for (auto net : nets) {
    guide_file << net->getName() << "\n";
    guide_file << "(\n";
    for (auto guide : net->getGuides()) {
      guide_file << guide->getBox().xMin() << " " << guide->getBox().yMin()
                 << " " << guide->getBox().xMax() << " "
                 << guide->getBox().yMax() << " "
                 << guide->getLayer()->getName() << "\n";
    }
    guide_file << ")\n";
  }
  guide_file.close();
}

void dbBlock::clearUserInstFlags()
{
  for (dbInst* inst : getInsts()) {
    inst->clearUserFlag2();
    inst->clearUserFlag1();
    inst->clearUserFlag3();
  }
}

std::map<dbTechLayer*, odb::dbTechVia*> dbBlock::getDefaultVias()
{
  odb::dbTech* tech = getTech();
  odb::dbSet<odb::dbTechVia> vias = tech->getVias();
  std::map<dbTechLayer*, odb::dbTechVia*> default_vias;

  for (odb::dbTechVia* via : vias) {
    odb::dbStringProperty* prop
        = odb::dbStringProperty::find(via, "OR_DEFAULT");

    if (prop == nullptr) {
      continue;
    }
    default_vias[via->getBottomLayer()] = via;
  }

  if (default_vias.empty()) {
    utl::Logger* logger = getImpl()->getLogger();
    debugPrint(
        logger, utl::ODB, "get_default_vias", 1, "No OR_DEFAULT vias defined.");
    for (odb::dbTechVia* via : vias) {
      dbTechLayer* tech_layer = via->getBottomLayer();
      if (tech_layer != nullptr && tech_layer->getRoutingLevel() != 0
          && default_vias.find(tech_layer) == default_vias.end()) {
        debugPrint(logger,
                   utl::ODB,
                   "get_default_vias",
                   1,
                   "Via for layers {} and {}: {}",
                   via->getBottomLayer()->getName(),
                   via->getTopLayer()->getName(),
                   via->getName());
        default_vias[tech_layer] = via;
        debugPrint(logger,
                   utl::ODB,
                   "get_default_vias",
                   1,
                   "Using via {} as default.",
                   via->getConstName());
      }
    }
  }

  return default_vias;
}

void dbBlock::setDrivingItermsforNets()
{
  for (dbNet* net : getNets()) {
    if ((net->getSigType() == dbSigType::GROUND)
        || (net->getSigType() == dbSigType::POWER)) {
      continue;
    }

    net->setDrivingITerm(0);

    for (dbITerm* tr : net->getITerms()) {
      if (tr->getIoType() == dbIoType::OUTPUT) {
        net->setDrivingITerm(tr->getId());
        break;
      }
    }
  }
}

void dbBlock::preExttreeMergeRC(double max_cap, uint corner)
{
  if (!getExtControl()->_exttreePreMerg) {
    return;
  }
  if (max_cap == 0.0) {
    max_cap = 10.0;
  }
  if (getExtControl()->_exttreeMaxcap >= max_cap) {
    return;
  }
  getExtControl()->_exttreeMaxcap = max_cap;
  for (dbNet* net : getNets()) {
    net->preExttreeMergeRC(max_cap, corner);
  }
}

bool dbBlock::designIsRouted(bool verbose)
{
  bool design_is_routed = true;
  for (dbNet* net : getNets()) {
    if (net->isSpecial()) {
      continue;
    }

    const int pin_count = net->getBTermCount() + net->getITerms().size();

    odb::uint wire_cnt = 0, via_cnt = 0;
    net->getWireCount(wire_cnt, via_cnt);
    bool has_wires = wire_cnt != 0 || via_cnt != 0;

    if (pin_count > 1 && !has_wires && !net->isConnectedByAbutment()) {
      if (verbose) {
        getImpl()->getLogger()->warn(
            utl::ODB, 232, "Net {} is not routed.", net->getName());
        design_is_routed = false;
      } else {
        return false;
      }
    }
  }
  return design_is_routed;
}

void dbBlock::destroyNetWires()
{
  for (dbNet* db_net : getNets()) {
    dbWire* wire = db_net->getWire();
    if (!db_net->isSpecial() && wire) {
      dbWire::destroy(wire);
    }
  }
}

int dbBlock::globalConnect()
{
  dbSet<dbGlobalConnect> gcs = getGlobalConnects();
  const std::vector<dbGlobalConnect*> connects(gcs.begin(), gcs.end());
  _dbBlock* dbblock = (_dbBlock*) this;
  return dbblock->globalConnect(connects);
}

int dbBlock::globalConnect(dbGlobalConnect* gc)
{
  _dbBlock* dbblock = (_dbBlock*) this;
  return dbblock->globalConnect({gc});
}

void dbBlock::clearGlobalConnect()
{
  dbSet<dbGlobalConnect> gcs = getGlobalConnects();
  std::set<dbGlobalConnect*> connects(gcs.begin(), gcs.end());
  for (auto* connect : connects) {
    odb::dbGlobalConnect::destroy(connect);
  }
}

void dbBlock::reportGlobalConnect()
{
  _dbBlock* dbblock = (_dbBlock*) this;
  utl::Logger* logger = dbblock->getImpl()->getLogger();

  dbSet<dbGlobalConnect> gcs = getGlobalConnects();

  logger->report("Global connection rules: {}", gcs.size());
  for (auto* connect : gcs) {
    auto* region = connect->getRegion();

    std::string region_msg;
    if (region != nullptr) {
      region_msg = fmt::format(" in \"{}\"", region->getName());
    }
    logger->report("  Instances{}: \"{}\" with pins \"{}\" connect to \"{}\"",
                   region_msg,
                   connect->getInstPattern(),
                   connect->getPinPattern(),
                   connect->getNet()->getName());
  }
}

int dbBlock::addGlobalConnect(dbRegion* region,
                              const char* instPattern,
                              const char* pinPattern,
                              dbNet* net,
                              bool do_connect)
{
  _dbBlock* dbblock = (_dbBlock*) this;

  utl::Logger* logger = dbblock->getImpl()->getLogger();

  if (net == nullptr) {
    logger->error(utl::ODB, 381, "Invalid net specified.");
  }

  if (net->isDoNotTouch()) {
    logger->warn(utl::ODB,
                 382,
                 "{} is marked do not touch, which will cause the global "
                 "connect rule to be ignored.",
                 net->getName());
  }

  dbGlobalConnect* gc
      = odb::dbGlobalConnect::create(net, region, instPattern, pinPattern);

  if (gc != nullptr && do_connect) {
    return globalConnect(gc);
  }
  return 0;
}

int _dbBlock::globalConnect(const std::vector<dbGlobalConnect*>& connects)
{
  _dbBlock* dbblock = (_dbBlock*) this;
  utl::Logger* logger = dbblock->getImpl()->getLogger();

  if (connects.empty()) {
    logger->warn(utl::ODB, 378, "Global connections are not set up.");
    return 0;
  }

  // order rules so non-regions are handled first
  std::vector<_dbGlobalConnect*> non_region_rules;
  std::vector<_dbGlobalConnect*> region_rules;

  std::set<dbITerm*> connected_iterms;
  // only search for instances once
  std::map<std::string, std::vector<dbInst*>> inst_map;
  std::set<dbInst*> donottouchinsts;
  for (dbGlobalConnect* connect : connects) {
    _dbGlobalConnect* gc = (_dbGlobalConnect*) connect;
    if (gc->region_ != 0) {
      region_rules.push_back(gc);
    } else {
      non_region_rules.push_back(gc);
    }
    const std::string inst_pattern = connect->getInstPattern();
    if (inst_map.find(inst_pattern) != inst_map.end()) {
      continue;
    }
    std::vector<dbInst*> insts = connect->getInsts();

    // remove insts marked do not touch
    std::set<dbInst*> remove_insts;
    for (dbInst* inst : insts) {
      if (inst->isDoNotTouch()) {
        remove_insts.insert(inst);
      }
    }
    insts.erase(std::remove_if(insts.begin(),
                               insts.end(),
                               [&](dbInst* inst) {
                                 return remove_insts.find(inst)
                                        != remove_insts.end();
                               }),
                insts.end());

    inst_map[inst_pattern] = insts;

    _dbGlobalConnect* connect_rule = (_dbGlobalConnect*) connect;
    for (dbInst* inst : remove_insts) {
      if (connect_rule->needsModification(inst)) {
        donottouchinsts.insert(inst);
      }
    }
  }

  if (!donottouchinsts.empty()) {
    for (dbInst* inst : donottouchinsts) {
      logger->warn(utl::ODB,
                   383,
                   "{} is marked do not touch and will be skipped in global "
                   "connections.",
                   inst->getName());
    }
  }

  for (_dbGlobalConnect* connect : non_region_rules) {
    const auto connections = connect->connect(inst_map[connect->inst_pattern_]);
    connected_iterms.insert(connections.begin(), connections.end());
  }
  for (_dbGlobalConnect* connect : region_rules) {
    const auto connections = connect->connect(inst_map[connect->inst_pattern_]);
    connected_iterms.insert(connections.begin(), connections.end());
  }

  return connected_iterms.size();
}

_dbTech* _dbBlock::getTech()
{
  _dbDatabase* db = getDatabase();
  return db->_tech_tbl->getPtr(_tech);
}

dbTech* dbBlock::getTech()
{
  _dbBlock* block = (_dbBlock*) this;
  return (dbTech*) block->getTech();
}

dbSet<dbMarkerCategory> dbBlock::getMarkerCategories()
{
  _dbBlock* block = (_dbBlock*) this;
  return dbSet<dbMarkerCategory>(block, block->_marker_categories_tbl);
}

dbMarkerCategory* dbBlock::findMarkerCategory(const char* name)
{
  _dbBlock* block = (_dbBlock*) this;
  return (dbMarkerCategory*) block->_marker_category_hash.find(name);
}

void dbBlock::writeMarkerCategories(const std::string& file)
{
  std::ofstream report(file);

  if (!report) {
    _dbMarkerCategory* obj = (_dbMarkerCategory*) this;
    utl::Logger* logger = obj->getLogger();

    logger->error(utl::ODB, 272, "Unable to open {} to write markers", file);
  }

  writeMarkerCategories(report);

  report.close();
}

void dbBlock::writeMarkerCategories(std::ofstream& report)
{
  std::set<_dbMarkerCategory*> groups;
  for (dbMarkerCategory* group : getMarkerCategories()) {
    groups.insert((_dbMarkerCategory*) group);
  }

  _dbMarkerCategory::writeJSON(report, groups);
}

void dbBlock::debugPrintContent(std::ostream& str_db)
{
  str_db << fmt::format("Debug: Data base tables for block at {}:\n",
                        getName());

  str_db << "Db nets (The Flat db view)\n";

  for (auto dbnet : getNets()) {
    str_db << fmt::format(
        "dbNet {} (id {})\n", dbnet->getName(), dbnet->getId());

    for (auto db_iterm : dbnet->getITerms()) {
      str_db << fmt::format(
          "\t-> dbIterm {} ({})\n", db_iterm->getId(), db_iterm->getName());
    }
    for (auto db_bterm : dbnet->getBTerms()) {
      str_db << fmt::format("\t-> dbBterm {}\n", db_bterm->getId());
    }
  }

  str_db << "Block ports\n";
  // got through the ports and their owner
  str_db << "\t\tBTerm Ports +++\n";
  for (auto bt : getBTerms()) {
    str_db << fmt::format("\t\tBterm ({}) {} Net {} ({})  Mod Net {} ({}) \n",
                          bt->getId(),
                          bt->getName().c_str(),
                          bt->getNet() ? bt->getNet()->getName().c_str() : "",
                          bt->getNet() ? bt->getNet()->getId() : 0,
                          bt->getModNet() ? bt->getModNet()->getName() : "",
                          bt->getModNet() ? bt->getModNet()->getId() : 0);
  }
  str_db << "\t\tBTerm Ports ---\n";

  str_db << "The hierarchical db view:\n";
  dbSet<dbModule> block_modules = getModules();
  str_db << fmt::format("Content size {} modules\n", block_modules.size());
  for (auto mi : block_modules) {
    dbModule* cur_obj = mi;
    if (cur_obj == getTopModule()) {
      str_db << "Top Module\n";
    }
    str_db << fmt::format("\tModule {} {}\n",
                          (cur_obj == getTopModule()) ? "(Top Module)" : "",
                          ((dbModule*) cur_obj)->getName());
    // in case of top level, care as the bterms double up as pins
    if (cur_obj == getTopModule()) {
      for (auto bterm : getBTerms()) {
        str_db << fmt::format(
            "Top dbBTerm {} dbNet {} ({}) dbModNet {} ({})\n",
            bterm->getName(),
            bterm->getNet() ? bterm->getNet()->getName() : "",
            bterm->getNet() ? bterm->getNet()->getId() : -1,
            bterm->getModNet() ? bterm->getModNet()->getName() : "",
            bterm->getModNet() ? bterm->getModNet()->getId() : -1);
      }
    }
    // got through the module ports and their owner
    str_db << "\t\tModBTerm Ports +++\n";

    for (auto module_port : cur_obj->getModBTerms()) {
      str_db << fmt::format(
          "\t\tPort {} Net {} ({})\n",
          module_port->getName(),
          (module_port->getModNet()) ? (module_port->getModNet()->getName())
                                     : "No-modnet",
          (module_port->getModNet()) ? module_port->getModNet()->getId() : -1);

      str_db << fmt::format("\t\tPort parent {}\n\n",
                            module_port->getParent()->getName());
    }
    str_db << "\t\tModBTermPorts ---\n";

    str_db << "\t\tModule instances +++\n";
    for (auto module_inst : mi->getModInsts()) {
      str_db << fmt::format("\t\tMod inst {} ", module_inst->getName());
      dbModule* master = module_inst->getMaster();
      str_db << fmt::format("\t\tMaster {}\n\n",
                            module_inst->getMaster()->getName());
      dbBlock* owner = master->getOwner();
      if (owner != this) {
        str_db << "\t\t\tMaster owner in wrong block\n";
      }
      str_db << "\t\tConnections\n";
      for (dbModITerm* miterm_pin : module_inst->getModITerms()) {
        str_db << fmt::format(
            "\t\t\tModIterm : {} ({}) Mod Net {} ({}) \n",
            miterm_pin->getName(),
            miterm_pin->getId(),
            miterm_pin->getModNet() ? (miterm_pin->getModNet()->getName())
                                    : "No-net",
            miterm_pin->getModNet() ? miterm_pin->getModNet()->getId() : 0);
      }
    }
    str_db << "\t\tModule instances ---\n";
    str_db << "\t\tDb instances +++\n";
    for (dbInst* db_inst : cur_obj->getInsts()) {
      str_db << fmt::format("\t\tdb inst {}\n", db_inst->getName());
      str_db << "\t\tdb iterms:\n";
      for (dbITerm* iterm : db_inst->getITerms()) {
        dbMTerm* mterm = iterm->getMTerm();
        str_db << fmt::format(
            "\t\t\t\t iterm: {} ({}) Net: {} Mod net : {} ({})\n",
            mterm->getName(),
            iterm->getId(),
            iterm->getNet() ? iterm->getNet()->getName() : "unk-dbnet",
            iterm->getModNet() ? iterm->getModNet()->getName() : "unk-modnet",
            iterm->getModNet() ? iterm->getModNet()->getId() : -1);
      }
    }
    str_db << "\t\tDb instances ---\n";
    str_db << "\tModule nets (modnets) +++ \n";
    str_db << fmt::format("\t# mod nets {} in {}\n",
                          cur_obj->getModNets().size(),
                          cur_obj->getName());

    for (auto mod_net : cur_obj->getModNets()) {
      str_db << fmt::format(
          "\t\tNet: {} ({})\n", mod_net->getName(), mod_net->getId());
      str_db << "\t\tConnections -> modIterms/modbterms/bterms/iterms:\n";
      str_db << fmt::format("\t\t -> {} moditerms\n",
                            mod_net->getModITerms().size());
      for (dbModITerm* modi_term : mod_net->getModITerms()) {
        str_db << fmt::format("\t\t\t{}\n", modi_term->getName());
      }
      str_db << fmt::format("\t\t -> {} modbterms\n",
                            mod_net->getModBTerms().size());
      for (dbModBTerm* modb_term : mod_net->getModBTerms()) {
        str_db << fmt::format("\t\t\t{}\n", modb_term->getName());
      }
      str_db << fmt::format("\t\t -> {} iterms\n", mod_net->getITerms().size());
      for (dbITerm* db_iterm : mod_net->getITerms()) {
        str_db << fmt::format("\t\t\t{}\n", db_iterm->getName().c_str());
      }
      str_db << fmt::format("\t\t -> {} bterms\n", mod_net->getBTerms().size());
      for (dbBTerm* db_bterm : mod_net->getBTerms()) {
        str_db << fmt::format("\t\t\t{}\n", db_bterm->getName().c_str());
      }
    }
  }
}

void _dbBlock::collectMemInfo(MemInfo& info)
{
  info.cnt++;
  info.size += sizeof(*this);

  info.children_["name"].add(_name);
  info.children_["corner_name"].add(_corner_name_list);
  info.children_["blocked_regions_for_pins"].add(_blocked_regions_for_pins);

  info.children_["net_hash"].add(_net_hash);
  info.children_["inst_hash"].add(_inst_hash);
  info.children_["module_hash"].add(_module_hash);
  info.children_["modinst_hash"].add(_modinst_hash);
  info.children_["powerdomain_hash"].add(_powerdomain_hash);
  info.children_["logicport_hash"].add(_logicport_hash);
  info.children_["powerswitch_hash"].add(_powerswitch_hash);
  info.children_["isolation_hash"].add(_isolation_hash);
  info.children_["marker_category_hash"].add(_marker_category_hash);
  info.children_["levelshifter_hash"].add(_levelshifter_hash);
  info.children_["group_hash"].add(_group_hash);
  info.children_["inst_hdr_hash"].add(_inst_hdr_hash);
  info.children_["bterm_hash"].add(_bterm_hash);

  info.children_["children"].add(_children);
  info.children_["component_mask_shift"].add(_component_mask_shift);

  _bterm_tbl->collectMemInfo(info.children_["bterm"]);
  _iterm_tbl->collectMemInfo(info.children_["iterm"]);
  _net_tbl->collectMemInfo(info.children_["net"]);
  _inst_hdr_tbl->collectMemInfo(info.children_["inst_hdr"]);
  _inst_tbl->collectMemInfo(info.children_["inst"]);
  _box_tbl->collectMemInfo(info.children_["box"]);
  _via_tbl->collectMemInfo(info.children_["via"]);
  _gcell_grid_tbl->collectMemInfo(info.children_["gcell_grid"]);
  _track_grid_tbl->collectMemInfo(info.children_["track_grid"]);
  _obstruction_tbl->collectMemInfo(info.children_["obstruction"]);
  _blockage_tbl->collectMemInfo(info.children_["blockage"]);
  _wire_tbl->collectMemInfo(info.children_["wire"]);
  _swire_tbl->collectMemInfo(info.children_["swire"]);
  _sbox_tbl->collectMemInfo(info.children_["sbox"]);
  _row_tbl->collectMemInfo(info.children_["row"]);
  _fill_tbl->collectMemInfo(info.children_["fill"]);
  _region_tbl->collectMemInfo(info.children_["region"]);
  _hier_tbl->collectMemInfo(info.children_["hier"]);
  _bpin_tbl->collectMemInfo(info.children_["bpin"]);
  _non_default_rule_tbl->collectMemInfo(info.children_["non_default_rule"]);
  _layer_rule_tbl->collectMemInfo(info.children_["layer_rule"]);
  _prop_tbl->collectMemInfo(info.children_["prop"]);
  _module_tbl->collectMemInfo(info.children_["module"]);
  _powerdomain_tbl->collectMemInfo(info.children_["powerdomain"]);
  _logicport_tbl->collectMemInfo(info.children_["logicport"]);
  _powerswitch_tbl->collectMemInfo(info.children_["powerswitch"]);
  _isolation_tbl->collectMemInfo(info.children_["isolation"]);
  _levelshifter_tbl->collectMemInfo(info.children_["levelshifter"]);
  _modinst_tbl->collectMemInfo(info.children_["modinst"]);
  _group_tbl->collectMemInfo(info.children_["group"]);
  ap_tbl_->collectMemInfo(info.children_["ap"]);
  global_connect_tbl_->collectMemInfo(info.children_["global_connect"]);
  _guide_tbl->collectMemInfo(info.children_["guide"]);
  _net_tracks_tbl->collectMemInfo(info.children_["net_tracks"]);
  _dft_tbl->collectMemInfo(info.children_["dft"]);
  _marker_categories_tbl->collectMemInfo(info.children_["marker_categories"]);
  _modbterm_tbl->collectMemInfo(info.children_["modbterm"]);
  _moditerm_tbl->collectMemInfo(info.children_["moditerm"]);
  _modnet_tbl->collectMemInfo(info.children_["modnet"]);
  _busport_tbl->collectMemInfo(info.children_["busport"]);
  _cap_node_tbl->collectMemInfo(info.children_["cap_node"]);
  _r_seg_tbl->collectMemInfo(info.children_["r_seg"]);
  _cc_seg_tbl->collectMemInfo(info.children_["cc_seg"]);

  _name_cache->collectMemInfo(info.children_["name_cache"]);
  info.children_["r_val"].add(*_r_val_tbl);
  info.children_["c_val"].add(*_c_val_tbl);
  info.children_["cc_val"].add(*_cc_val_tbl);

  info.children_["module_name_id_map"].add(_module_name_id_map);
}

void _dbBlock::ensureConstraintRegion(const Direction2D& edge,
                                      int& begin,
                                      int& end)
{
  /// Ensure that the constraint region defined in the given edge is completely
  /// inside the die area.
  dbBlock* block = (dbBlock*) this;
  const int input_begin = begin;
  const int input_end = end;
  const Rect& die_bounds = block->getDieArea();
  if (edge == south || edge == north) {
    begin = std::max(begin, die_bounds.xMin());
    end = std::min(end, die_bounds.xMax());
  } else if (edge == west || edge == east) {
    begin = std::max(begin, die_bounds.yMin());
    end = std::min(end, die_bounds.yMax());
  }

  if (input_begin != begin || input_end != end) {
    utl::Logger* logger = getImpl()->getLogger();
    logger->warn(utl::ODB,
                 11,
                 "Region {}-{} on edge {} modified to {}-{} to respect the "
                 "die area limits.",
                 block->dbuToMicrons(input_begin),
                 block->dbuToMicrons(input_end),
                 edge,
                 block->dbuToMicrons(begin),
                 block->dbuToMicrons(end));
  }
}

<<<<<<< HEAD
void dbBlock::updatePinAccess()
{
  _dbBlock* block = (_dbBlock*) this;
  // get callbacks
  for (auto callback : block->_callbacks) {
    callback->inDbPinAccessUpdateRequired();
  }
=======
std::string _dbBlock::makeNewName(
    dbModInst* parent,
    const char* base_name,
    const dbNameUniquifyType& uniquify,
    uint& unique_index,
    const std::function<bool(const char*)>& exists)
{
  dbBlock* block = (dbBlock*) this;

  // Decide hierarchical name without unique index
  fmt::memory_buffer buf;
  if (parent) {
    fmt::format_to(std::back_inserter(buf),
                   "{}{}",
                   parent->getHierarchicalName(),
                   block->getHierarchyDelimiter());
  }
  buf.append(base_name, base_name + std::strlen(base_name));
  buf.push_back('\0');  // Null-terminate for find* functions

  // If uniquify is IF_NEEDED*, check for uniqueness before adding a suffix.
  bool uniquify_if_needed
      = (dbNameUniquifyType::IF_NEEDED == uniquify)
        || (dbNameUniquifyType::IF_NEEDED_WITH_UNDERSCORE == uniquify);
  if (uniquify_if_needed && !exists(buf.data())) {
    return std::string(buf.data());
  }

  // The name is not unique, or we must uniquify.
  // Prepare the prefix for the uniquifying loop.
  buf.resize(buf.size() - 1);  // Remove null terminator

  // Use underscore if specified
  if ((dbNameUniquifyType::IF_NEEDED_WITH_UNDERSCORE == uniquify
       || dbNameUniquifyType::ALWAYS_WITH_UNDERSCORE == uniquify)) {
    buf.push_back('_');
  }

  const size_t prefix_size = buf.size();
  do {
    buf.resize(prefix_size);
    fmt::format_to(std::back_inserter(buf), "{}", unique_index++);
    buf.push_back('\0');  // Null-terminate
  } while (exists(buf.data()));
  return std::string(buf.data());  // Returns a new unique full name
}

////////////////////////////////////////////////////////////////
// TODO:
//----
// when making a unique net name search within the scope of the
// containing module only (parent scope module) which is passed in.
// This requires scoping nets in the module in hierarchical mode
// (as was done with dbInsts) and will require changing the
// method: (dbNetwork::name).
// Currently all nets are scoped within a dbBlock.
//

// If uniquify is IF_NEEDED, unique suffix will be added when necessary.
// This is added to cover the existing multiple use cases of making a
// new net name w/ and w/o unique suffix.
std::string dbBlock::makeNewNetName(dbModInst* parent,
                                    const char* base_name,
                                    const dbNameUniquifyType& uniquify)
{
  _dbBlock* block = reinterpret_cast<_dbBlock*>(this);
  auto exists = [this](const char* name) { return findNet(name) != nullptr; };
  return block->makeNewName(
      parent, base_name, uniquify, block->_unique_net_index, exists);
}

std::string dbBlock::makeNewInstName(dbModInst* parent,
                                     const char* base_name,
                                     const dbNameUniquifyType& uniquify)
{
  // NOTE: TODO: The scoping should be within
  // the dbModule scope for the instance, not the whole network.
  // dbInsts are already scoped within a dbModule
  // To get the dbModule for a dbInst used inst -> getModule
  // then search within that scope. That way the instance name
  // does not have to be some massive string like root/X/Y/U1.
  //
  _dbBlock* block = reinterpret_cast<_dbBlock*>(this);
  auto exists = [this](const char* name) {
    return findInst(name) != nullptr || findModInst(name) != nullptr;
  };
  return block->makeNewName(
      parent, base_name, uniquify, block->_unique_inst_index, exists);
>>>>>>> 43968693
}

}  // namespace odb<|MERGE_RESOLUTION|>--- conflicted
+++ resolved
@@ -3693,15 +3693,6 @@
   }
 }
 
-<<<<<<< HEAD
-void dbBlock::updatePinAccess()
-{
-  _dbBlock* block = (_dbBlock*) this;
-  // get callbacks
-  for (auto callback : block->_callbacks) {
-    callback->inDbPinAccessUpdateRequired();
-  }
-=======
 std::string _dbBlock::makeNewName(
     dbModInst* parent,
     const char* base_name,
@@ -3790,7 +3781,6 @@
   };
   return block->makeNewName(
       parent, base_name, uniquify, block->_unique_inst_index, exists);
->>>>>>> 43968693
 }
 
 }  // namespace odb