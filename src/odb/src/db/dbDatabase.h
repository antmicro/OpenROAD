///////////////////////////////////////////////////////////////////////////////
// BSD 3-Clause License
//
// Copyright (c) 2019, Nefelus Inc
// All rights reserved.
//
// Redistribution and use in source and binary forms, with or without
// modification, are permitted provided that the following conditions are met:
//
// * Redistributions of source code must retain the above copyright notice, this
//   list of conditions and the following disclaimer.
//
// * Redistributions in binary form must reproduce the above copyright notice,
//   this list of conditions and the following disclaimer in the documentation
//   and/or other materials provided with the distribution.
//
// * Neither the name of the copyright holder nor the names of its
//   contributors may be used to endorse or promote products derived from
//   this software without specific prior written permission.
//
// THIS SOFTWARE IS PROVIDED BY THE COPYRIGHT HOLDERS AND CONTRIBUTORS "AS IS"
// AND ANY EXPRESS OR IMPLIED WARRANTIES, INCLUDING, BUT NOT LIMITED TO, THE
// IMPLIED WARRANTIES OF MERCHANTABILITY AND FITNESS FOR A PARTICULAR PURPOSE
// ARE DISCLAIMED. IN NO EVENT SHALL THE COPYRIGHT HOLDER OR CONTRIBUTORS BE
// LIABLE FOR ANY DIRECT, INDIRECT, INCIDENTAL, SPECIAL, EXEMPLARY, OR
// CONSEQUENTIAL DAMAGES (INCLUDING, BUT NOT LIMITED TO, PROCUREMENT OF
// SUBSTITUTE GOODS OR SERVICES; LOSS OF USE, DATA, OR PROFITS; OR BUSINESS
// INTERRUPTION) HOWEVER CAUSED AND ON ANY THEORY OF LIABILITY, WHETHER IN
// CONTRACT, STRICT LIABILITY, OR TORT (INCLUDING NEGLIGENCE OR OTHERWISE)
// ARISING IN ANY WAY OUT OF THE USE OF THIS SOFTWARE, EVEN IF ADVISED OF THE
// POSSIBILITY OF SUCH DAMAGE.

#pragma once

#include <iostream>

#include "dbCore.h"
#include "odb.h"

namespace utl {
class Logger;
}

namespace odb {

//
// When changing the database schema please add a #define to refer to the schema
// changes. Use the define statement along with the isSchema(rev) method:
//
// GOOD:
//
//    if ( db->isSchema(db_schema_initial) )
//    {
//     ....
//    }
//
// Don't use a revision number in the code, because it is hard to read:
//
// BAD:
//
//    if ( db->_schema_minor > 33 )
//    {
//     ....
//    }
//

//
// Schema Revisions
//
const uint db_schema_major = 0;  // Not used...
const uint db_schema_initial = 57;
const uint db_schema_minor = 72;  // Current revision number

<<<<<<< HEAD
// Revision where _dbSite::_row_pattern/_parent_lib/_parent_site were added
const uint db_schema_site_row_pattern = 72;
=======
// Revision where _dbMaster::_lib_for_site was added
const uint db_schema_dbmaster_lib_for_site = 72;
>>>>>>> ec1c9f94

// Revision where _dbObstruction::_except_pg_nets was added
const uint db_schema_except_pg_nets_obstruction = 71;

// Revision where _dbTechLayer::forbidden_spacing_rules_tbl_ was added
const uint db_schema_lef58_forbidden_spacing = 70;

// Revision where upf power switch mapping was added.
const uint db_schema_upf_power_switch_mapping = 69;

// Revision where _component_shift_mask is added to _dbBlock.
const uint db_schema_block_component_mask_shift = 68;

// Revision where _minExtModelIndex & _maxExtModelIndex removed from
// _dbBlock.
const uint db_schema_block_ext_model_index = 67;

// Revision where _tech moved to _dbBlock & _dbLib from _dbDatabase.
// Added name to dbTech.
const uint db_schema_block_tech = 66;

// Revision where _dbGCellGrid switch to using dbMatrix
const uint db_schema_gcell_grid_matrix = 65;

// Revision where _dbBoxFlags shifted _mark bit to _layer_id
const uint db_schema_box_layer_bits = 64;

// Revision where _dbTechLayer::keepout_zone_rules_tbl_ was added
const uint db_schema_keepout_zone = 63;

// Revision where _dbBlock::_net_tracks_tbl was added
const uint db_schema_net_tracks = 62;

// Revision where _dbTechLayer::_first_last_pitch was added
const uint db_schema_lef58_pitch = 61;

// Revision where _dbTechLayer::wrong_way_width_ was added
const uint db_schema_wrongway_width = 60;

// Revision where dbGlobalConnect was added
const uint db_schema_add_global_connect = 58;

template <class T>
class dbTable;
class _dbProperty;
class dbPropertyItr;
class _dbNameCache;
class _dbTech;
class _dbChip;
class _dbLib;
class dbOStream;
class dbIStream;
class dbDiff;

class _dbDatabase : public _dbObject
{
 public:
  // PERSISTANT_MEMBERS
  uint _magic1;
  uint _magic2;
  uint _schema_major;
  uint _schema_minor;
  uint _master_id;  // for a unique id across all libraries
  dbId<_dbChip> _chip;

  // NON_PERSISTANT_MEMBERS
  dbTable<_dbTech>* _tech_tbl;
  dbTable<_dbLib>* _lib_tbl;
  dbTable<_dbChip>* _chip_tbl;
  dbTable<_dbProperty>* _prop_tbl;
  _dbNameCache* _name_cache;
  dbPropertyItr* _prop_itr;
  int _unique_id;

  utl::Logger* _logger;

  _dbDatabase(_dbDatabase* db);
  _dbDatabase(_dbDatabase* db, int id);
  _dbDatabase(_dbDatabase* db, const _dbDatabase& d);
  ~_dbDatabase();

  inline utl::Logger* getLogger() const { return _logger; }

  bool operator==(const _dbDatabase& rhs) const;
  bool operator!=(const _dbDatabase& rhs) const { return !operator==(rhs); }
  void differences(dbDiff& diff,
                   const char* field,
                   const _dbDatabase& rhs) const;
  void out(dbDiff& diff, char side, const char* field) const;

  bool isSchema(uint rev) { return _schema_minor >= rev; }
  bool isLessThanSchema(uint rev) { return _schema_minor < rev; }
  dbObjectTable* getObjectTable(dbObjectType type);
};

dbOStream& operator<<(dbOStream& stream, const _dbDatabase& db);
dbIStream& operator>>(dbIStream& stream, _dbDatabase& db);

}  // namespace odb<|MERGE_RESOLUTION|>--- conflicted
+++ resolved
@@ -69,15 +69,14 @@
 //
 const uint db_schema_major = 0;  // Not used...
 const uint db_schema_initial = 57;
-const uint db_schema_minor = 72;  // Current revision number
+const uint db_schema_minor = 73;  // Current revision number
 
-<<<<<<< HEAD
+
 // Revision where _dbSite::_row_pattern/_parent_lib/_parent_site were added
-const uint db_schema_site_row_pattern = 72;
-=======
+const uint db_schema_site_row_pattern = 73;
+
 // Revision where _dbMaster::_lib_for_site was added
 const uint db_schema_dbmaster_lib_for_site = 72;
->>>>>>> ec1c9f94
 
 // Revision where _dbObstruction::_except_pg_nets was added
 const uint db_schema_except_pg_nets_obstruction = 71;
