///////////////////////////////////////////////////////////////////////////////
// BSD 3-Clause License
//
// Copyright (c) 2019, Nefelus Inc
// All rights reserved.
//
// Redistribution and use in source and binary forms, with or without
// modification, are permitted provided that the following conditions are met:
//
// * Redistributions of source code must retain the above copyright notice, this
//   list of conditions and the following disclaimer.
//
// * Redistributions in binary form must reproduce the above copyright notice,
//   this list of conditions and the following disclaimer in the documentation
//   and/or other materials provided with the distribution.
//
// * Neither the name of the copyright holder nor the names of its
//   contributors may be used to endorse or promote products derived from
//   this software without specific prior written permission.
//
// THIS SOFTWARE IS PROVIDED BY THE COPYRIGHT HOLDERS AND CONTRIBUTORS "AS IS"
// AND ANY EXPRESS OR IMPLIED WARRANTIES, INCLUDING, BUT NOT LIMITED TO, THE
// IMPLIED WARRANTIES OF MERCHANTABILITY AND FITNESS FOR A PARTICULAR PURPOSE
// ARE DISCLAIMED. IN NO EVENT SHALL THE COPYRIGHT HOLDER OR CONTRIBUTORS BE
// LIABLE FOR ANY DIRECT, INDIRECT, INCIDENTAL, SPECIAL, EXEMPLARY, OR
// CONSEQUENTIAL DAMAGES (INCLUDING, BUT NOT LIMITED TO, PROCUREMENT OF
// SUBSTITUTE GOODS OR SERVICES; LOSS OF USE, DATA, OR PROFITS; OR BUSINESS
// INTERRUPTION) HOWEVER CAUSED AND ON ANY THEORY OF LIABILITY, WHETHER IN
// CONTRACT, STRICT LIABILITY, OR TORT (INCLUDING NEGLIGENCE OR OTHERWISE)
// ARISING IN ANY WAY OUT OF THE USE OF THIS SOFTWARE, EVEN IF ADVISED OF THE
// POSSIBILITY OF SUCH DAMAGE.

#pragma once

#include <iostream>

#include "dbCore.h"
#include "odb/odb.h"

namespace utl {
class Logger;
}

namespace odb {

//
// When changing the database schema please add a #define to refer to the schema
// changes. Use the define statement along with the isSchema(rev) method:
//
// GOOD:
//
//    if ( db->isSchema(db_schema_initial) )
//    {
//     ....
//    }
//
// Don't use a revision number in the code, because it is hard to read:
//
// BAD:
//
//    if ( db->_schema_minor > 33 )
//    {
//     ....
//    }
//

//
// Schema Revisions
//
const uint db_schema_major = 0;  // Not used...
const uint db_schema_initial = 57;

const uint db_schema_minor = 94;  // Current revision number

<<<<<<< HEAD
// Revision where the dbMarkerGroup/Categories were added to dbBlock
const uint db_schema_dbmarkergroup = 94;
=======
// Revision where unused hashes removed
const uint db_schema_db_remove_hash = 94;
>>>>>>> 9c9d8e41

// Revision where the dbGDSLib is added to dbDatabase
const uint db_schema_gds_lib_in_block = 93;

// Reverted Revision where unused hashes removed
const uint reverted_db_schema_db_remove_hash = 92;

// Revision where the layers ranges, for signals and clock nets,
// were moved from GlobalRouter to dbBlock
const uint db_schema_dbblock_layers_ranges = 91;

// Revision where via layer was added to dbGuide
const uint db_schema_db_guide_via_layer = 90;

// Revision where blocked regions for IO pins were added to dbBlock
const uint db_schema_dbblock_blocked_regions_for_pins = 89;

// Revision where odb::modITerm,modBTerm,modNet made doubly linked for
// hiearchical port removal
const uint db_schema_hier_port_removal = 89;

// Revision where odb::Polygon was added
const uint db_schema_polygon = 88;

// Revision where _dbTechLayer::max_spacing_rules_tbl_ was added
const uint db_schema_max_spacing = 87;

// Revision where bus ports added to odb
const uint db_schema_odb_busport = 86;

// Revision where constraint region was added to dbBTerm
const uint db_schema_bterm_constraint_region = 85;

// Revision where GRT layer adjustment was relocated to dbTechLayer
const uint db_schema_layer_adjustment = 84;

// Revision where scan structs are added
const uint db_schema_add_scan = 83;

// Revision where _dbTechLayer::two_wires_forbidden_spc_rules_tbl_ was added
const uint db_schema_lef58_two_wires_forbidden_spacing = 82;
// Revision where hierarchy schema with modnets, modbterms, moditerms introduced
const uint db_schema_update_hierarchy = 81;
// Revision where dbPowerSwitch changed from strings to structs
const uint db_schema_update_db_power_switch = 80;

// Revision where dbGCellGrid::GCellData moved to uint8_t
const uint db_schema_smaler_gcelldata = 79;

// Revision where _dbBox / flags.mask was added
const uint db_schema_dbbox_mask = 78;

const uint db_schema_level_shifter_cell = 77;

const uint db_schema_power_domain_voltage = 76;

// Revision where _dbTechLayer::wrongdir_spacing_rules_tbl_ was added
const uint db_schema_wrongdir_spacing = 75;

// Revision where _dbLevelShifter was added
const uint db_schema_level_shifter = 74;

// Revision where _dbSite::_row_pattern/_parent_lib/_parent_site were added
const uint db_schema_site_row_pattern = 73;

// Revision where _dbMaster::_lib_for_site was added
const uint db_schema_dbmaster_lib_for_site = 72;

// Revision where _dbObstruction::_except_pg_nets was added
const uint db_schema_except_pg_nets_obstruction = 71;

// Revision where _dbTechLayer::forbidden_spacing_rules_tbl_ was added
const uint db_schema_lef58_forbidden_spacing = 70;

// Revision where upf power switch mapping was added.
const uint db_schema_upf_power_switch_mapping = 69;

// Revision where _component_shift_mask is added to _dbBlock.
const uint db_schema_block_component_mask_shift = 68;

// Revision where _minExtModelIndex & _maxExtModelIndex removed from
// _dbBlock.
const uint db_schema_block_ext_model_index = 67;

// Revision where _tech moved to _dbBlock & _dbLib from _dbDatabase.
// Added name to dbTech.
const uint db_schema_block_tech = 66;

// Revision where _dbGCellGrid switch to using dbMatrix
const uint db_schema_gcell_grid_matrix = 65;

// Revision where _dbBoxFlags shifted _mark bit to _layer_id
const uint db_schema_box_layer_bits = 64;

// Revision where _dbTechLayer::keepout_zone_rules_tbl_ was added
const uint db_schema_keepout_zone = 63;

// Revision where _dbBlock::_net_tracks_tbl was added
const uint db_schema_net_tracks = 62;

// Revision where _dbTechLayer::_first_last_pitch was added
const uint db_schema_lef58_pitch = 61;

// Revision where _dbTechLayer::wrong_way_width_ was added
const uint db_schema_wrongway_width = 60;

// Revision where dbGlobalConnect was added
const uint db_schema_add_global_connect = 58;

template <class T>
class dbTable;
class _dbProperty;
class dbPropertyItr;
class _dbNameCache;
class _dbTech;
class _dbChip;
class _dbLib;
class _dbGDSLib;
class dbOStream;
class dbIStream;
class dbDiff;

class _dbDatabase : public _dbObject
{
 public:
  // PERSISTANT_MEMBERS
  uint _magic1;
  uint _magic2;
  uint _schema_major;
  uint _schema_minor;
  uint _master_id;  // for a unique id across all libraries
  dbId<_dbChip> _chip;

  // NON_PERSISTANT_MEMBERS
  dbTable<_dbTech>* _tech_tbl;
  dbTable<_dbLib>* _lib_tbl;
  dbTable<_dbChip>* _chip_tbl;
  dbTable<_dbGDSLib>* _gds_lib_tbl;
  dbTable<_dbProperty>* _prop_tbl;
  _dbNameCache* _name_cache;
  dbPropertyItr* _prop_itr;
  int _unique_id;

  utl::Logger* _logger;

  _dbDatabase(_dbDatabase* db);
  _dbDatabase(_dbDatabase* db, int id);
  _dbDatabase(_dbDatabase* db, const _dbDatabase& d);
  ~_dbDatabase();

  utl::Logger* getLogger() const;

  bool operator==(const _dbDatabase& rhs) const;
  bool operator!=(const _dbDatabase& rhs) const { return !operator==(rhs); }
  void differences(dbDiff& diff,
                   const char* field,
                   const _dbDatabase& rhs) const;
  void out(dbDiff& diff, char side, const char* field) const;

  bool isSchema(uint rev) const { return _schema_minor >= rev; }
  bool isLessThanSchema(uint rev) { return _schema_minor < rev; }
  dbObjectTable* getObjectTable(dbObjectType type);
};

dbOStream& operator<<(dbOStream& stream, const _dbDatabase& db);
dbIStream& operator>>(dbIStream& stream, _dbDatabase& db);

}  // namespace odb<|MERGE_RESOLUTION|>--- conflicted
+++ resolved
@@ -70,15 +70,13 @@
 const uint db_schema_major = 0;  // Not used...
 const uint db_schema_initial = 57;
 
-const uint db_schema_minor = 94;  // Current revision number
-
-<<<<<<< HEAD
+const uint db_schema_minor = 95;  // Current revision number
+
 // Revision where the dbMarkerGroup/Categories were added to dbBlock
-const uint db_schema_dbmarkergroup = 94;
-=======
+const uint db_schema_dbmarkergroup = 95;
+
 // Revision where unused hashes removed
 const uint db_schema_db_remove_hash = 94;
->>>>>>> 9c9d8e41
 
 // Revision where the dbGDSLib is added to dbDatabase
 const uint db_schema_gds_lib_in_block = 93;
