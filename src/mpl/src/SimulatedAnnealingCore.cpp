--- conflicted
+++ resolved
@@ -3,11 +3,8 @@
 
 #include "SimulatedAnnealingCore.h"
 
-<<<<<<< HEAD
-=======
 #include <algorithm>
 #include <boost/random/uniform_int_distribution.hpp>
->>>>>>> bb2a3e83
 #include <cmath>
 #include <fstream>
 #include <iostream>
@@ -63,26 +60,11 @@
   macros_ = macros;
 
   setDieArea(tree->die_area);
-<<<<<<< HEAD
   setAvailableRegionForPins(tree->available_regions_for_pins);
-=======
-  setBlockedBoundariesForIOs();
->>>>>>> bb2a3e83
 }
 
 template <class T>
 void SimulatedAnnealingCore<T>::setDieArea(const Rect& die_area)
-<<<<<<< HEAD
-=======
-{
-  die_area_ = die_area;
-  die_area_.moveHor(-outline_.xMin());
-  die_area_.moveVer(-outline_.yMin());
-}
-
-template <class T>
-void SimulatedAnnealingCore<T>::setBlockedBoundariesForIOs()
->>>>>>> bb2a3e83
 {
   die_area_ = die_area;
   die_area_.moveHor(-outline_.xMin());
@@ -318,10 +300,6 @@
 template <class T>
 void SimulatedAnnealingCore<T>::addClosestAvailableRegionDistToWL(
     const T& macro,
-<<<<<<< HEAD
-=======
-    const T& unplaced_ios,
->>>>>>> bb2a3e83
     const float net_weight)
 {
   // To generate maximum cost.
@@ -332,7 +310,6 @@
     return;
   }
 
-<<<<<<< HEAD
   if (available_regions_for_pins_.empty()) {
     logger_->critical(
         utl::MPL,
@@ -344,51 +321,10 @@
   for (const Rect& region : available_regions_for_pins_) {
     const float dist_to_available_region
         = computeDistance(/* from */ {macro.getPinX(), macro.getPinY()},
-                          /*  to  */ {region.getX(), region.getY()});
+                          /*  to  */ {region.xCenter(), region.yCenter()});
     if (dist_to_available_region < dist_to_closest_available_region) {
       dist_to_closest_available_region = dist_to_available_region;
     }
-=======
-  const float x1 = macro.getPinX();
-  const float y1 = macro.getPinY();
-
-  Boundary constraint_boundary
-      = unplaced_ios.getCluster()->getConstraintBoundary();
-
-  if (constraint_boundary == NONE) {
-    float dist_to_left = max_dist;
-    if (!left_is_blocked_) {
-      dist_to_left = std::abs(x1 - die_area_.xMin());
-    }
-
-    float dist_to_right = max_dist;
-    if (!right_is_blocked_) {
-      dist_to_right = std::abs(x1 - die_area_.xMax());
-    }
-
-    float dist_to_bottom = max_dist;
-    if (!bottom_is_blocked_) {
-      dist_to_right = std::abs(y1 - die_area_.yMin());
-    }
-
-    float dist_to_top = max_dist;
-    if (!top_is_blocked_) {
-      dist_to_top = std::abs(y1 - die_area_.yMax());
-    }
-
-    wirelength_
-        += net_weight
-           * std::min(
-               {dist_to_left, dist_to_right, dist_to_bottom, dist_to_top});
-  } else if (constraint_boundary == Boundary::L
-             || constraint_boundary == Boundary::R) {
-    const float x2 = unplaced_ios.getPinX();
-    wirelength_ += net_weight * std::abs(x2 - x1);
-  } else if (constraint_boundary == Boundary::T
-             || constraint_boundary == Boundary::B) {
-    const float y2 = unplaced_ios.getPinY();
-    wirelength_ += net_weight * std::abs(y2 - y1);
->>>>>>> bb2a3e83
   }
 
   wirelength_ += net_weight * dist_to_closest_available_region;
