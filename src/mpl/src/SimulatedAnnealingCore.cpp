// SPDX-License-Identifier: BSD-3-Clause
// Copyright (c) 2021-2025, The OpenROAD Authors

#include "SimulatedAnnealingCore.h"

#include <algorithm>
#include <boost/random/uniform_int_distribution.hpp>
#include <cmath>
#include <fstream>
#include <iostream>
#include <map>
#include <numeric>
#include <random>
#include <string>
#include <utility>
#include <vector>

#include "MplObserver.h"
#include "clusterEngine.h"
#include "object.h"
#include "odb/db.h"
#include "odb/geom.h"
#include "util.h"
#include "utl/Logger.h"

namespace mpl {

using std::string;

template <class T>
SimulatedAnnealingCore<T>::SimulatedAnnealingCore(PhysicalHierarchy* tree,
                                                  const Rect& outline,
                                                  const std::vector<T>& macros,
                                                  const SACoreWeights& weights,
                                                  float pos_swap_prob,
                                                  float neg_swap_prob,
                                                  float double_swap_prob,
                                                  float exchange_prob,
                                                  // Fast SA hyperparameter
                                                  float init_prob,
                                                  int max_num_step,
                                                  int num_perturb_per_step,
                                                  unsigned seed,
                                                  MplObserver* graphics,
                                                  utl::Logger* logger,
                                                  odb::dbBlock* block)
    : outline_(outline), graphics_(graphics), block_(block)
{
  core_weights_ = weights;

  pos_swap_prob_ = pos_swap_prob;
  neg_swap_prob_ = neg_swap_prob;
  double_swap_prob_ = double_swap_prob;
  exchange_prob_ = exchange_prob;

  init_prob_ = init_prob;
  max_num_step_ = max_num_step;
  num_perturb_per_step_ = num_perturb_per_step;

  // generate random
  std::mt19937 rand_gen(seed);
  generator_ = rand_gen;
  std::uniform_real_distribution<float> distribution(0.0, 1.0);
  distribution_ = distribution;

  logger_ = logger;
  macros_ = macros;

  setDieArea(tree->die_area);
  setAvailableRegionsForUnconstrainedPins(
      tree->available_regions_for_unconstrained_pins);

  io_cluster_to_constraint_ = tree->io_cluster_to_constraint;
}

template <class T>
void SimulatedAnnealingCore<T>::setDieArea(const Rect& die_area)
{
  die_area_ = die_area;
  die_area_.moveHor(-outline_.xMin());
  die_area_.moveVer(-outline_.yMin());
}

template <class T>
void SimulatedAnnealingCore<T>::setAvailableRegionsForUnconstrainedPins(
    const BoundaryRegionList& regions)
{
  available_regions_for_unconstrained_pins_ = regions;

  for (BoundaryRegion& region : available_regions_for_unconstrained_pins_) {
    region.line.addX(-block_->micronsToDbu(outline_.xMin()));
    region.line.addY(-block_->micronsToDbu(outline_.yMin()));
  }
}

template <class T>
void SimulatedAnnealingCore<T>::initSequencePair()
{
  if (has_initial_sequence_pair_) {
    return;
  }

  const int sequence_pair_size = number_of_sequence_pair_macros_ != 0
                                     ? number_of_sequence_pair_macros_
                                     : macros_.size();

  int macro_id = 0;

  while (macro_id < sequence_pair_size) {
    pos_seq_.push_back(macro_id);
    neg_seq_.push_back(macro_id);
    pre_pos_seq_.push_back(macro_id);
    pre_neg_seq_.push_back(macro_id);

    ++macro_id;
  }
}

// access functions
template <class T>
void SimulatedAnnealingCore<T>::setNets(const std::vector<BundledNet>& nets)
{
  nets_ = nets;
}

template <class T>
void SimulatedAnnealingCore<T>::setFences(const std::map<int, Rect>& fences)
{
  fences_ = fences;
}

template <class T>
void SimulatedAnnealingCore<T>::setGuides(const std::map<int, Rect>& guides)
{
  guides_ = guides;
}

template <class T>
void SimulatedAnnealingCore<T>::setInitialSequencePair(
    const SequencePair& sequence_pair)
{
  if (sequence_pair.pos_sequence.empty()
      || sequence_pair.neg_sequence.empty()) {
    return;
  }

  pos_seq_ = sequence_pair.pos_sequence;
  neg_seq_ = sequence_pair.neg_sequence;

  has_initial_sequence_pair_ = true;
}

template <class T>
bool SimulatedAnnealingCore<T>::isValid() const
{
  return (width_ <= std::ceil(outline_.getWidth()))
         && (height_ <= std::ceil(outline_.getHeight()));
}

template <class T>
bool SimulatedAnnealingCore<T>::isValid(const Rect& outline) const
{
  return (width_ <= std::ceil(outline.getWidth()))
         && (height_ <= std::ceil(outline.getHeight()));
}

template <class T>
float SimulatedAnnealingCore<T>::getNormCost() const
{
  return calNormCost();
}

template <class T>
float SimulatedAnnealingCore<T>::getWidth() const
{
  return width_;
}

template <class T>
float SimulatedAnnealingCore<T>::getHeight() const
{
  return height_;
}

template <class T>
float SimulatedAnnealingCore<T>::getAreaPenalty() const
{
  const float outline_area = outline_.getWidth() * outline_.getHeight();
  return (width_ * height_) / outline_area;
}

template <class T>
float SimulatedAnnealingCore<T>::getOutlinePenalty() const
{
  return outline_penalty_;
}

template <class T>
float SimulatedAnnealingCore<T>::getNormOutlinePenalty() const
{
  return norm_outline_penalty_;
}

template <class T>
float SimulatedAnnealingCore<T>::getWirelength() const
{
  return wirelength_;
}

template <class T>
float SimulatedAnnealingCore<T>::getNormWirelength() const
{
  return norm_wirelength_;
}

template <class T>
float SimulatedAnnealingCore<T>::getGuidancePenalty() const
{
  return guidance_penalty_;
}

template <class T>
float SimulatedAnnealingCore<T>::getNormGuidancePenalty() const
{
  return norm_guidance_penalty_;
}

template <class T>
float SimulatedAnnealingCore<T>::getFencePenalty() const
{
  return fence_penalty_;
}

template <class T>
float SimulatedAnnealingCore<T>::getNormFencePenalty() const
{
  return norm_fence_penalty_;
}

template <class T>
void SimulatedAnnealingCore<T>::getMacros(std::vector<T>& macros) const
{
  macros = macros_;
}

// Private functions
template <class T>
void SimulatedAnnealingCore<T>::calOutlinePenalty()
{
  const float max_width = std::max(outline_.getWidth(), width_);
  const float max_height = std::max(outline_.getHeight(), height_);
  const float outline_area = outline_.getWidth() * outline_.getHeight();
  outline_penalty_ = max_width * max_height - outline_area;
  // normalization
  outline_penalty_ = outline_penalty_ / (outline_area);
  if (graphics_) {
    graphics_->setOutlinePenalty({"Outline",
                                  core_weights_.outline,
                                  outline_penalty_,
                                  norm_outline_penalty_});
  }
}

template <class T>
void SimulatedAnnealingCore<T>::calWirelength()
{
  // Initialization
  wirelength_ = 0.0;
  if (core_weights_.wirelength <= 0.0) {
    return;
  }

  // calculate the total net weight
  float tot_net_weight = 0.0;
  for (const auto& net : nets_) {
    tot_net_weight += net.weight;
  }

  if (tot_net_weight <= 0.0) {
    return;
  }

  for (const auto& net : nets_) {
    T& source = macros_[net.terminals.first];
    T& target = macros_[net.terminals.second];

    if (target.isClusterOfUnplacedIOPins()) {
      computeWLForClusterOfUnplacedIOPins(source, target, net.weight);
      continue;
    }

    const float x1 = source.getPinX();
    const float y1 = source.getPinY();
    const float x2 = target.getPinX();
    const float y2 = target.getPinY();
    wirelength_ += net.weight * (std::abs(x2 - x1) + std::abs(y2 - y1));
  }

  // normalization
  wirelength_ = wirelength_ / tot_net_weight
                / (outline_.getHeight() + outline_.getWidth());

  if (graphics_) {
    graphics_->setWirelengthPenalty({"Wire Length",
                                     core_weights_.wirelength,
                                     wirelength_,
                                     norm_wirelength_});
  }
}

template <class T>
void SimulatedAnnealingCore<T>::computeWLForClusterOfUnplacedIOPins(
    const T& macro,
    const T& unplaced_ios,
    const float net_weight)
{
  // To generate maximum cost.
  const float max_dist = die_area_.getPerimeter() / 2;

  if (isOutsideTheOutline(macro)) {
    wirelength_ += net_weight * max_dist;
    return;
  }

  const odb::Point macro_location(block_->micronsToDbu(macro.getPinX()),
                                  block_->micronsToDbu(macro.getPinY()));
  double smallest_distance;
  if (unplaced_ios.getCluster()->isClusterOfUnconstrainedIOPins()) {
    if (available_regions_for_unconstrained_pins_.empty()) {
      logger_->critical(
          utl::MPL,
          47,
          "There's no available region for the unconstrained pins!");
    }

    smallest_distance = computeDistToNearestRegion(
        macro_location, available_regions_for_unconstrained_pins_, nullptr);
  } else {
    Cluster* cluster = unplaced_ios.getCluster();
    const BoundaryRegion& constraint = io_cluster_to_constraint_.at(cluster);
    smallest_distance
        = computeDistToNearestRegion(macro_location, {constraint}, nullptr);
  }

  wirelength_ += net_weight * block_->dbuToMicrons(smallest_distance);
}

// We consider the macro outside the outline based on the location of
// the pin to avoid too many checks.
template <class T>
bool SimulatedAnnealingCore<T>::isOutsideTheOutline(const T& macro) const
{
  return macro.getPinX() > outline_.getWidth()
         || macro.getPinY() > outline_.getHeight();
}

template <class T>
void SimulatedAnnealingCore<T>::calFencePenalty()
{
  // Initialization
  fence_penalty_ = 0.0;
  if (core_weights_.fence <= 0.0 || fences_.empty()) {
    return;
  }

  for (const auto& [id, bbox] : fences_) {
    const float lx = macros_[id].getX();
    const float ly = macros_[id].getY();
    const float ux = lx + macros_[id].getWidth();
    const float uy = ly + macros_[id].getHeight();
    // check if the macro is valid
    if (macros_[id].getWidth() * macros_[id].getHeight() <= 1e-4) {
      continue;
    }
    // check if the fence is valid
    if (macros_[id].getWidth() > (bbox.xMax() - bbox.xMin())
        || macros_[id].getHeight() > (bbox.yMax() - bbox.yMin())) {
      continue;
    }
    // check how much the macro is far from no fence violation
    const float max_x_dist = ((bbox.xMax() - bbox.xMin()) - (ux - lx)) / 2.0;
    const float max_y_dist = ((bbox.yMax() - bbox.yMin()) - (uy - ly)) / 2.0;
    const float x_dist
        = std::abs((bbox.xMin() + bbox.xMax()) / 2.0 - (lx + ux) / 2.0);
    const float y_dist
        = std::abs((bbox.yMin() + bbox.yMax()) / 2.0 - (ly + uy) / 2.0);
    // calculate x and y direction independently
    float width = x_dist <= max_x_dist ? 0.0 : (x_dist - max_x_dist);
    float height = y_dist <= max_y_dist ? 0.0 : (y_dist - max_y_dist);
    width = width / outline_.getWidth();
    height = height / outline_.getHeight();
    fence_penalty_ += width * width + height * height;
  }
  // normalization
  fence_penalty_ = fence_penalty_ / fences_.size();
  if (graphics_) {
    graphics_->setFencePenalty(
        {"Fence", core_weights_.fence, fence_penalty_, norm_fence_penalty_});
  }
}

template <class T>
void SimulatedAnnealingCore<T>::calGuidancePenalty()
{
  // Initialization
  guidance_penalty_ = 0.0;
  if (core_weights_.guidance <= 0.0 || guides_.empty()) {
    return;
  }

  for (const auto& [id, guide] : guides_) {
    const float macro_x_min = macros_[id].getX();
    const float macro_y_min = macros_[id].getY();
    const float macro_x_max = macro_x_min + macros_[id].getWidth();
    const float macro_y_max = macro_y_min + macros_[id].getHeight();

    const float overlap_width = std::min(guide.xMax(), macro_x_max)
                                - std::max(guide.xMin(), macro_x_min);
    const float overlap_height = std::min(guide.yMax(), macro_y_max)
                                 - std::max(guide.yMin(), macro_y_min);

    // maximum overlap area
    float penalty = std::min(macros_[id].getWidth(), guide.getWidth())
                    * std::min(macros_[id].getHeight(), guide.getHeight());

    // subtract overlap
    if (overlap_width > 0 && overlap_height > 0) {
      penalty -= (overlap_width * overlap_height);
    }

    guidance_penalty_ += penalty;
  }

  guidance_penalty_ = guidance_penalty_ / guides_.size();

  if (graphics_) {
    graphics_->setGuidancePenalty({"Guidance",
                                   core_weights_.guidance,
                                   guidance_penalty_,
                                   norm_guidance_penalty_});
  }
}

// Determine the positions of macros based on sequence pair
template <class T>
void SimulatedAnnealingCore<T>::packFloorplan()
{
  // Each index corresponds to a macro id whose pair is:
  // <Position in Positive Sequence , Position in Negative Sequence>
  std::vector<std::pair<int, int>> sequence_pair_pos(pos_seq_.size());

  // calculate X position
  for (int i = 0; i < pos_seq_.size(); i++) {
    sequence_pair_pos[pos_seq_[i]].first = i;
    sequence_pair_pos[neg_seq_[i]].second = i;
  }

  std::vector<float> accumulated_length(pos_seq_.size(), 0.0);
  for (int i = 0; i < pos_seq_.size(); i++) {
    const int macro_id = pos_seq_[i];
    const int neg_seq_pos = sequence_pair_pos[macro_id].second;

    macros_[macro_id].setX(accumulated_length[neg_seq_pos]);

    const float current_length
        = macros_[macro_id].getX() + macros_[macro_id].getWidth();

    for (int j = neg_seq_pos; j < neg_seq_.size(); j++) {
      if (current_length > accumulated_length[j]) {
        accumulated_length[j] = current_length;
      } else {
        break;
      }
    }
  }

  width_ = accumulated_length[pos_seq_.size() - 1];

  // calulate Y position
  std::vector<int> reversed_pos_seq(pos_seq_.size());
  for (int i = 0; i < reversed_pos_seq.size(); i++) {
    reversed_pos_seq[i] = pos_seq_[reversed_pos_seq.size() - 1 - i];
  }

  for (int i = 0; i < pos_seq_.size(); i++) {
    sequence_pair_pos[reversed_pos_seq[i]].first = i;
    sequence_pair_pos[neg_seq_[i]].second = i;

    // This is actually the accumulated height, but we use the same vector
    // to avoid more allocation.
    accumulated_length[i] = 0.0;
  }

  for (int i = 0; i < pos_seq_.size(); i++) {
    const int macro_id = reversed_pos_seq[i];
    const int neg_seq_pos = sequence_pair_pos[macro_id].second;

    macros_[macro_id].setY(accumulated_length[neg_seq_pos]);

    const float current_height
        = macros_[macro_id].getY() + macros_[macro_id].getHeight();

    for (int j = neg_seq_pos; j < neg_seq_.size(); j++) {
      if (current_height > accumulated_length[j]) {
        accumulated_length[j] = current_height;
      } else {
        break;
      }
    }
  }

  height_ = accumulated_length[pos_seq_.size() - 1];

  if (graphics_) {
    graphics_->saStep(macros_);
  }
}

// SingleSeqSwap
template <class T>
void SimulatedAnnealingCore<T>::singleSeqSwap(bool pos)
{
  if (pos_seq_.size() <= 1) {
    return;
  }

  int index1 = 0, index2 = 0;
  generateRandomIndices(index1, index2);

  if (pos) {
    std::swap(pos_seq_[index1], pos_seq_[index2]);
  } else {
    std::swap(neg_seq_[index1], neg_seq_[index2]);
  }
}

// DoubleSeqSwap
template <class T>
void SimulatedAnnealingCore<T>::doubleSeqSwap()
{
  if (pos_seq_.size() <= 1) {
    return;
  }

  int index1 = 0, index2 = 0;
  generateRandomIndices(index1, index2);

  std::swap(pos_seq_[index1], pos_seq_[index2]);
  std::swap(neg_seq_[index1], neg_seq_[index2]);
}

// ExchaneMacros
template <class T>
void SimulatedAnnealingCore<T>::exchangeMacros()
{
  if (pos_seq_.size() <= 1) {
    return;
  }

  int index1 = 0, index2 = 0;
  generateRandomIndices(index1, index2);

  std::swap(pos_seq_[index1], pos_seq_[index2]);

  int neg_index1 = -1;
  int neg_index2 = -1;

  for (int i = 0; i < pos_seq_.size(); i++) {
    if (pos_seq_[index1] == neg_seq_[i]) {
      neg_index1 = i;
    }
    if (pos_seq_[index2] == neg_seq_[i]) {
      neg_index2 = i;
    }
  }

  if (neg_index1 < 0 || neg_index2 < 0) {
    logger_->error(utl::MPL,
                   18,
                   "Divergence in sequence pair: Macros ID {} or {} (or both) "
                   "exist only in positive sequence.",
                   index1,
                   index2);
  }
  std::swap(neg_seq_[neg_index1], neg_seq_[neg_index2]);
}

template <class T>
void SimulatedAnnealingCore<T>::generateRandomIndices(int& index1, int& index2)
{
  boost::random::uniform_int_distribution<> index_distribution(
      0, pos_seq_.size() - 1);

  index1 = index_distribution(generator_);
  index2 = index_distribution(generator_);

  while (index1 == index2) {
    index2 = index_distribution(generator_);
  }
}

/* static */
template <class T>
float SimulatedAnnealingCore<T>::calAverage(std::vector<float>& value_list)
{
  const auto size = value_list.size();
  if (size == 0) {
    return 0;
  }

  return std::accumulate(value_list.begin(), value_list.end(), 0.0f) / size;
}

template <class T>
void SimulatedAnnealingCore<T>::report(const PenaltyData& penalty) const
{
  logger_->report(
      "{:>15s} | {:>8.4f} | {:>7.4f} | {:>14.4f} | {:>7.4f} ",
      penalty.name,
      penalty.weight,
      penalty.value,
      penalty.normalization_factor,
      penalty.weight * penalty.value / penalty.normalization_factor);
}

template <class T>
void SimulatedAnnealingCore<T>::reportCoreWeights() const
{
  logger_->report(
      "\n  Penalty Type  |  Weight  |  Value  |  Norm. Factor  |  Cost");
  logger_->report(
      "---------------------------------------------------------------");
  report({"Area", core_weights_.area, getAreaPenalty(), 1.0f});
  report({"Outline",
          core_weights_.outline,
          outline_penalty_,
          norm_outline_penalty_});

  report(
      {"Wire Length", core_weights_.wirelength, wirelength_, norm_wirelength_});
  report({"Guidance",
          core_weights_.guidance,
          guidance_penalty_,
          norm_guidance_penalty_});
  report({"Fence", core_weights_.fence, fence_penalty_, norm_fence_penalty_});
}

template <class T>
void SimulatedAnnealingCore<T>::reportTotalCost() const
{
  logger_->report(
      "---------------------------------------------------------------");
  logger_->report("  Total Cost  {:>49.4f} \n", getNormCost());
}

template <class T>
void SimulatedAnnealingCore<T>::reportLocations() const
{
  if constexpr (std::is_same_v<T, HardMacro>) {
    logger_->report("     Id     |                                Location");
  } else {
    logger_->report(" Cluster Id |                                Location");
  }

  logger_->report("-----------------------------------------------------");

  // First the moveable macros. I.e., those from the sequence pair.
  for (const int macro_id : pos_seq_) {
    int display_id;
    if constexpr (std::is_same_v<T, SoftMacro>) {
      const SoftMacro& soft_macro = macros_[macro_id];
      Cluster* cluster = soft_macro.getCluster();
      display_id = cluster->getId();
    } else {
      display_id = macro_id;
    }

    const T& macro = macros_[macro_id];
    logger_->report("{:>11d} | ({:^8.2f} {:^8.2f}) ({:^8.2f} {:^8.2f})",
                    display_id,
                    macro.getX(),
                    macro.getY(),
                    macro.getWidth(),
                    macro.getHeight());
  }

  // Then, the fixed terminals.
  const int number_of_moveable_macros = static_cast<int>(pos_seq_.size());
  for (int i = 0; i < macros_.size(); ++i) {
    if (i <= number_of_moveable_macros) {
      continue;
    }

    const T& macro = macros_[i];
    logger_->report("{:>11s} | ({:^8.2f} {:^8.2f}) ({:^8.2f} {:^8.2f})",
                    "fixed",
                    macro.getX(),
                    macro.getY(),
                    macro.getWidth(),
                    macro.getHeight());
  }
  logger_->report("");
}

template <class T>
void SimulatedAnnealingCore<T>::fastSA()
{
  float cost = calNormCost();
  float pre_cost = cost;
  int step = 1;
  float temperature = init_temperature_;
  const float min_t = 1e-10;
  const float t_factor
      = std::exp(std::log(min_t / init_temperature_) / max_num_step_);

<<<<<<< HEAD
  if (isValid()) {
    updateBestValidResult(cost);
  }
=======
  // Used to ensure notch penalty is used only in the latter steps
  // as it is too expensive
  notch_weight_ = 0.0;

  updateBestResult(cost);
>>>>>>> ea001a13

  while (step <= max_num_step_) {
    for (int i = 0; i < num_perturb_per_step_; i++) {
      saveState();
      perturb();
      cost = calNormCost();

      const bool is_valid = isValid();
      const bool improved = cost < pre_cost || best_result_.empty();
      if ((!is_best_result_valid_ || is_valid) && improved) {
        updateBestResult(cost);
        is_best_result_valid_ = is_valid;
      }

      const float delta_cost = cost - pre_cost;
      if (delta_cost <= 0) {
        // always accept improvements
        pre_cost = cost;
      } else {
        // probabilistically accept degradations for hill climbing
        const float num = distribution_(generator_);
        const float prob = std::exp(-delta_cost / temperature);
        if (num < prob) {
          pre_cost = cost;
        } else {
          restoreState();
        }
      }
    }

    temperature *= t_factor;
    step++;

    cost_list_.push_back(pre_cost);
    T_list_.push_back(temperature);
  }

  packFloorplan();
  if (graphics_) {
    graphics_->doNotSkip();
  }
  calPenalty();
  cost = calNormCost();

  const bool is_valid = isValid();
  const bool improved = cost < best_result_.cost || best_result_.empty();
  if ((is_best_result_valid_ && !is_valid) || !improved) {
    useBestResult();
  }
}

template <class T>
void SimulatedAnnealingCore<T>::updateBestResult(const float cost)
{
  best_result_.sequence_pair.pos_sequence = pos_seq_;
  best_result_.sequence_pair.neg_sequence = neg_seq_;

  if constexpr (std::is_same_v<T, SoftMacro>) {
    for (const int macro_id : pos_seq_) {
      SoftMacro& macro = macros_[macro_id];
      best_result_.macro_id_to_width[macro_id] = macro.getWidth();
    }
  }

  best_result_.cost = cost;
}

template <class T>
void SimulatedAnnealingCore<T>::useBestResult()
{
  pos_seq_ = best_result_.sequence_pair.pos_sequence;
  neg_seq_ = best_result_.sequence_pair.neg_sequence;

  if constexpr (std::is_same_v<T, SoftMacro>) {
    for (const int macro_id : pos_seq_) {
      SoftMacro& macro = macros_[macro_id];
      const float valid_result_width
          = best_result_.macro_id_to_width.at(macro_id);

      if (macro.isMacroCluster()) {
        const float valid_result_height = macro.getArea() / valid_result_width;
        macro.setShapeF(valid_result_width, valid_result_height);
      } else {
        macro.setWidth(valid_result_width);
      }
    }
  }

  packFloorplan();
  if (graphics_) {
    graphics_->doNotSkip();
  }
  calPenalty();
}

template <class T>
void SimulatedAnnealingCore<T>::writeCostFile(
    const std::string& file_name) const
{
  std::ofstream file(file_name);
  for (auto i = 0; i < cost_list_.size(); i++) {
    file << T_list_[i] << "  " << cost_list_[i] << std::endl;
  }
}

template class SimulatedAnnealingCore<SoftMacro>;
template class SimulatedAnnealingCore<HardMacro>;

}  // namespace mpl<|MERGE_RESOLUTION|>--- conflicted
+++ resolved
@@ -713,17 +713,7 @@
   const float t_factor
       = std::exp(std::log(min_t / init_temperature_) / max_num_step_);
 
-<<<<<<< HEAD
-  if (isValid()) {
-    updateBestValidResult(cost);
-  }
-=======
-  // Used to ensure notch penalty is used only in the latter steps
-  // as it is too expensive
-  notch_weight_ = 0.0;
-
   updateBestResult(cost);
->>>>>>> ea001a13
 
   while (step <= max_num_step_) {
     for (int i = 0; i < num_perturb_per_step_; i++) {
