--- conflicted
+++ resolved
@@ -45,6 +45,8 @@
 class SACoreSoftMacro;
 class SACoreHardMacro;
 
+using BoundaryToRegionsMap = std::map<Boundary, std::queue<odb::Rect>>;
+
 // The parameters necessary to compute one coordinate of the new
 // origin for aligning the macros' pins to the track-grid
 struct PatternParameters
@@ -55,13 +57,6 @@
   int pin_offset = 0;
 };
 
-<<<<<<< HEAD
-using LayersWithPinsMap = std::map<odb::dbTechLayer*, odb::dbITerm*>;
-using LayerParametersMap = std::map<odb::dbTechLayer*, LayerParameters>;
-using BoundaryToRegionsMap = std::map<Boundary, std::queue<odb::Rect>>;
-
-=======
->>>>>>> bb2a3e83
 // Hierarchical RTL-MP
 // Support Multi-Level Clustering.
 // Support designs with IO Pads.
@@ -190,6 +185,10 @@
                                   float offset_x,
                                   float offset_y);
   void mergeNets(std::vector<BundledNet>& nets);
+  template <typename Macro>
+  void createFixedTerminal(Cluster* cluster,
+                           const Rect& outline,
+                           std::vector<Macro>& macros);
 
   // Hierarchical Macro Placement 2nd stage: Macro Placement
   void placeMacros(Cluster* cluster);
@@ -222,17 +221,10 @@
   odb::Rect micronsToDbu(const Rect& micron_rect);
   Rect dbuToMicrons(const odb::Rect& dbu_rect);
 
-<<<<<<< HEAD
   odb::Rect getRect(Boundary boundary);
   bool isHorizontal(Boundary boundary);
   std::vector<odb::Rect> subtractOverlapRegion(const odb::Rect& base,
                                                const odb::Rect& overlay);
-=======
-  template <typename Macro>
-  void createFixedTerminal(Cluster* cluster,
-                           const Rect& outline,
-                           std::vector<Macro>& macros);
->>>>>>> bb2a3e83
 
   // For debugging
   template <typename SACore>
