--- conflicted
+++ resolved
@@ -1329,16 +1329,10 @@
       return;
     }
 
-<<<<<<< HEAD
   // Cover IO Clusters, Leaf Std Cells and Fixed Macros.
   if (parent->isLeaf()) {
     return;
   }
-=======
-    if (parent->isLeaf()) {  // Cover IO Clusters && Leaf Std Cells
-      return;
-    }
->>>>>>> 72c585d6
 
     debugPrint(logger_,
                MPL,
@@ -1725,375 +1719,12 @@
     }
 
     updateChildrenShapesAndLocations(parent, shaped_macros, soft_macro_id_map);
-
     updateChildrenRealLocation(parent, outline.xMin(), outline.yMin());
   }
 
-<<<<<<< HEAD
-  for (auto& cluster : parent->getChildren()) {
-    placeChildren(cluster.get());
-  }
-
-  clustering_engine_->updateInstancesAssociation(parent);
-}
-
-// This function is used in cases with very high density, in which it may
-// be very hard to generate a valid tiling for the clusters.
-// Here, we may want to try setting the area of all standard-cell clusters to 0.
-// This should be only be used in mixed clusters.
-void HierRTLMP::placeChildrenUsingMinimumTargetUtil(Cluster* parent)
-{
-  if (parent->getClusterType() != MixedCluster) {
-    return;
-  }
-
-  // We only run this enhanced cluster placement version if there are no
-  // further levels ahead in the current branch of the physical hierarchy.
-  for (auto& cluster : parent->getChildren()) {
-    if (cluster->getClusterType() == MixedCluster) {
-      return;
-    }
-  }
-
-  debugPrint(logger_,
-             MPL,
-             "hierarchical_macro_placement",
-             1,
-             "Conventional cluster placement failed. Attempting with minimum "
-             "target utilization.");
-
-  if (graphics_) {
-    graphics_->setCurrentCluster(parent);
-  }
-
-  const Rect outline = parent->getBBox();
-  if (graphics_) {
-    graphics_->setOutline(micronsToDbu(block_, outline));
-  }
-
-  // Suppose the region, fence, guide has been mapped to cooresponding macros
-  // This step is done when we enter the Hier-RTLMP program
-  std::map<std::string, int> soft_macro_id_map;  // cluster_name, macro_id
-  std::map<int, Rect> fences;
-  std::map<int, Rect> guides;
-  std::vector<SoftMacro> macros;
-  std::vector<BundledNet> nets;
-
-  std::vector<Rect> placement_blockages;
-  std::vector<Rect> macro_blockages;
-
-  findBlockagesWithinOutline(macro_blockages, placement_blockages, outline);
-
-  // We store the io clusters to push them into the macros' vector
-  // only after it is already populated with the clusters we're trying to
-  // place. This will facilitate how we deal with fixed terminals in SA moves.
-  std::vector<Cluster*> io_clusters;
-
-  // Each cluster is modeled as Soft Macro
-  // The fences or guides for each cluster is created by merging
-  // the fences and guides for hard macros in each cluster
-  for (auto& cluster : parent->getChildren()) {
-    if (cluster->isIOCluster()) {
-      io_clusters.push_back(cluster.get());
-      continue;
-    }
-
-    if (cluster->isFixedMacro()) {
-      considerFixedMacro(outline, macros, cluster.get());
-      continue;
-    }
-
-    // for other clusters
-    soft_macro_id_map[cluster->getName()] = macros.size();
-    auto soft_macro = std::make_unique<SoftMacro>(cluster.get());
-    clustering_engine_->updateInstancesAssociation(
-        cluster.get());  // we need this step to calculate nets
-    macros.push_back(*soft_macro);
-    cluster->setSoftMacro(std::move(soft_macro));
-    // merge fences and guides for hard macros within cluster
-    if (cluster->getClusterType() == StdCellCluster) {
-      continue;
-    }
-    Rect fence, guide;
-    fence.mergeInit();
-    guide.mergeInit();
-    const std::vector<HardMacro*> hard_macros = cluster->getHardMacros();
-    for (auto& hard_macro : hard_macros) {
-      if (fences_.find(hard_macro->getName()) != fences_.end()) {
-        fence.merge(fences_[hard_macro->getName()]);
-      }
-
-      auto itr = guides_.find(hard_macro->getInst());
-      if (itr != guides_.end()) {
-        guide.merge(itr->second);
-      }
-    }
-
-    // Calculate overlap with outline
-    fence.relocate(
-        outline.xMin(), outline.yMin(), outline.xMax(), outline.yMax());
-    guide.relocate(
-        outline.xMin(), outline.yMin(), outline.xMax(), outline.yMax());
-    if (fence.isValid()) {
-      // current macro id is macros.size() - 1
-      fences[macros.size() - 1] = fence;
-    }
-    if (guide.isValid()) {
-      // current macro id is macros.size() - 1
-      guides[macros.size() - 1] = guide;
-    }
-  }
-
-  if (graphics_) {
-    graphics_->setGuides(guides);
-    graphics_->setFences(fences);
-  }
-
-  const int number_of_sequence_pair_macros = static_cast<int>(macros.size());
-
-  for (Cluster* io_cluster : io_clusters) {
-    soft_macro_id_map[io_cluster->getName()] = macros.size();
-
-    macros.emplace_back(
-        std::pair<float, float>(io_cluster->getX() - outline.xMin(),
-                                io_cluster->getY() - outline.yMin()),
-        io_cluster->getName(),
-        io_cluster->getWidth(),
-        io_cluster->getHeight(),
-        io_cluster);
-  }
-
-  createFixedTerminals(parent, soft_macro_id_map, macros);
-
-  clustering_engine_->rebuildConnections();
-
-  // add the virtual connections (the weight related to IOs and macros belong to
-  // the same cluster)
-  for (const auto& [cluster1, cluster2] : parent->getVirtualConnections()) {
-    BundledNet net(
-        soft_macro_id_map[tree_->maps.id_to_cluster[cluster1]->getName()],
-        soft_macro_id_map[tree_->maps.id_to_cluster[cluster2]->getName()],
-        tree_->virtual_weight);
-    net.src_cluster_id = cluster1;
-    net.target_cluster_id = cluster2;
-    nets.push_back(net);
-  }
-
-  // convert the connections between clusters to SoftMacros
-  for (auto& cluster : parent->getChildren()) {
-    const int src_id = cluster->getId();
-    const std::string src_name = cluster->getName();
-    for (auto& [cluster_id, weight] : cluster->getConnection()) {
-      debugPrint(logger_,
-                 MPL,
-                 "hierarchical_macro_placement",
-                 3,
-                 " Cluster connection: {} {} {} ",
-                 cluster->getName(),
-                 tree_->maps.id_to_cluster[cluster_id]->getName(),
-                 weight);
-      const std::string name = tree_->maps.id_to_cluster[cluster_id]->getName();
-      if (src_id > cluster_id) {
-        BundledNet net(
-            soft_macro_id_map[src_name], soft_macro_id_map[name], weight);
-        net.src_cluster_id = src_id;
-        net.target_cluster_id = cluster_id;
-        nets.push_back(net);
-      }
-    }
-  }
-
-  // merge nets to reduce runtime
-  mergeNets(nets);
-
-  // Write the connections between macros
-  std::ofstream file;
-  std::string file_name = parent->getName();
-  file_name = make_filename(file_name);
-
-  file_name = report_directory_ + "/" + file_name;
-  file.open(file_name + ".net.txt");
-  for (auto& net : nets) {
-    file << macros[net.terminals.first].getName() << "   "
-         << macros[net.terminals.second].getName() << "   " << net.weight
-         << std::endl;
-  }
-  file.close();
-
-  // Call Simulated Annealing Engine to place children
-  // set the action probabilities
-  // the summation of probabilities should be one.
-  const float action_sum = pos_swap_prob_ + neg_swap_prob_ + double_swap_prob_
-                           + exchange_swap_prob_ + resize_prob_;
-  // In our implementation, target_util and target_dead_space are different
-  // target_util is used to determine the utilization for MixedCluster
-  // target_dead_space is used to determine the utilization for
-  // StandardCellCluster We vary the target utilization to generate different
-  // tilings
-  std::vector<float> target_utils{1e6};
-  std::vector<float> target_dead_spaces{0.99999};
-  // Since target_util and target_dead_space are independent variables
-  // the combination should be (target_util, target_dead_space_list)
-  // target util has higher priority than target_dead_space
-  std::vector<float> target_util_list;
-  std::vector<float> target_dead_space_list;
-  for (auto& target_util : target_utils) {
-    for (auto& target_dead_space : target_dead_spaces) {
-      target_util_list.push_back(target_util);
-      target_dead_space_list.push_back(target_dead_space);
-    }
-  }
-  // The number of perturbations in each step should be larger than the
-  // number of macros
-  const int num_perturb_per_step = (macros.size() > num_perturb_per_step_)
-                                       ? macros.size()
-                                       : num_perturb_per_step_;
-  int remaining_runs = target_util_list.size();
-  int run_id = 0;
-  SACoreSoftMacro* best_sa = nullptr;
-  SoftSAVector sa_containers;  // The owner of SACore objects
-  float best_cost = std::numeric_limits<float>::max();
-  // To give consistency across threads we check the solutions
-  // at a fixed interval independent of how many threads we are using.
-  const int check_interval = 10;
-  int begin_check = 0;
-  int end_check = std::min(check_interval, remaining_runs);
-
-  while (remaining_runs > 0) {
-    SoftSAVector sa_batch;
-    const int run_thread
-        = graphics_ ? 1 : std::min(remaining_runs, num_threads_);
-    for (int i = 0; i < run_thread; i++) {
-      std::vector<SoftMacro> shaped_macros = macros;  // copy for multithread
-
-      const float target_util = target_util_list[run_id];
-      const float target_dead_space = target_dead_space_list[run_id++];
-      debugPrint(logger_,
-                 MPL,
-                 "fine_shaping",
-                 1,
-                 "Starting adjusting shapes for children of {}. target_util = "
-                 "{}, target_dead_space = {}",
-                 parent->getName(),
-                 target_util,
-                 target_dead_space);
-      if (!runFineShaping(parent,
-                          shaped_macros,
-                          soft_macro_id_map,
-                          target_util,
-                          target_dead_space)) {
-        debugPrint(logger_,
-                   MPL,
-                   "fine_shaping",
-                   1,
-                   "Cannot generate feasible shapes for children of {}, sa_id: "
-                   "{}, target_util: {}, target_dead_space: {}",
-                   parent->getName(),
-                   run_id,
-                   target_util,
-                   target_dead_space);
-        continue;
-      }
-      debugPrint(logger_,
-                 MPL,
-                 "fine_shaping",
-                 1,
-                 "Finished generating shapes for children of cluster {}",
-                 parent->getName());
-      // Note that all the probabilities are normalized to the summation of 1.0.
-      // Note that the weight are not necessaries summarized to 1.0, i.e., not
-      // normalized.
-      std::unique_ptr<SACoreSoftMacro> sa
-          = std::make_unique<SACoreSoftMacro>(tree_.get(),
-                                              outline,
-                                              shaped_macros,
-                                              placement_core_weights_,
-                                              cluster_placement_weights_,
-                                              notch_h_th_,
-                                              notch_v_th_,
-                                              pos_swap_prob_ / action_sum,
-                                              neg_swap_prob_ / action_sum,
-                                              double_swap_prob_ / action_sum,
-                                              exchange_swap_prob_ / action_sum,
-                                              resize_prob_ / action_sum,
-                                              init_prob_,
-                                              max_num_step_,
-                                              num_perturb_per_step,
-                                              random_seed_,
-                                              graphics_.get(),
-                                              logger_,
-                                              block_);
-      sa->setNumberOfSequencePairMacros(number_of_sequence_pair_macros);
-      sa->setCentralizationAttemptOn(true);
-      sa->setFences(fences);
-      sa->setGuides(guides);
-      sa->setNets(nets);
-      sa->addBlockages(placement_blockages);
-      sa->addBlockages(macro_blockages);
-      sa_batch.push_back(std::move(sa));
-    }
-    if (sa_batch.size() == 1) {
-      runSA<SACoreSoftMacro>(sa_batch[0].get());
-    } else {
-      // multi threads
-      std::vector<std::thread> threads;
-      threads.reserve(sa_batch.size());
-      for (auto& sa : sa_batch) {
-        threads.emplace_back(runSA<SACoreSoftMacro>, sa.get());
-      }
-      for (auto& th : threads) {
-        th.join();
-      }
-    }
-    remaining_runs -= run_thread;
-    // add macro tilings
-    for (auto& sa : sa_batch) {
-      sa_containers.push_back(std::move(sa));
-    }
-    while (sa_containers.size() >= end_check) {
-      while (begin_check < end_check) {
-        auto& sa = sa_containers[begin_check];
-        if (sa->isValid() && sa->getNormCost() < best_cost) {
-          best_cost = sa->getNormCost();
-          best_sa = sa.get();
-        }
-        ++begin_check;
-      }
-      // add early stop mechanism
-      if (best_sa || remaining_runs == 0) {
-        break;
-      }
-      end_check = begin_check + std::min(check_interval, remaining_runs);
-    }
-    if (best_sa) {
-      break;
-    }
-  }
-
-  if (best_sa == nullptr) {
-    debugPrint(logger_,
-               MPL,
-               "hierarchical_macro_placement",
-               1,
-               "SA Summary for cluster {}",
-               parent->getName());
-
-    for (auto i = 0; i < sa_containers.size(); i++) {
-      debugPrint(logger_,
-                 MPL,
-                 "hierarchical_macro_placement",
-                 1,
-                 "sa_id: {}, target_util: {}, target_dead_space: {}",
-                 i,
-                 target_util_list[i],
-                 target_dead_space_list[i]);
-
-      sa_containers[i]->printResults();
-=======
   if (!ignore_std_cell_area) {
     for (auto& cluster : parent->getChildren()) {
       placeChildren(cluster.get());
->>>>>>> 72c585d6
     }
 
     clustering_engine_->updateInstancesAssociation(parent);
