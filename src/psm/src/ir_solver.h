/*
BSD 3-Clause License

Copyright (c) 2020, The Regents of the University of Minnesota

All rights reserved.

Redistribution and use in source and binary forms, with or without
modification, are permitted provided that the following conditions are met:

* Redistributions of source code must retain the above copyright notice, this
  list of conditions and the following disclaimer.

* Redistributions in binary form must reproduce the above copyright notice,
  this list of conditions and the following disclaimer in the documentation
  and/or other materials provided with the distribution.

* Neither the name of the copyright holder nor the names of its
  contributors may be used to endorse or promote products derived from
  this software without specific prior written permission.

THIS SOFTWARE IS PROVIDED BY THE COPYRIGHT HOLDERS AND CONTRIBUTORS "AS IS"
AND ANY EXPRESS OR IMPLIED WARRANTIES, INCLUDING, BUT NOT LIMITED TO, THE
IMPLIED WARRANTIES OF MERCHANTABILITY AND FITNESS FOR A PARTICULAR PURPOSE ARE
DISCLAIMED. IN NO EVENT SHALL THE COPYRIGHT HOLDER OR CONTRIBUTORS BE LIABLE
FOR ANY DIRECT, INDIRECT, INCIDENTAL, SPECIAL, EXEMPLARY, OR CONSEQUENTIAL
DAMAGES (INCLUDING, BUT NOT LIMITED TO, PROCUREMENT OF SUBSTITUTE GOODS OR
SERVICES; LOSS OF USE, DATA, OR PROFITS; OR BUSINESS INTERRUPTION) HOWEVER
CAUSED AND ON ANY THEORY OF LIABILITY, WHETHER IN CONTRACT, STRICT LIABILITY,
OR TORT (INCLUDING NEGLIGENCE OR OTHERWISE) ARISING IN ANY WAY OUT OF THE USE
OF THIS SOFTWARE, EVEN IF ADVISED OF THE POSSIBILITY OF SUCH DAMAGE.
*/
#pragma once

#include "gmat.h"
#include "odb/db.h"
#include "utl/Logger.h"

namespace sta {
class dbSta;
}

namespace psm {

//! Class for IR solver
/*
 * Builds the equations GV=J and uses SuperLU
 * to solve the matrix equations
 */
class IRSolver
{
 public:
  struct BumpData
  {
    int x;
    int y;
    int size;
    double voltage;
  };

  //! Constructor for IRSolver class
  /*
   * This constructor creates an instance of the class using
   * the given inputs.
   */
  IRSolver(odb::dbDatabase* db,
           sta::dbSta* sta,
           utl::Logger* logger,
           std::string vsrc_loc,
           std::string power_net,
           std::string out_file,
           std::string em_out_file,
           std::string spice_out_file,
           bool em_analyze,
           int bump_pitch_x,
           int bump_pitch_y,
           float node_density_um,
           int node_density_factor_user,
           const std::map<std::string, float>& net_voltage_map);
  //! IRSolver destructor
  ~IRSolver();
  //! Returns the created G matrix for the design
  GMat* getGMat();
  //! Returns current map represented as a 1D vector
  std::vector<double> getJ();
  //! Function to solve for IR drop
  void solveIR();
  //! Function to get the power value from OpenSTA
  std::vector<std::pair<odb::dbInst*, double>> getPower();
  std::pair<double, double> getSupplyVoltage();

  bool getConnectionTest();

  int getMinimumResolution();

  int printSpice();

  bool build();
  bool buildConnection();

  const std::vector<BumpData>& getBumps() const { return C4Bumps_; }
  int getTopLayer() const { return top_layer_; }

  double getWorstCaseVoltage() const { return wc_voltage; }
  double getMaxCurrent() const { return max_cur; }
  double getAvgCurrent() const { return avg_cur; }
  int getNumResistors() const { return num_res; }
  double getAvgVoltage() const { return avg_voltage; }
  float getSupplyVoltageSrc() const { return supply_voltage_src; }

 private:
  //! Function to add C4 bumps to the G matrix
  bool addC4Bump();
  //! Function that parses the Vsrc file
  void readC4Data();
  //! Function to create a J vector from the current map
  bool createJ();
  //! Function to create a G matrix using the nodes
  bool createGmat(bool connection_only = false);
  //! Function to find and store the upper and lower PDN layers and return a
  //! list
  // of wires for all PDN tasks
  std::vector<odb::dbSBox*> findPdnWires(odb::dbNet* power_net);
  //! Function to create the nodes of vias in the G matrix
  void createGmatViaNodes(const std::vector<odb::dbSBox*>& power_wires);
  //! Function to create the nodes of wires in the G matrix
  void createGmatWireNodes(const std::vector<odb::dbSBox*>& power_wires,
                           const std::vector<odb::Rect>& macros);
  //! Function to find and store the macro boundaries
  std::vector<odb::Rect> getMacroBoundaries();

  //! Function to create the nodes for the c4 bumps
  int createC4Nodes(bool connection_only, int unit_micron);
  //! Function to create the connections of the G matrix
  void createGmatConnections(const std::vector<odb::dbSBox*>& power_wires,
                             bool connection_only);
  bool checkConnectivity(bool connection_only = false);
  bool checkValidR(double R);
  bool getResult();

<<<<<<< HEAD
  float supply_voltage_src;
=======

  float supply_voltage_src{0};
>>>>>>> 346c2f2c
  //! Worst case voltage at the lowest layer nodes
  double wc_voltage{0};
  //! Worst case current at the lowest layer nodes
  double max_cur{0};
  //! Average current at the lowest layer nodes
  double avg_cur{0};
  //! number of resistances
  int num_res{0};
  //! Average voltage at lowest layer nodes
  double avg_voltage{0};
  //! Vector of worstcase voltages in the lowest layers
  std::vector<double> wc_volt_layer;
  //! Pointer to the Db
  odb::dbDatabase* db_;
  //! Pointer to STA
  sta::dbSta* sta_;
  //! Pointer to Logger
  utl::Logger* logger_;
  //! Voltage source file
  std::string vsrc_file_;
  std::string power_net_;
  //! Resistance configuration file
  std::string out_file_;
  std::string em_out_file_;
  bool em_flag_;
  std::string spice_out_file_;
  //! G matrix for voltage
  std::unique_ptr<GMat> Gmat_;
  //! Node density in the lower most layer to append the current sources
  int node_density_{0};              // Initialize to zero
  int node_density_factor_{5};       // Default value
  int node_density_factor_user_{0};  // User defined value
  float node_density_um_{-1};  // Initialize to negative unless set by user
  //! Routing Level of the top layer
  int top_layer_{0};
  int bump_pitch_x_{0};
  int bump_pitch_y_{0};
  int bump_pitch_default_{140};
  int bump_size_{10};

  int bottom_layer_{10};

  bool result_{false};
  bool connection_{false};

  odb::dbSigType power_net_type_;
  std::map<std::string, float> net_voltage_map_;
  //! Current vector 1D
  std::vector<double> J_;
  //! C4 bump locations and values
  std::vector<BumpData> C4Bumps_;
  //! Per unit R and via R for each routing layer
  std::vector<std::tuple<int, double, double>> layer_res_;
  //! Locations of the C4 bumps in the G matrix
  std::map<NodeIdx, double> C4Nodes_;
};
}  // namespace psm<|MERGE_RESOLUTION|>--- conflicted
+++ resolved
@@ -138,12 +138,7 @@
   bool checkValidR(double R);
   bool getResult();
 
-<<<<<<< HEAD
-  float supply_voltage_src;
-=======
-
   float supply_voltage_src{0};
->>>>>>> 346c2f2c
   //! Worst case voltage at the lowest layer nodes
   double wc_voltage{0};
   //! Worst case current at the lowest layer nodes
