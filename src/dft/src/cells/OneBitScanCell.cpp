--- conflicted
+++ resolved
@@ -39,10 +39,6 @@
 OneBitScanCell::OneBitScanCell(const std::string& name,
                                std::unique_ptr<ClockDomain> clock_domain,
                                odb::dbInst* inst,
-<<<<<<< HEAD
-                               sta::TestCell* test_cell)
-    : ScanCell(name, std::move(clock_domain))
-=======
                                sta::TestCell* test_cell,
                                sta::dbNetwork* db_network,
                                utl::Logger* logger)
@@ -50,7 +46,6 @@
       inst_(inst),
       test_cell_(test_cell),
       db_network_(db_network)
->>>>>>> d713f83a
 {
 }
 
