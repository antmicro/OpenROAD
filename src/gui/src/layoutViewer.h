--- conflicted
+++ resolved
@@ -239,15 +239,8 @@
   // signals that the cache should be flushed and a full repaint should occur.
   void fullRepaint();
 
-<<<<<<< HEAD
-  odb::Point getVisibleCenter();
-
-  void selectHighlightConnectedInst(bool selectFlag);
-  void selectHighlightConnectedNets(bool selectFlag, bool output, bool input);
-=======
   void selectHighlightConnectedInst(bool select_flag);
   void selectHighlightConnectedNets(bool select_flag, bool output, bool input);
->>>>>>> 4274afc3
 
   void updateContextMenuItems();
   void showLayoutCustomMenu(QPoint pos);
