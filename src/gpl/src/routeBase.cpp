--- conflicted
+++ resolved
@@ -253,29 +253,6 @@
 
 RouteBase::~RouteBase() = default;
 
-<<<<<<< HEAD
-void RouteBase::reset()
-{
-  rbVars_.reset();
-  db_ = nullptr;
-  nbc_ = nullptr;
-  log_ = nullptr;
-
-  numCall_ = 0;
-
-  minRc_ = 1e30;
-  minRcTargetDensity_ = 0;
-  min_RC_violated_cnt_ = 0;
-  max_routability_no_improvement_ = 0;
-  max_routability_revert_ = 50;
-
-  nbc_->resetMinRcCellSize();
-
-  resetRoutabilityResources();
-}
-
-=======
->>>>>>> 44bc564f
 void RouteBase::resetRoutabilityResources()
 {
   inflatedAreaDelta_ = 0;
