--- conflicted
+++ resolved
@@ -675,15 +675,11 @@
     }
 
     log_->info(GPL, 38, "Routability snapshot saved at iter = {}", iter);
-<<<<<<< HEAD
     log_->report("   Iter: {}, overflow: {:.3f}, HPWL: {}",
                  iter + 1,
                  average_overflow_unscaled_,
                  nbc_->getHpwl());
-    if (graphics_) {
-=======
     if (graphics_ && graphics_->enabled()) {
->>>>>>> 8b193f48
       graphics_->addRoutabilitySnapshot(iter);
     }
 
