[WARNING ODB-0220] WARNING (LEFPARS-2036): SOURCE statement is obsolete in version 5.6 and later.
The LEF parser will ignore this statement.
To avoid this warning in the future, remove this statement from the LEF file with version 5.6 or later. See file ./sky130hd.lef at line 794.

[INFO ODB-0227] LEF file: ./sky130hd.lef, created 13 layers, 25 vias, 441 library cells
[INFO ODB-0128] Design: inverter
[INFO ODB-0130]     Created 4 pins.
[INFO ODB-0131]     Created 32 components and 116 component-terminals.
[INFO ODB-0132]     Created 2 special nets and 114 connections.
[INFO ODB-0133]     Created 2 nets and 2 connections.
[INFO GPL-0002] DBU: 1000
[INFO GPL-0003] SiteSize: (  0.460  2.720 ) um
[INFO GPL-0004] CoreBBox: (  5.520 10.880 ) ( 28.520 43.520 ) um
<<<<<<< HEAD
[INFO GPL-0006] NumInstances:                32
[INFO GPL-0007] NumPlaceInstances:            1
[INFO GPL-0008] NumFixedInstances:           31
[INFO GPL-0009] NumDummyInstances:            0
[INFO GPL-0010] NumNets:                      2
[INFO GPL-0011] NumPins:                      4
[INFO GPL-0012] DieBBox:  (  0.000  0.000 ) ( 34.165 54.885 ) um
[INFO GPL-0013] CoreBBox: (  5.520 10.880 ) ( 28.520 43.520 ) um
[INFO GPL-0016] CoreArea:               750.720 um^2
[INFO GPL-0017] NonPlaceInstsArea:       98.845 um^2
[INFO GPL-0018] PlaceInstsArea:           3.754 um^2
[INFO GPL-0019] Util:                     0.576 %
[INFO GPL-0020] StdInstsArea:             3.754 um^2
[INFO GPL-0021] MacroInstsArea:           0.000 um^2
[InitialPlace]  Iter: 1 CG residual: 0.00000008 HPWL: 93755
[InitialPlace]  Iter: 2 CG residual: 0.00000008 HPWL: 92385
[InitialPlace]  Iter: 3 CG residual: 0.00000008 HPWL: 92385
[InitialPlace]  Iter: 4 CG residual: 0.00000008 HPWL: 92385
[InitialPlace]  Iter: 5 CG residual: 0.00000008 HPWL: 92385
[INFO GPL-0031] FillerInit:NumGCells:       130
[INFO GPL-0032] FillerInit:NumGNets:          2
[INFO GPL-0033] FillerInit:NumGPins:          4
[INFO GPL-0023] TargetDensity:            0.750
[INFO GPL-0024] AvrgPlaceInstArea:        3.754 um^2
[INFO GPL-0025] IdealBinArea:             5.005 um^2
[INFO GPL-0026] IdealBinCnt:                150
[INFO GPL-0027] TotalBinArea:           750.720 um^2
[INFO GPL-0028] BinCnt:        64     64
[INFO GPL-0029] BinSize: (  0.359  0.510 )
[INFO GPL-0030] NumBins: 4096
[NesterovSolve] Iter:    1 overflow: 0.183 HPWL: 84585
[NesterovSolve] Finished with Overflow: 0.183083
=======
[INFO GPL-0006] Number of instances:                32
[INFO GPL-0007] Movable instances:                   1
[INFO GPL-0008] Fixed instances:                    31
[INFO GPL-0009] Dummy instances:                     0
[INFO GPL-0010] Number of nets:                      2
[INFO GPL-0011] Number of pins:                      4
[INFO GPL-0012] Die BBox:  (  0.000  0.000 ) ( 34.165 54.885 ) um
[INFO GPL-0013] Core BBox: (  5.520 10.880 ) ( 28.520 43.520 ) um
[INFO GPL-0016] Core area:                     750.720 um^2
[INFO GPL-0017] Fixed instances area:           98.845 um^2
[INFO GPL-0018] Movable instances area:          3.754 um^2
[INFO GPL-0019] Utilization:                     0.576 %
[INFO GPL-0020] Standard cells area:             3.754 um^2
[INFO GPL-0021] Large instances area:            0.000 um^2
[InitialPlace]  Iter: 1 conjugate gradient residual: 0.00000008 HPWL: 93755
[InitialPlace]  Iter: 2 conjugate gradient residual: 0.00000008 HPWL: 92385
[InitialPlace]  Iter: 3 conjugate gradient residual: 0.00000008 HPWL: 92385
[InitialPlace]  Iter: 4 conjugate gradient residual: 0.00000008 HPWL: 92385
[InitialPlace]  Iter: 5 conjugate gradient residual: 0.00000008 HPWL: 92385
[INFO GPL-0023] Placement target density:       0.7500
[INFO GPL-0024] Movable insts average area:      3.754 um^2
[INFO GPL-0025] Ideal bin area:                  5.005 um^2
[INFO GPL-0026] Ideal bin count:                   150
[INFO GPL-0027] Total bin area:                750.720 um^2
[INFO GPL-0028] Bin count (X, Y):          64 ,     64
[INFO GPL-0029] Bin size (W * H):       0.360 *  0.510 um
[INFO GPL-0030] Number of bins:                   4096
[INFO GPL-0031] HPWL: Half-Perimeter Wirelength
Iteration | Overflow |     HPWL (um) |  HPWL(%) |   Penalty | Group
---------------------------------------------------------------
        1 |   0.1834 |  8.458500e+04 |   +0.00% |  4.03e-19 |      
[INFO GPL-1001] Finished with Overflow: 0.183424
[INFO GPL-1002] Placed Cell Area                3.7536
[INFO GPL-1003] Available Free Area           651.8752
[INFO GPL-1004] Minimum Feasible Density        0.0100 (cell_area / free_area)
[INFO GPL-1006]   Suggested Target Densities:
[INFO GPL-1007]     - For 90% usage of free space: 0.0064
[INFO GPL-1008]     - For 80% usage of free space: 0.0072
>>>>>>> 5d8e6d2e
No differences found.<|MERGE_RESOLUTION|>--- conflicted
+++ resolved
@@ -11,40 +11,6 @@
 [INFO GPL-0002] DBU: 1000
 [INFO GPL-0003] SiteSize: (  0.460  2.720 ) um
 [INFO GPL-0004] CoreBBox: (  5.520 10.880 ) ( 28.520 43.520 ) um
-<<<<<<< HEAD
-[INFO GPL-0006] NumInstances:                32
-[INFO GPL-0007] NumPlaceInstances:            1
-[INFO GPL-0008] NumFixedInstances:           31
-[INFO GPL-0009] NumDummyInstances:            0
-[INFO GPL-0010] NumNets:                      2
-[INFO GPL-0011] NumPins:                      4
-[INFO GPL-0012] DieBBox:  (  0.000  0.000 ) ( 34.165 54.885 ) um
-[INFO GPL-0013] CoreBBox: (  5.520 10.880 ) ( 28.520 43.520 ) um
-[INFO GPL-0016] CoreArea:               750.720 um^2
-[INFO GPL-0017] NonPlaceInstsArea:       98.845 um^2
-[INFO GPL-0018] PlaceInstsArea:           3.754 um^2
-[INFO GPL-0019] Util:                     0.576 %
-[INFO GPL-0020] StdInstsArea:             3.754 um^2
-[INFO GPL-0021] MacroInstsArea:           0.000 um^2
-[InitialPlace]  Iter: 1 CG residual: 0.00000008 HPWL: 93755
-[InitialPlace]  Iter: 2 CG residual: 0.00000008 HPWL: 92385
-[InitialPlace]  Iter: 3 CG residual: 0.00000008 HPWL: 92385
-[InitialPlace]  Iter: 4 CG residual: 0.00000008 HPWL: 92385
-[InitialPlace]  Iter: 5 CG residual: 0.00000008 HPWL: 92385
-[INFO GPL-0031] FillerInit:NumGCells:       130
-[INFO GPL-0032] FillerInit:NumGNets:          2
-[INFO GPL-0033] FillerInit:NumGPins:          4
-[INFO GPL-0023] TargetDensity:            0.750
-[INFO GPL-0024] AvrgPlaceInstArea:        3.754 um^2
-[INFO GPL-0025] IdealBinArea:             5.005 um^2
-[INFO GPL-0026] IdealBinCnt:                150
-[INFO GPL-0027] TotalBinArea:           750.720 um^2
-[INFO GPL-0028] BinCnt:        64     64
-[INFO GPL-0029] BinSize: (  0.359  0.510 )
-[INFO GPL-0030] NumBins: 4096
-[NesterovSolve] Iter:    1 overflow: 0.183 HPWL: 84585
-[NesterovSolve] Finished with Overflow: 0.183083
-=======
 [INFO GPL-0006] Number of instances:                32
 [INFO GPL-0007] Movable instances:                   1
 [INFO GPL-0008] Fixed instances:                    31
@@ -83,5 +49,4 @@
 [INFO GPL-1006]   Suggested Target Densities:
 [INFO GPL-1007]     - For 90% usage of free space: 0.0064
 [INFO GPL-1008]     - For 80% usage of free space: 0.0072
->>>>>>> 5d8e6d2e
 No differences found.