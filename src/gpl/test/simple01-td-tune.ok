[INFO ODB-0227] LEF file: ./nangate45.lef, created 22 layers, 27 vias, 134 library cells
[INFO ODB-0128] Design: gcd
[INFO ODB-0130]     Created 54 pins.
[INFO ODB-0131]     Created 286 components and 1624 component-terminals.
[INFO ODB-0133]     Created 356 nets and 1052 connections.
[INFO GPL-0002] DBU: 2000
[INFO GPL-0003] SiteSize: (  0.190  1.400 ) um
[INFO GPL-0004] CoreBBox: (  0.000  0.000 ) ( 30.970 30.800 ) um
<<<<<<< HEAD
[INFO GPL-0006] NumInstances:               286
[INFO GPL-0007] NumPlaceInstances:          286
[INFO GPL-0008] NumFixedInstances:            0
[INFO GPL-0009] NumDummyInstances:            0
[INFO GPL-0010] NumNets:                    356
[INFO GPL-0011] NumPins:                   1106
[INFO GPL-0012] DieBBox:  (  0.000  0.000 ) ( 30.970 30.800 ) um
[INFO GPL-0013] CoreBBox: (  0.000  0.000 ) ( 30.970 30.800 ) um
[INFO GPL-0016] CoreArea:               953.876 um^2
[INFO GPL-0017] NonPlaceInstsArea:        0.000 um^2
[INFO GPL-0018] PlaceInstsArea:         553.280 um^2
[INFO GPL-0019] Util:                    58.003 %
[INFO GPL-0020] StdInstsArea:           553.280 um^2
[INFO GPL-0021] MacroInstsArea:           0.000 um^2
[InitialPlace]  Iter: 1 CG residual: 0.00000011 HPWL: 5614340
[InitialPlace]  Iter: 2 CG residual: 0.00000011 HPWL: 4984546
[InitialPlace]  Iter: 3 CG residual: 0.00000010 HPWL: 4974780
[InitialPlace]  Iter: 4 CG residual: 0.00000010 HPWL: 4982232
[InitialPlace]  Iter: 5 CG residual: 0.00000009 HPWL: 4985753
[INFO GPL-0031] FillerInit:NumGCells:       349
[INFO GPL-0032] FillerInit:NumGNets:        356
[INFO GPL-0033] FillerInit:NumGPins:       1106
[INFO GPL-0023] TargetDensity:            0.700
[INFO GPL-0024] AvrgPlaceInstArea:        1.935 um^2
[INFO GPL-0025] IdealBinArea:             2.764 um^2
[INFO GPL-0026] IdealBinCnt:                345
[INFO GPL-0027] TotalBinArea:           953.876 um^2
[INFO GPL-0028] BinCnt:        16     16
[INFO GPL-0029] BinSize: (  1.936  1.925 )
[INFO GPL-0030] NumBins: 256
[NesterovSolve] Iter:    1 overflow: 0.831 HPWL: 3661695
[INFO GPL-0100] Timing-driven iteration 1/7, virtual: true.
[INFO GPL-0101]    Iter: 3, overflow: 0.760, keep rsz at: 0.3, HPWL: 3938056
=======
[INFO GPL-0006] Number of instances:               286
[INFO GPL-0007] Movable instances:                 286
[INFO GPL-0008] Fixed instances:                     0
[INFO GPL-0009] Dummy instances:                     0
[INFO GPL-0010] Number of nets:                    356
[INFO GPL-0011] Number of pins:                   1106
[INFO GPL-0012] Die BBox:  (  0.000  0.000 ) ( 30.970 30.800 ) um
[INFO GPL-0013] Core BBox: (  0.000  0.000 ) ( 30.970 30.800 ) um
[INFO GPL-0016] Core area:                     953.876 um^2
[INFO GPL-0017] Fixed instances area:            0.000 um^2
[INFO GPL-0018] Movable instances area:        553.280 um^2
[INFO GPL-0019] Utilization:                    58.003 %
[INFO GPL-0020] Standard cells area:           553.280 um^2
[INFO GPL-0021] Large instances area:            0.000 um^2
[InitialPlace]  Iter: 1 conjugate gradient residual: 0.00000011 HPWL: 5614340
[InitialPlace]  Iter: 2 conjugate gradient residual: 0.00000011 HPWL: 4984546
[InitialPlace]  Iter: 3 conjugate gradient residual: 0.00000010 HPWL: 4974780
[InitialPlace]  Iter: 4 conjugate gradient residual: 0.00000010 HPWL: 4982232
[InitialPlace]  Iter: 5 conjugate gradient residual: 0.00000009 HPWL: 4985753
[INFO GPL-0023] Placement target density:       0.7000
[INFO GPL-0024] Movable insts average area:      1.935 um^2
[INFO GPL-0025] Ideal bin area:                  2.764 um^2
[INFO GPL-0026] Ideal bin count:                   345
[INFO GPL-0027] Total bin area:                953.876 um^2
[INFO GPL-0028] Bin count (X, Y):          16 ,     16
[INFO GPL-0029] Bin size (W * H):       1.936 *  1.925 um
[INFO GPL-0030] Number of bins:                    256
[INFO GPL-0031] HPWL: Half-Perimeter Wirelength
Iteration | Overflow |     HPWL (um) |  HPWL(%) |   Penalty | Group
---------------------------------------------------------------
        1 |   0.8324 |  3.651238e+06 |   +0.00% |  8.06e-14 |      
[INFO GPL-0100] Timing-driven iteration 1/7, virtual: true.
[INFO GPL-0101]    Iter: 3, overflow: 0.761, keep resizer changes at: 0.3, HPWL: 3932272
>>>>>>> 5d8e6d2e
Iteration |   Area    | Resized | Buffers | Nets repaired | Remaining
---------------------------------------------------------------------
        0 |     +0.0% |       0 |       0 |             0 |       356
    final |    -12.8% |      75 |       0 |             0 |         0
---------------------------------------------------------------------
[INFO RSZ-0039] Resized 75 instances.
[INFO GPL-0106] Timing-driven: worst slack 1.41e-09
Iteration | Overflow |     HPWL (um) |  HPWL(%) |   Penalty | Group
---------------------------------------------------------------
       10 |   0.7720 |  3.888374e+06 |   +6.49% |  1.25e-13 |      
       20 |   0.7630 |  3.916812e+06 |   +0.73% |  2.04e-13 |      
       30 |   0.7612 |  3.910980e+06 |   -0.15% |  3.32e-13 |      
       40 |   0.7624 |  3.905892e+06 |   -0.13% |  5.41e-13 |      
       50 |   0.7618 |  3.904910e+06 |   -0.03% |  8.81e-13 |      
       60 |   0.7613 |  3.906073e+06 |   +0.03% |  1.43e-12 |      
       70 |   0.7613 |  3.906285e+06 |   +0.01% |  2.34e-12 |      
       80 |   0.7613 |  3.906657e+06 |   +0.01% |  3.81e-12 |      
       90 |   0.7610 |  3.907884e+06 |   +0.03% |  6.20e-12 |      
      100 |   0.7607 |  3.909257e+06 |   +0.04% |  1.01e-11 |      
      110 |   0.7601 |  3.911317e+06 |   +0.05% |  1.65e-11 |      
      120 |   0.7590 |  3.914680e+06 |   +0.09% |  2.68e-11 |      
      130 |   0.7578 |  3.920183e+06 |   +0.14% |  4.36e-11 |      
      140 |   0.7558 |  3.929337e+06 |   +0.23% |  7.11e-11 |      
      150 |   0.7521 |  3.943670e+06 |   +0.36% |  1.16e-10 |      
      160 |   0.7460 |  3.964904e+06 |   +0.54% |  1.89e-10 |      
      170 |   0.7348 |  3.995840e+06 |   +0.78% |  3.07e-10 |      
      180 |   0.7215 |  4.038609e+06 |   +1.07% |  5.01e-10 |      
      190 |   0.7034 |  4.097263e+06 |   +1.45% |  8.15e-10 |      
[INFO GPL-0100] Timing-driven iteration 2/7, virtual: true.
[INFO GPL-0101]    Iter: 194, overflow: 0.694, keep resizer changes at: 0.3, HPWL: 4123042
Iteration |   Area    | Resized | Buffers | Nets repaired | Remaining
---------------------------------------------------------------------
        0 |     +0.0% |       0 |       0 |             0 |       356
    final |    -12.6% |      76 |       0 |             0 |         0
---------------------------------------------------------------------
[INFO RSZ-0039] Resized 76 instances.
[INFO GPL-0106] Timing-driven: worst slack 1.41e-09
Iteration | Overflow |     HPWL (um) |  HPWL(%) |   Penalty | Group
---------------------------------------------------------------
      200 |   0.6754 |  4.168674e+06 |   +1.74% |  1.33e-09 |      
      210 |   0.6439 |  4.239797e+06 |   +1.71% |  2.16e-09 |      
      220 |   0.6131 |  4.330517e+06 |   +2.14% |  3.52e-09 |      
[INFO GPL-0100] Timing-driven iteration 3/7, virtual: true.
[INFO GPL-0101]    Iter: 224, overflow: 0.595, keep resizer changes at: 0.3, HPWL: 4370091
Iteration |   Area    | Resized | Buffers | Nets repaired | Remaining
---------------------------------------------------------------------
        0 |     +0.0% |       0 |       0 |             0 |       356
    final |    -12.6% |      76 |       0 |             0 |         0
---------------------------------------------------------------------
[INFO RSZ-0039] Resized 76 instances.
[INFO GPL-0106] Timing-driven: worst slack 1.4e-09
Iteration | Overflow |     HPWL (um) |  HPWL(%) |   Penalty | Group
---------------------------------------------------------------
      230 |   0.5680 |  4.421086e+06 |   +2.09% |  5.74e-09 |      
      240 |   0.5248 |  4.500722e+06 |   +1.80% |  9.35e-09 |      
[INFO GPL-0100] Timing-driven iteration 4/7, virtual: true.
[INFO GPL-0101]    Iter: 247, overflow: 0.491, keep resizer changes at: 0.3, HPWL: 4573904
Iteration |   Area    | Resized | Buffers | Nets repaired | Remaining
---------------------------------------------------------------------
        0 |     +0.0% |       0 |       0 |             0 |       356
    final |    -12.6% |      76 |       0 |             0 |         0
---------------------------------------------------------------------
[INFO RSZ-0039] Resized 76 instances.
[INFO GPL-0106] Timing-driven: worst slack 1.4e-09
Iteration | Overflow |     HPWL (um) |  HPWL(%) |   Penalty | Group
---------------------------------------------------------------
      250 |   0.4759 |  4.593613e+06 |   +2.06% |  1.52e-08 |      
      260 |   0.4218 |  4.639154e+06 |   +0.99% |  2.48e-08 |      
[INFO GPL-0100] Timing-driven iteration 5/7, virtual: true.
[INFO GPL-0101]    Iter: 265, overflow: 0.393, keep resizer changes at: 0.3, HPWL: 4653652
Iteration |   Area    | Resized | Buffers | Nets repaired | Remaining
---------------------------------------------------------------------
        0 |     +0.0% |       0 |       0 |             0 |       356
    final |    -12.6% |      76 |       0 |             0 |         0
---------------------------------------------------------------------
[INFO RSZ-0039] Resized 76 instances.
[INFO GPL-0106] Timing-driven: worst slack 1.4e-09
Iteration | Overflow |     HPWL (um) |  HPWL(%) |   Penalty | Group
---------------------------------------------------------------
      270 |   0.3652 |  4.678491e+06 |   +0.85% |  4.04e-08 |      
      280 |   0.3127 |  4.689380e+06 |   +0.23% |  6.13e-08 |      
[INFO GPL-0100] Timing-driven iteration 6/7, virtual: false.
[INFO GPL-0101]    Iter: 284, overflow: 0.288, keep resizer changes at: 0.3, HPWL: 4702543
Iteration |   Area    | Resized | Buffers | Nets repaired | Remaining
---------------------------------------------------------------------
        0 |     +0.0% |       0 |       0 |             0 |       356
    final |    -12.6% |      76 |       0 |             0 |         0
---------------------------------------------------------------------
[INFO RSZ-0039] Resized 76 instances.
[INFO GPL-0106] Timing-driven: worst slack 1.4e-09
[INFO GPL-0107] Timing-driven: repair_design delta area: -69.692 um^2 (-12.60%)
[INFO GPL-0108] Timing-driven: repair_design, gpl cells created: 0 (+0.00%)
[INFO GPL-0109] Timing-driven: inserted buffers as reported by repair_design: 0
[INFO GPL-0110] Timing-driven: new target density: 0.62693805
Iteration | Overflow |     HPWL (um) |  HPWL(%) |   Penalty | Group
---------------------------------------------------------------
      290 |   0.2991 |  2.899793e+06 |  -38.16% |  9.04e-08 |      
      300 |   0.2897 |  3.011495e+06 |   +3.85% |  1.33e-07 |      
      310 |   0.2266 |  2.948114e+06 |   -2.10% |  1.96e-07 |      
[INFO GPL-0100] Timing-driven iteration 7/7, virtual: false.
[INFO GPL-0101]    Iter: 318, overflow: 0.193, keep resizer changes at: 0.3, HPWL: 2973949
Iteration |   Area    | Resized | Buffers | Nets repaired | Remaining
---------------------------------------------------------------------
        0 |     +0.0% |       0 |       0 |             0 |       356
    final |     +1.0% |      44 |       1 |             1 |         0
---------------------------------------------------------------------
[INFO RSZ-0036] Found 1 capacitance violations.
[INFO RSZ-0039] Resized 44 instances.
[INFO RSZ-0038] Inserted 1 buffers in 1 nets.
[INFO GPL-0106] Timing-driven: worst slack 1.4e-09
[INFO GPL-0107] Timing-driven: repair_design delta area: 4.788 um^2 (+0.99%)
[INFO GPL-0108] Timing-driven: repair_design, gpl cells created: 1 (+0.00%)
[INFO GPL-0109] Timing-driven: inserted buffers as reported by repair_design: 1
[INFO GPL-0110] Timing-driven: new target density: 0.63195753
Iteration | Overflow |     HPWL (um) |  HPWL(%) |   Penalty | Group
---------------------------------------------------------------
      320 |   0.1879 |  3.022236e+06 |   +2.51% |  2.89e-07 |      
      330 |   0.1724 |  3.031746e+06 |   +0.31% |  4.26e-07 |      
      340 |   0.1475 |  3.082787e+06 |   +1.68% |  6.27e-07 |      
      350 |   0.1272 |  3.095986e+06 |   +0.43% |  9.24e-07 |      
      360 |   0.1058 |  3.097402e+06 |   +0.05% |  1.36e-06 |      
[INFO GPL-1001] Finished with Overflow: 0.099041
[INFO GPL-1002] Placed Cell Area              488.3760
[INFO GPL-1003] Available Free Area           953.8760
[INFO GPL-1004] Minimum Feasible Density        0.5120 (cell_area / free_area)
[INFO GPL-1006]   Suggested Target Densities:
[INFO GPL-1007]     - For 90% usage of free space: 0.5689
[INFO GPL-1008]     - For 80% usage of free space: 0.6400
[INFO GPL-1009]     - For 50% usage of free space: 1.0240
worst slack max 1.40
No differences found.<|MERGE_RESOLUTION|>--- conflicted
+++ resolved
@@ -6,41 +6,6 @@
 [INFO GPL-0002] DBU: 2000
 [INFO GPL-0003] SiteSize: (  0.190  1.400 ) um
 [INFO GPL-0004] CoreBBox: (  0.000  0.000 ) ( 30.970 30.800 ) um
-<<<<<<< HEAD
-[INFO GPL-0006] NumInstances:               286
-[INFO GPL-0007] NumPlaceInstances:          286
-[INFO GPL-0008] NumFixedInstances:            0
-[INFO GPL-0009] NumDummyInstances:            0
-[INFO GPL-0010] NumNets:                    356
-[INFO GPL-0011] NumPins:                   1106
-[INFO GPL-0012] DieBBox:  (  0.000  0.000 ) ( 30.970 30.800 ) um
-[INFO GPL-0013] CoreBBox: (  0.000  0.000 ) ( 30.970 30.800 ) um
-[INFO GPL-0016] CoreArea:               953.876 um^2
-[INFO GPL-0017] NonPlaceInstsArea:        0.000 um^2
-[INFO GPL-0018] PlaceInstsArea:         553.280 um^2
-[INFO GPL-0019] Util:                    58.003 %
-[INFO GPL-0020] StdInstsArea:           553.280 um^2
-[INFO GPL-0021] MacroInstsArea:           0.000 um^2
-[InitialPlace]  Iter: 1 CG residual: 0.00000011 HPWL: 5614340
-[InitialPlace]  Iter: 2 CG residual: 0.00000011 HPWL: 4984546
-[InitialPlace]  Iter: 3 CG residual: 0.00000010 HPWL: 4974780
-[InitialPlace]  Iter: 4 CG residual: 0.00000010 HPWL: 4982232
-[InitialPlace]  Iter: 5 CG residual: 0.00000009 HPWL: 4985753
-[INFO GPL-0031] FillerInit:NumGCells:       349
-[INFO GPL-0032] FillerInit:NumGNets:        356
-[INFO GPL-0033] FillerInit:NumGPins:       1106
-[INFO GPL-0023] TargetDensity:            0.700
-[INFO GPL-0024] AvrgPlaceInstArea:        1.935 um^2
-[INFO GPL-0025] IdealBinArea:             2.764 um^2
-[INFO GPL-0026] IdealBinCnt:                345
-[INFO GPL-0027] TotalBinArea:           953.876 um^2
-[INFO GPL-0028] BinCnt:        16     16
-[INFO GPL-0029] BinSize: (  1.936  1.925 )
-[INFO GPL-0030] NumBins: 256
-[NesterovSolve] Iter:    1 overflow: 0.831 HPWL: 3661695
-[INFO GPL-0100] Timing-driven iteration 1/7, virtual: true.
-[INFO GPL-0101]    Iter: 3, overflow: 0.760, keep rsz at: 0.3, HPWL: 3938056
-=======
 [INFO GPL-0006] Number of instances:               286
 [INFO GPL-0007] Movable instances:                 286
 [INFO GPL-0008] Fixed instances:                     0
@@ -74,7 +39,6 @@
         1 |   0.8324 |  3.651238e+06 |   +0.00% |  8.06e-14 |      
 [INFO GPL-0100] Timing-driven iteration 1/7, virtual: true.
 [INFO GPL-0101]    Iter: 3, overflow: 0.761, keep resizer changes at: 0.3, HPWL: 3932272
->>>>>>> 5d8e6d2e
 Iteration |   Area    | Resized | Buffers | Nets repaired | Remaining
 ---------------------------------------------------------------------
         0 |     +0.0% |       0 |       0 |             0 |       356
