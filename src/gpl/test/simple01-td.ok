--- conflicted
+++ resolved
@@ -41,75 +41,6 @@
 [INFO GPL-0101] Iter: 2, overflow: 0.761, keep rsz at: 0.3
 [INFO GPL-0106] Timing-driven: worst slack 1.41e-09
 [INFO GPL-0103] Timing-driven: weighted 35 nets.
-<<<<<<< HEAD
-[NesterovSolve] Iter:   10 overflow: 0.730 HPWL: 4017832
-[NesterovSolve] Iter:   20 overflow: 0.731 HPWL: 4004608
-[NesterovSolve] Iter:   30 overflow: 0.732 HPWL: 4000735
-[NesterovSolve] Iter:   40 overflow: 0.732 HPWL: 4000984
-[NesterovSolve] Iter:   50 overflow: 0.732 HPWL: 4001451
-[NesterovSolve] Iter:   60 overflow: 0.732 HPWL: 4001736
-[NesterovSolve] Iter:   70 overflow: 0.732 HPWL: 4001998
-[NesterovSolve] Iter:   80 overflow: 0.732 HPWL: 4002375
-[NesterovSolve] Iter:   90 overflow: 0.731 HPWL: 4002935
-[NesterovSolve] Iter:  100 overflow: 0.731 HPWL: 4004268
-[NesterovSolve] Iter:  110 overflow: 0.731 HPWL: 4006329
-[NesterovSolve] Iter:  120 overflow: 0.730 HPWL: 4009662
-[NesterovSolve] Iter:  130 overflow: 0.728 HPWL: 4014666
-[NesterovSolve] Iter:  140 overflow: 0.726 HPWL: 4022065
-[NesterovSolve] Iter:  150 overflow: 0.722 HPWL: 4032598
-[NesterovSolve] Iter:  160 overflow: 0.715 HPWL: 4048322
-[NesterovSolve] Iter:  170 overflow: 0.705 HPWL: 4070719
-[NesterovSolve] Iter:  180 overflow: 0.689 HPWL: 4099775
-[NesterovSolve] Iter:  190 overflow: 0.671 HPWL: 4140456
-[NesterovSolve] Iter:  200 overflow: 0.651 HPWL: 4193910
-[INFO GPL-0100] Timing-driven iteration 2/6, virtual: true.
-[INFO GPL-0101] Iter: 205, overflow: 0.635, keep rsz at: 0.3
-[INFO GPL-0106] Timing-driven: worst slack 1.4e-09
-[INFO GPL-0103] Timing-driven: weighted 34 nets.
-[NesterovSolve] Iter:  210 overflow: 0.621 HPWL: 4257348
-[NesterovSolve] Iter:  220 overflow: 0.585 HPWL: 4322451
-[NesterovSolve] Iter:  230 overflow: 0.544 HPWL: 4386451
-[NesterovSolve] Iter:  240 overflow: 0.499 HPWL: 4442262
-[INFO GPL-0100] Timing-driven iteration 3/6, virtual: true.
-[INFO GPL-0101] Iter: 242, overflow: 0.483, keep rsz at: 0.3
-[INFO GPL-0106] Timing-driven: worst slack 1.4e-09
-[INFO GPL-0103] Timing-driven: weighted 35 nets.
-[NesterovSolve] Iter:  250 overflow: 0.439 HPWL: 4444511
-[NesterovSolve] Iter:  260 overflow: 0.386 HPWL: 4436218
-[NesterovSolve] Iter:  270 overflow: 0.337 HPWL: 4465285
-[NesterovSolve] Iter:  280 overflow: 0.297 HPWL: 4475665
-[INFO GPL-0100] Timing-driven iteration 4/6, virtual: false.
-[INFO GPL-0101] Iter: 287, overflow: 0.284, keep rsz at: 0.3
-[INFO GPL-0106] Timing-driven: worst slack 1.39e-09
-[INFO GPL-0103] Timing-driven: weighted 34 nets.
-[INFO GPL-0107] Timing-driven: repair_design delta area: -63.308 um^2 (-11.44%)
-[INFO GPL-0108] Timing-driven: new target density: 0.63363075
-[NesterovSolve] Iter:  290 overflow: 0.307 HPWL: 2844905
-[NesterovSolve] Iter:  300 overflow: 0.262 HPWL: 2713825
-[NesterovSolve] Iter:  310 overflow: 0.247 HPWL: 2683846
-[NesterovSolve] Iter:  320 overflow: 0.207 HPWL: 2693720
-[INFO GPL-0100] Timing-driven iteration 5/6, virtual: false.
-[INFO GPL-0101] Iter: 320, overflow: 0.204, keep rsz at: 0.3
-[INFO GPL-0106] Timing-driven: worst slack 1.39e-09
-[INFO GPL-0103] Timing-driven: weighted 35 nets.
-[INFO GPL-0107] Timing-driven: repair_design delta area: 0.000 um^2 (+0.00%)
-[INFO GPL-0108] Timing-driven: new target density: 0.63363075
-[NesterovSolve] Iter:  330 overflow: 0.175 HPWL: 2706469
-[NesterovSolve] Iter:  340 overflow: 0.149 HPWL: 2743322
-[INFO GPL-0100] Timing-driven iteration 6/6, virtual: false.
-[INFO GPL-0101] Iter: 342, overflow: 0.144, keep rsz at: 0.3
-[INFO GPL-0106] Timing-driven: worst slack 1.39e-09
-[INFO GPL-0103] Timing-driven: weighted 34 nets.
-[INFO GPL-0107] Timing-driven: repair_design delta area: 0.000 um^2 (+0.00%)
-[INFO GPL-0108] Timing-driven: new target density: 0.63363075
-[NesterovSolve] Iter:  350 overflow: 0.131 HPWL: 2782931
-[NesterovSolve] Iter:  360 overflow: 0.106 HPWL: 2804282
-[NesterovSolve] Finished with Overflow: 0.098250
-worst slack 1.39
-Differences found at line 62.
-COMPONENTS 287 ;
-COMPONENTS 286 ;
-=======
 [NesterovSolve] Iter:   10 overflow: 0.730 HPWL: 4005677
 [NesterovSolve] Iter:   20 overflow: 0.733 HPWL: 3997290
 [NesterovSolve] Iter:   30 overflow: 0.733 HPWL: 3993695
@@ -170,5 +101,4 @@
 [NesterovSolve] Iter:  360 overflow: 0.102 HPWL: 2738598
 [NesterovSolve] Finished with Overflow: 0.098186
 worst slack 1.41
-No differences found.
->>>>>>> daf00cba
+No differences found.