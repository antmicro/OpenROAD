--- conflicted
+++ resolved
@@ -68,59 +68,28 @@
 [NesterovSolve] Iter:  230 overflow: 0.541 HPWL: 4395113
 [NesterovSolve] Iter:  240 overflow: 0.497 HPWL: 4450593
 [INFO GPL-0100] Timing-driven: executing resizer for reweighting nets.
-<<<<<<< HEAD
 [INFO GPL-0101] Timing-driven: worst slack 1.41e-09
 [INFO GPL-0103] Timing-driven: weighted 33 nets.
-[NesterovSolve] Iter:  250 overflow: 0.439 HPWL: 4450155
-[NesterovSolve] Iter:  260 overflow: 0.384 HPWL: 4445562
-[NesterovSolve] Iter:  270 overflow: 0.331 HPWL: 4451501
-[NesterovSolve] Iter:  280 overflow: 0.303 HPWL: 4479178
-[INFO GPL-0100] Timing-driven: executing resizer for reweighting nets.
-[INFO GPL-0101] Timing-driven: worst slack 1.41e-09
-[INFO GPL-0103] Timing-driven: weighted 29 nets.
-[NesterovSolve] Iter:  290 overflow: 0.281 HPWL: 4494535
-[NesterovSolve] Iter:  300 overflow: 0.241 HPWL: 4523644
-[NesterovSolve] Iter:  310 overflow: 0.213 HPWL: 4546533
+[NesterovSolve] Iter:  250 overflow: 0.439 HPWL: 4450154
+[NesterovSolve] Iter:  260 overflow: 0.384 HPWL: 4445553
+[NesterovSolve] Iter:  270 overflow: 0.331 HPWL: 4451490
+[NesterovSolve] Iter:  280 overflow: 0.303 HPWL: 4479186
 [INFO GPL-0100] Timing-driven: executing resizer for reweighting nets.
 [INFO GPL-0101] Timing-driven: worst slack 1.41e-09
 [INFO GPL-0103] Timing-driven: weighted 34 nets.
-[NesterovSolve] Iter:  320 overflow: 0.190 HPWL: 4581565
-[NesterovSolve] Iter:  330 overflow: 0.162 HPWL: 4603328
+[NesterovSolve] Iter:  290 overflow: 0.281 HPWL: 4494546
+[NesterovSolve] Iter:  300 overflow: 0.241 HPWL: 4523631
+[NesterovSolve] Iter:  310 overflow: 0.213 HPWL: 4546538
 [INFO GPL-0100] Timing-driven: executing resizer for reweighting nets.
 [INFO GPL-0101] Timing-driven: worst slack 1.41e-09
-[INFO GPL-0103] Timing-driven: weighted 29 nets.
-[NesterovSolve] Iter:  340 overflow: 0.141 HPWL: 4631258
-[NesterovSolve] Iter:  350 overflow: 0.116 HPWL: 4646352
-[NesterovSolve] Finished with Overflow: 0.098303
+[INFO GPL-0103] Timing-driven: weighted 33 nets.
+[NesterovSolve] Iter:  320 overflow: 0.190 HPWL: 4581550
+[NesterovSolve] Iter:  330 overflow: 0.162 HPWL: 4603269
+[INFO GPL-0100] Timing-driven: executing resizer for reweighting nets.
+[INFO GPL-0101] Timing-driven: worst slack 1.41e-09
+[INFO GPL-0103] Timing-driven: weighted 32 nets.
+[NesterovSolve] Iter:  340 overflow: 0.141 HPWL: 4630716
+[NesterovSolve] Iter:  350 overflow: 0.116 HPWL: 4645283
+[NesterovSolve] Finished with Overflow: 0.098917
 worst slack 1.38
-Differences found at line 63.
-    - _276_ NOR2_X2 + PLACED ( 39960 53967 ) N ;
-=======
-[INFO GPL-0101] Timing-driven: worst slack 1.39e-09
-[INFO GPL-0103] Timing-driven: weighted 35 nets.
-[NesterovSolve] Iter:  250 overflow: 0.431 HPWL: 4430170
-[NesterovSolve] Iter:  260 overflow: 0.381 HPWL: 4441328
-[NesterovSolve] Iter:  270 overflow: 0.326 HPWL: 4458893
-[NesterovSolve] Iter:  280 overflow: 0.290 HPWL: 4480286
-[INFO GPL-0100] Timing-driven: executing resizer for reweighting nets.
-[INFO GPL-0101] Timing-driven: worst slack 1.39e-09
-[INFO GPL-0103] Timing-driven: weighted 35 nets.
-[NesterovSolve] Iter:  290 overflow: 0.270 HPWL: 4517633
-[NesterovSolve] Iter:  300 overflow: 0.235 HPWL: 4553354
-[NesterovSolve] Iter:  310 overflow: 0.204 HPWL: 4579926
-[INFO GPL-0100] Timing-driven: executing resizer for reweighting nets.
-[INFO GPL-0101] Timing-driven: worst slack 1.39e-09
-[INFO GPL-0103] Timing-driven: weighted 35 nets.
-[NesterovSolve] Iter:  320 overflow: 0.176 HPWL: 4601752
-[NesterovSolve] Iter:  330 overflow: 0.150 HPWL: 4633637
-[INFO GPL-0100] Timing-driven: executing resizer for reweighting nets.
-[INFO GPL-0101] Timing-driven: worst slack 1.39e-09
-[INFO GPL-0103] Timing-driven: weighted 35 nets.
-[NesterovSolve] Iter:  340 overflow: 0.122 HPWL: 4652399
-[NesterovSolve] Iter:  350 overflow: 0.101 HPWL: 4673168
-[NesterovSolve] Finished with Overflow: 0.098904
-worst slack 1.37
-Differences found at line 63.
-    - _276_ NOR2_X2 + PLACED ( 42145 10005 ) N ;
->>>>>>> ba4c4007
-    - _276_ NOR2_X2 + PLACED ( 42138 10000 ) N ;+No differences found.