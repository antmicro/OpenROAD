--- conflicted
+++ resolved
@@ -29,17 +29,11 @@
 // CONTRACT, STRICT LIABILITY, OR TORT (INCLUDING NEGLIGENCE OR OTHERWISE)
 // ARISING IN ANY WAY OUT OF THE USE OF THIS SOFTWARE, EVEN IF ADVISED OF THE
 // POSSIBILITY OF SUCH DAMAGE.
-<<<<<<< HEAD
-#include "OpenRCX/extRCap.h"
-#include "OpenRCX/extSpef.h"
-#include "OpenRCX/exttree.h"
-#include "darr.h"
-=======
+
 #include "darr.h"
 #include "rcx/extRCap.h"
 #include "rcx/extSpef.h"
 #include "rcx/exttree.h"
->>>>>>> dba00e47
 #include "utl/Logger.h"
 
 namespace rcx {
