
///////////////////////////////////////////////////////////////////////////////
// BSD 3-Clause License
//
// Copyright (c) 2019, Nefelus Inc
// All rights reserved.
//
// Redistribution and use in source and binary forms, with or without
// modification, are permitted provided that the following conditions are met:
//
// * Redistributions of source code must retain the above copyright notice, this
//   list of conditions and the following disclaimer.
//
// * Redistributions in binary form must reproduce the above copyright notice,
//   this list of conditions and the following disclaimer in the documentation
//   and/or other materials provided with the distribution.
//
// * Neither the name of the copyright holder nor the names of its
//   contributors may be used to endorse or promote products derived from
//   this software without specific prior written permission.
//
// THIS SOFTWARE IS PROVIDED BY THE COPYRIGHT HOLDERS AND CONTRIBUTORS "AS IS"
// AND ANY EXPRESS OR IMPLIED WARRANTIES, INCLUDING, BUT NOT LIMITED TO, THE
// IMPLIED WARRANTIES OF MERCHANTABILITY AND FITNESS FOR A PARTICULAR PURPOSE
// ARE DISCLAIMED. IN NO EVENT SHALL THE COPYRIGHT HOLDER OR CONTRIBUTORS BE
// LIABLE FOR ANY DIRECT, INDIRECT, INCIDENTAL, SPECIAL, EXEMPLARY, OR
// CONSEQUENTIAL DAMAGES (INCLUDING, BUT NOT LIMITED TO, PROCUREMENT OF
// SUBSTITUTE GOODS OR SERVICES; LOSS OF USE, DATA, OR PROFITS; OR BUSINESS
// INTERRUPTION) HOWEVER CAUSED AND ON ANY THEORY OF LIABILITY, WHETHER IN
// CONTRACT, STRICT LIABILITY, OR TORT (INCLUDING NEGLIGENCE OR OTHERWISE)
// ARISING IN ANY WAY OUT OF THE USE OF THIS SOFTWARE, EVEN IF ADVISED OF THE
// POSSIBILITY OF SUCH DAMAGE.

#include "rcx/extRCap.h"
#include "rcx/extprocess.h"
#include "wire.h"

#ifdef _WIN32
#include "direct.h"
#endif

#include <map>
#include <vector>

#include "utl/Logger.h"

//#define SKIP_SOLVER
namespace rcx {

using namespace odb;
using utl::RCX;

uint extRCModel::measureWithVar(extMeasure* measure)
{
  uint cnt = 0;
  int met = measure->_met;
  extVariation* xvar = _process->getVariation(measure->_met);

  extConductor* cond = _process->getConductor(met);
  double t = cond->_thickness;
  double h = cond->_height;
  double ro = cond->_p;
  double res = 0.0;
  double top_ext = cond->_top_ext;
  double bot_ext = cond->_bot_ext;

  //	extMasterConductor* m= _process->getMasterConductor(met);
  if (top_ext != 0.0 || bot_ext != 0.0) {
    xvar = NULL;
    measure->_metExtFlag = true;
  }

  for (uint dIndex = 0; dIndex < measure->_dataTable.getCnt(); dIndex++) {
    double r = measure->_dataTable.get(dIndex);  // layout
    measure->_rIndex = dIndex;

    uint wcnt;
    uint scnt;
    if (dIndex) {
      wcnt = measure->_widthTable.getCnt();
      if (!measure->_diag)
        scnt = measure->_spaceTable.getCnt();
      else
        //      scnt=measure->_spaceTable0.getCnt();
        scnt = measure->_diagSpaceTable0.getCnt();
    } else {
      wcnt = measure->_widthTable0.getCnt();
      if (!measure->_diag)
        scnt = measure->_spaceTable0.getCnt();
      else
        scnt = measure->_diagSpaceTable0.getCnt();
    }
    for (uint wIndex = 0; wIndex < wcnt; wIndex++) {
      double w;
      if (!dIndex)
        w = measure->_widthTable0.get(wIndex);
      else
        w = measure->_widthTable.get(wIndex);  // layout
      measure->_wIndex = wIndex;

      for (uint sIndex = 0; sIndex < scnt; sIndex++) {
        double s;
        if (!measure->_diag) {
          if (!dIndex)
            s = measure->_spaceTable0.get(sIndex);
          else
            s = measure->_spaceTable.get(sIndex);  // layout
          if (sIndex == scnt - 1 && wIndex == wcnt - 1 && !measure->_overUnder)
            measure->_plate = true;
          else
            measure->_plate = false;
        } else
          s = measure->_diagSpaceTable0.get(sIndex);

        double top_width = w + 2 * top_ext;
        double top_widthR = w + 2 * top_ext;
        double bot_width = w + 2 * bot_ext;
        double thickness = t;
        double bot_widthR = w + 2 * bot_ext;
        double thicknessR = t;

        if (r == 0.0) {
          //					top_width= w;
          //					top_widthR= w;
          if (xvar != NULL) {
            double a = xvar->getP(w);
            if (a != 0.0)
              ro = a;
          }
          res = measureResistance(
              measure, ro, top_widthR, bot_widthR, thicknessR);
        } else if (xvar != NULL && !_maxMinFlag) {
          uint ss;
          if (measure->_diag)
            ss = 5;
          else {
            if (sIndex < scnt - 1)
              ss = sIndex;
            else
              ss = scnt - 2;
          }
          /*
                                                  top_width=
             xvar->getTopWidth(wIndex, sIndex); top_widthR=
             xvar->getTopWidthR(wIndex, sIndex);
          */
          top_width = xvar->getTopWidth(wIndex, ss);
          top_widthR = xvar->getTopWidthR(wIndex, ss);

          bot_width = xvar->getBottomWidth(w, dIndex - 1);
          bot_width = top_width - bot_width;

          thickness = xvar->getThickness(w, dIndex - 1);

          bot_widthR = xvar->getBottomWidthR(w, dIndex - 1);
          bot_widthR = top_widthR - bot_widthR;

          thicknessR = xvar->getThicknessR(w, dIndex - 1);
          double a = xvar->getP(w);
          if (a != 0.0)
            ro = a;
          res = measureResistance(
              measure, ro, top_widthR, bot_widthR, thicknessR);
        } else if (_maxMinFlag && r == 1.0) {
          top_width = w - 2 * cond->_min_cw_del;
          thickness = t - cond->_min_ct_del;
          bot_width = top_width - 2 * thickness * cond->_min_ca;
          if (bot_width > w)
            bot_width = w;
          res = measureResistance(
              measure, ro, top_widthR, bot_widthR, thicknessR);
        } else if (_maxMinFlag && r == 2.0) {
          top_width = w + 2 * cond->_max_cw_del;
          thickness = t + cond->_max_ct_del;
          bot_width = top_width - 2 * thickness * cond->_max_ca;
          if (bot_width < w)
            bot_width = w;
          res = measureResistance(
              measure, ro, top_widthR, bot_widthR, thicknessR);
        } else if (measure->_thickVarFlag) {
          thickness *= 1 + r;
          thicknessR *= 1 + r;
        } else {
          continue;
        }

        measure->setTargetParams(w, s, r, t, h);
        measurePatternVar(measure,
                          top_width,
                          bot_width,
                          thickness,
                          measure->_wireCnt,
                          NULL,
                          res * 0.5);

        //				measure->setTargetParams(w, s, 0.0, t,
        // h); 				measurePatternVar(measure, w, w, t,
        // measure->_wireCnt, "2");

        // fprintf(stdout, "%s\n", _commentLine);
        cnt++;
      }
    }
  }

  return cnt;
}

uint extRCModel::linesOver(uint wireCnt,
                           uint widthCnt,
                           uint spaceCnt,
                           uint dCnt,
                           uint metLevel)
{
  sprintf(_patternName, "Over%d", wireCnt);

  openCapLogFile();
  uint cnt = 0;

  extMeasure measure(NULL);
  measure._wireCnt = wireCnt;
  measure._3dFlag = true;
  measure._len = _len;
  measure._simVersion = _simVersion;

  for (uint met = 1; met < _layerCnt; met++) {
    if (metLevel > 0 && met != metLevel)
      continue;

    measure._met = met;
    computeTables(&measure, wireCnt, widthCnt, spaceCnt, dCnt);

    allocOverTable(&measure);

    for (uint underMet = 0; underMet < met; underMet++) {
      int metDist = met - underMet;
      if (metDist > _maxLevelDist && underMet > 0)
        continue;

      measure.setMets(met, underMet, -1);
      measure._capTable = _capOver;

      uint cnt1 = measureWithVar(&measure);

      logger_->info(RCX,
                    236,
                    "Finished {} measurements for pattern M{}_over_M{}",
                    cnt1,
                    met,
                    underMet);

      cnt += cnt1;
    }
  }
  logger_->info(
      RCX, 237, "Finished {} measurements for pattern MET_OVER_MET", cnt);

  closeCapLogFile();
  return cnt;
}
uint extRCModel::linesDiagUnder(uint wireCnt,
                                uint widthCnt,
                                uint spaceCnt,
                                uint dCnt,
                                uint metLevel)
{
  _diag = true;
  sprintf(_patternName, "UnderDiag%d", wireCnt);
  openCapLogFile();
  uint cnt = 0;

  extMeasure measure(NULL);
  measure._wireCnt = wireCnt;
  measure._3dFlag = true;
  measure._len = _len;
  measure._simVersion = _simVersion;

  measure._diag = true;
  measure._diagModel = _diagModel;

  for (uint met = 1; met < _layerCnt - 1; met++) {
    if (metLevel > 0 && met != metLevel)
      continue;

    measure._met = met;
    measure._overMet = met;
    computeTables(&measure, wireCnt, widthCnt, spaceCnt, dCnt);

    allocDiagUnderTable(&measure);

    for (uint overMet = met + 1; overMet < met + 5 && overMet < _layerCnt;
         overMet++) {  // the max overMet need to be the same as in functions
                       // writeRulesDiagUnder readRulesDiagUnder

      if (overMet - met > _maxLevelDist)
        continue;

      measure.setMets(met, 0, overMet);
      uint cnt1 = 0;
      if (_diagModel == 2) {
        getDiagTables(&measure, widthCnt, spaceCnt);
        setDiagUnderTables(&measure);
        measure._capTable = _capDiagUnder;
        cnt1 = measureDiagWithVar(&measure);
      } else if (_diagModel == 1) {
        measure._capTable = _capDiagUnder;
        cnt1 = measureWithVar(&measure);
      }

      logger_->info(RCX,
                    227,
                    "Finished {} measurements for pattern M{}_diagUnder_M{}",
                    cnt1,
                    met,
                    overMet);

      cnt += cnt1;
    }
  }
  logger_->info(
      RCX, 247, "Finished {} measurements for pattern MET_DIAGUNDER_MET", cnt);

  closeCapLogFile();
  return cnt;
}

uint extRCModel::measureDiagWithVar(extMeasure* measure)
{
  uint cnt = 0;
  int met = measure->_met;
  extVariation* xvar = _process->getVariation(measure->_met);

  extConductor* cond = _process->getConductor(met);
  double t = cond->_thickness;
  double h = cond->_height;
  double ro = cond->_p;
  double res = 0.0;
  double top_ext = cond->_top_ext;
  double bot_ext = cond->_bot_ext;

  //        extMasterConductor* m= _process->getMasterConductor(met);
  if (top_ext != 0.0 || bot_ext != 0.0) {
    xvar = NULL;
    measure->_metExtFlag = true;
  }

  for (uint dIndex = 0; dIndex < measure->_dataTable.getCnt(); dIndex++) {
    double r = measure->_dataTable.get(dIndex);  // layout
    measure->_rIndex = dIndex;

    uint wcnt;
    uint scnt;
    uint dwcnt;
    uint dscnt;
    if (dIndex) {
      wcnt = measure->_widthTable.getCnt();
      scnt = measure->_spaceTable.getCnt();
      dwcnt = measure->_diagWidthTable0.getCnt();
      dscnt = measure->_diagSpaceTable0.getCnt();
    } else {
      wcnt = measure->_widthTable0.getCnt();
      scnt = measure->_spaceTable0.getCnt();
      dwcnt = measure->_diagWidthTable0.getCnt();
      dscnt = measure->_diagSpaceTable0.getCnt();
    }
    if (_diagModel == 2)
      scnt /= 2;

    for (uint wIndex = 0; wIndex < wcnt; wIndex++) {
      double w;
      if (!dIndex)
        w = measure->_widthTable0.get(wIndex);
      else
        w = measure->_widthTable.get(wIndex);  // layout
      measure->_wIndex = wIndex;
      for (uint dwIndex = 0; dwIndex < dwcnt; dwIndex++) {
        double dw;
        dw = measure->_diagWidthTable0.get(dwIndex);
        measure->_dwIndex = dwIndex;
        for (uint dsIndex = 0; dsIndex < dscnt; dsIndex++) {
          double ds;
          ds = measure->_diagSpaceTable0.get(dsIndex);
          measure->_dsIndex = dsIndex;
          for (uint sIndex = 0; sIndex < scnt; sIndex++) {
            double s;
            if (!dIndex)
              s = measure->_spaceTable0.get(sIndex);
            else
              s = measure->_spaceTable.get(sIndex);
            double top_width = w + 2 * top_ext;
            double top_widthR = w + 2 * top_ext;
            double bot_width = w + 2 * bot_ext;
            double thickness = t;
            double bot_widthR = w + 2 * bot_ext;
            double thicknessR = t;

            if (r == 0.0) {
              //                                        		top_width=
              //                                        w;
              //                                        top_widthR= w;
              if (xvar != NULL) {
                double a = xvar->getP(w);
                if (a != 0.0)
                  ro = a;
              }
              res = measureResistance(
                  measure, ro, top_widthR, bot_widthR, thicknessR);
            } else if (xvar != NULL && !_maxMinFlag) {
              uint ss;
              //							if
              //(sIndex < scnt-1)
              if (sIndex < scnt - 2)
                ss = sIndex;
              else
                //								ss
                //= scnt-2;
                ss = scnt - 3;
              top_width = xvar->getTopWidth(wIndex, ss);
              top_widthR = xvar->getTopWidthR(wIndex, ss);
              bot_width = xvar->getBottomWidth(w, dIndex - 1);
              bot_width = top_width - bot_width;
              thickness = xvar->getThickness(w, dIndex - 1);
              bot_widthR = xvar->getBottomWidthR(w, dIndex - 1);
              bot_widthR = top_widthR - bot_widthR;
              thicknessR = xvar->getThicknessR(w, dIndex - 1);
              double a = xvar->getP(w);
              if (a != 0.0)
                ro = a;
              res = measureResistance(
                  measure, ro, top_widthR, bot_widthR, thicknessR);
            } else if (_maxMinFlag && r == 1.0) {
              top_width = w - 2 * cond->_min_cw_del;
              thickness = t - cond->_min_ct_del;
              bot_width = top_width - 2 * thickness * cond->_min_ca;
              if (bot_width > w)
                bot_width = w;
              res = measureResistance(
                  measure, ro, top_widthR, bot_widthR, thicknessR);
            } else if (_maxMinFlag && r == 2.0) {
              top_width = w + 2 * cond->_max_cw_del;
              thickness = t + cond->_max_ct_del;
              bot_width = top_width - 2 * thickness * cond->_max_ca;
              if (bot_width < w)
                bot_width = w;
              res = measureResistance(
                  measure, ro, top_widthR, bot_widthR, thicknessR);
            } else if (measure->_thickVarFlag) {
              thickness *= 1 + r;
              thicknessR *= 1 + r;
            } else {
              continue;
            }
            measure->setTargetParams(w, s, r, t, h, dw, ds);
            measurePatternVar(measure,
                              top_width,
                              bot_width,
                              thickness,
                              measure->_wireCnt,
                              NULL,
                              res * 0.5);

            cnt++;
          }
        }
      }
    }
  }
  return cnt;
}
uint extRCModel::linesUnder(uint wireCnt,
                            uint widthCnt,
                            uint spaceCnt,
                            uint dCnt,
                            uint metLevel)
{
  sprintf(_patternName, "Under%d", wireCnt);
  openCapLogFile();
  uint cnt = 0;

  extMeasure measure(NULL);
  measure._wireCnt = wireCnt;
  measure._3dFlag = true;
  measure._len = _len;
  measure._simVersion = _simVersion;

  for (uint met = 1; met < _layerCnt; met++) {
    if (metLevel > 0 && met != metLevel)
      continue;

    measure._met = met;
    computeTables(&measure, wireCnt, widthCnt, spaceCnt, dCnt);

    allocUnderTable(&measure);

    for (uint overMet = met + 1; overMet < _layerCnt; overMet++) {
      int metDist = overMet - met;
      if (metDist > _maxLevelDist)
        continue;

      measure.setMets(met, 0, overMet);
      measure._capTable = _capUnder;

      uint cnt1 = measureWithVar(&measure);

      logger_->info(RCX,
                    248,
                    "Finished {} measurements for pattern M{}_under_M{}",
                    cnt1,
                    met,
                    overMet);

      cnt += cnt1;
    }
  }
  logger_->info(
      RCX, 410, "Finished {} measurements for pattern MET_UNDER_MET", cnt);

  closeCapLogFile();
  return cnt;
}

<<<<<<< HEAD
void extRCModel::setOptions(const char* topDir, const char* pattern,
                            bool keepFile, uint metLevel) {
=======
void extRCModel::setOptions(const char* topDir,
                            const char* pattern,
                            bool writeFiles,
                            bool readFiles,
                            bool runSolver,
                            bool keepFile,
                            uint metLevel)
{
>>>>>>> 7766abf1
  _logFP = openFile("./", "rulesGen", ".log", "w");
  strcpy(_topDir, topDir);
  strcpy(_patternName, pattern);

  _writeFiles = true;
  _readSolver = true;
  _runSolver = true;

  if (metLevel)
    _metLevel = metLevel;
#ifdef _WIN32
  _runSolver = false;
#endif
}
uint extRCModel::linesOverUnder(uint wireCnt,
                                uint widthCnt,
                                uint spaceCnt,
                                uint dCnt,
                                uint metLevel)
{
  sprintf(_patternName, "OverUnder%d", wireCnt);
  openCapLogFile();
  uint cnt = 0;

  extMeasure measure(NULL);
  measure._wireCnt = wireCnt;
  measure._3dFlag = true;
  measure._len = _len;
  measure._simVersion = _simVersion;

  for (uint met = 1; met < _layerCnt - 1; met++) {
    if (metLevel > 0 && met != metLevel)
      continue;
    measure._met = met;
    computeTables(&measure, wireCnt, widthCnt, spaceCnt, dCnt);

    allocOverUnderTable(&measure);

    for (uint underMet = 1; underMet < met; underMet++) {
      int metDist = met - underMet;
      if (metDist > _maxLevelDist)
        continue;
      for (uint overMet = met + 1; overMet < _layerCnt; overMet++) {
        int metDist = overMet - met;
        if (metDist > _maxLevelDist)
          continue;
        measure.setMets(met, underMet, overMet);
        measure._capTable = _capUnder;

        uint cnt1 = measureWithVar(&measure);

        logger_->info(
            RCX,
            233,
            "Finished {} measurements for pattern M{}_over_M{}_under_M{}",
            cnt1,
            met,
            underMet,
            overMet);

        cnt += cnt1;
      }
    }
  }
  logger_->info(
      RCX, 234, "Finished {} measurements for pattern MET_UNDER_MET", cnt);

  closeCapLogFile();
  return cnt;
}
<<<<<<< HEAD
uint extMain::rulesGen(const char* name, const char* topDir,
                       const char* rulesFile, int pattern, bool keepFile, int wLen,  int version, bool win) {
  extRCModel* m = _modelTable->get(0);

  m->setOptions(topDir, name, keepFile);
  m->_winDirFlat= win;
  m->_len= wLen;
  m->_simVersion=version;
  m->_maxLevelDist= 999;
=======

uint extMain::metRulesGen(const char* name,
                          const char* topDir,
                          const char* rulesFile,
                          int pattern,
                          bool writeFiles,
                          bool readFiles,
                          bool runSolver,
                          bool keepFile,
                          uint met)
{
  extRCModel* m = _modelTable->get(0);

  m->setOptions(topDir, name, writeFiles, readFiles, runSolver, keepFile, met);
  if ((pattern > 0) && (pattern <= 9))
    m->linesOver(pattern, 20, 20, 20, met);
  else if ((pattern > 10) && (pattern <= 19))
    m->linesUnder(pattern - 10, 20, 20, 20, met);
  else if ((pattern > 20) && (pattern <= 29))
    m->linesOverUnder(pattern - 20, 20, 20, 20, met);
  else if ((pattern > 30) && (pattern <= 39)) {
    m->setDiagModel(1);
    m->linesDiagUnder(pattern - 30, 20, 20, 20, met);
  } else if ((pattern > 40) && (pattern <= 49)) {
    m->setDiagModel(2);
    m->linesDiagUnder(pattern - 40, 20, 20, 20, met);
  }
  m->closeFiles();
  return 0;
}
uint extMain::rulesGen(const char* name,
                       const char* topDir,
                       const char* rulesFile,
                       int pattern,
                       bool writeFiles,
                       bool readFiles,
                       bool runSolver,
                       bool keepFile,
                       int wLen,
                       int version,
                       bool win)
{
  extRCModel* m = _modelTable->get(0);

  m->setOptions(topDir, name, false, false, false, keepFile);
  m->_winDirFlat = win;
  m->_len = wLen;
  m->_simVersion = version;
  m->_maxLevelDist = 999;
>>>>>>> 7766abf1

  if ((pattern > 0) && (pattern <= 9))
    m->linesOver(pattern, 20, 20, 20);
  else if ((pattern > 10) && (pattern <= 19))
    m->linesUnder(pattern - 10, 20, 20, 20);
  else if ((pattern > 20) && (pattern <= 29))
    m->linesOverUnder(pattern - 20, 20, 20, 20);
  else if ((pattern > 30) && (pattern <= 39)) {
    m->setDiagModel(1);
    m->linesDiagUnder(pattern - 30, 20, 20, 20);
  } else if ((pattern > 40) && (pattern <= 49)) {
    m->setDiagModel(2);
    m->linesDiagUnder(pattern - 40, 20, 20, 20);
  } else if (pattern > 100) {
    uint wireCnt = pattern % 10;
    uint widthCnt = 10;
    uint spaceCnt = 10;
    uint dCnt = 20;
    if (m->_simVersion > 0) {
      widthCnt = 1;
      spaceCnt = 10;
      dCnt = 1;
      m->setDiagModel(0);
      m->_maxLevelDist = 4;
      if (m->_simVersion >= 2)
        m->_maxLevelDist = 4;
    }
    uint cnt1 = m->linesOver(wireCnt, widthCnt, spaceCnt, dCnt);
    cnt1 += m->linesUnder(wireCnt, widthCnt, spaceCnt, dCnt);
    cnt1 += m->linesOverUnder(wireCnt, widthCnt, spaceCnt, dCnt);
    if (pattern > 200)
      m->setDiagModel(2);
    else
      m->setDiagModel(1);
    cnt1 += m->linesDiagUnder(wireCnt, widthCnt, spaceCnt, dCnt);

    logger_->info(RCX, 232, "Finished {} patterns", cnt1);
  }
  m->closeFiles();
  if (!(pattern > 100))
    m->writeRules((char*) rulesFile, false);
  return 0;
}
void extRCModel::writeRuleWires(FILE* fp, extMeasure* measure, uint wireCnt)
{
  extMasterConductor* m = _process->getMasterConductor(measure->_met);
  double minWidth = _process->getConductor(measure->_met)->_min_width;
  double minSpace = _process->getConductor(measure->_met)->_min_spacing;
  double top_ext = _process->getConductor(measure->_met)->_top_ext;
  double pitch;
  if (measure->_diag && _diagModel == 1) {
    //		pitch= measure->_topWidth + 2*minSpace;
    if (measure->_metExtFlag)
      pitch = measure->_topWidth - 2 * top_ext + minSpace;
    else
      pitch = measure->_topWidth + minSpace;
  } else {
    if (measure->_metExtFlag)
      pitch = measure->_topWidth - 2 * top_ext + measure->_seff;
    else
      pitch = measure->_topWidth + measure->_seff;
  }
  double min_pitch = minWidth + minSpace;

  uint n = wireCnt / 2;  // ASSUME odd number of wires, 2 will also work
  double orig = 0.0;
  double x;
  uint ii;

  if (!measure->_plate) {
    // assume origin = (0,0)
    x = -min_pitch * (n - 1) - pitch - 0.5 * measure->_topWidth - top_ext
        + orig;
    for (ii = 0; ii < n - 1; ii++) {
      m->writeRaphaelConformalPoly(fp, minWidth, x, _process);
      m->writeRaphaelPoly(fp, ii + 1, minWidth, x, 0.0, _process);
      x += min_pitch;
    }
    x += 0.5 * measure->_topWidth;
    m->writeRaphaelConformalPoly(fp, 0.0, x, _process);
    m->writeRaphaelPoly(fp, n, x, 0.0);

    m->writeRaphaelConformalPoly(fp, 0.0, orig, _process);
    m->writeRaphaelPoly(fp, n + 1, orig, 1.0);
    x = orig + pitch;
    m->writeRaphaelConformalPoly(fp, 0.0, x, _process);
    m->writeRaphaelPoly(fp, n + 2, x, 0.0);

    x += 0.5 * measure->_topWidth - top_ext + minSpace;
    for (uint jj = n + 2; jj < wireCnt; jj++) {
      m->writeRaphaelConformalPoly(fp, minWidth, x, _process);
      m->writeRaphaelPoly(fp, jj + 1, minWidth, x, 0.0, _process);
      x += min_pitch;
    }
  } else {
    m->writeRaphaelConformalPoly(fp, 100, -50, _process);
    m->writeRaphaelPoly(fp, n + 1, 100, -50, 1.0, _process);
  }

  if (!measure->_diag)
    return;
  int met;
  if (measure->_overMet > 0)
    met = measure->_overMet;
  else if (measure->_underMet > 0)
    met = measure->_underMet;
  else
    return;

  m = _process->getMasterConductor(met);
  minWidth = _process->getConductor(met)->_min_width;
  minSpace = _process->getConductor(met)->_min_spacing;
  min_pitch = minWidth + minSpace;
  pitch = measure->_w2_m + measure->_s2_m;

  if (_diagModel == 2) {
    if (measure->_seff != 99) {
      x = orig - measure->_s2_m - min_pitch * n - 0.5 * measure->_w2_m;
      for (ii = 0; ii < n; ii++) {
        m->writeRaphaelConformalPoly(fp, minWidth, x, _process);
        m->writeRaphaelPoly(fp, ii + 1, minWidth, x, 0.0, _process);

        x += min_pitch;
      }
      m->writeRaphaelConformalPoly(fp, measure->_w2_m, x, _process);
      m->writeRaphaelPoly(fp, ii + 1, measure->_w2_m, x, 0.0, _process);
    } else {
      x = orig - measure->_s2_m - 0.5 * measure->_w2_m;
      m->writeRaphaelConformalPoly(fp, measure->_w2_m, x, _process);
      m->writeRaphaelPoly(fp, n + 1, measure->_w2_m, x, 0.0, _process);
    }
  }
  if (_diagModel == 1) {
    x = orig - measure->_seff - min_pitch * n - 0.5 * minWidth;
    for (ii = 0; ii < n + 1; ii++) {
      m->writeRaphaelConformalPoly(fp, minWidth, x, _process);
      m->writeRaphaelPoly(fp, ii + 1, minWidth, x, 0.0, _process);
      x += min_pitch;
    }
  }
}
double extRCModel::writeWirePatterns(FILE* fp,
                                     extMeasure* measure,
                                     uint wireCnt,
                                     double height_offset,
                                     double& len,
                                     double& max_x)
{
  extMasterConductor* m = _process->getMasterConductor(measure->_met);
  extMasterConductor* mOver = NULL;
  if (_diagModel > 0)
    mOver = _process->getMasterConductor(measure->_overMet);

  double targetWidth = measure->_topWidth;
  double targetPitch = measure->_topWidth + measure->_seff;
  double minWidth = _process->getConductor(measure->_met)->_min_width;
  double minSpace = _process->getConductor(measure->_met)->_min_spacing;
  double min_pitch = minWidth + minSpace;

  len = measure->_len * minWidth;  // HEIGHT param
  if (len <= 0)
    len = 10 * minWidth;

  // len *= 0.001;

  // Assumption -- odd wireCnt, >1
  if (wireCnt == 0)
    return 0.0;
  if (wireCnt % 2 > 0)  // should be odd
    wireCnt--;

  int n = wireCnt / 2;
  double orig = 0.0;
  double x = orig;

  uint cnt = 1;

  double xd[10] = {0, 0, 0, 0, 0, 0, 0, 0, 0, 0};
  double X0 = x - targetPitch;  // next neighbor spacing
  // double W0= targetWidth; // next neighbor width
  xd[1] = X0 - min_pitch;
  double min_x = xd[1];
  for (int ii = 2; ii < n; ii++) {
    xd[ii] = xd[ii - 1] - min_pitch;  // next over neighbor spacing
    if (min_x > xd[ii])
      min_x = xd[ii];
  }
  for (int ii = n - 1; ii > 0; ii--) {
    m->writeWire3D(fp, cnt++, xd[ii], minWidth, len, height_offset, 0.0);
    max_x = xd[ii] + minWidth;
  }
  if (n > 1)
    m->writeWire3D(fp, cnt++, X0, targetWidth, len, height_offset, 0.0);

  if (min_x > x)
    min_x = x;

  m->writeWire3D(
      fp, cnt++, x, targetWidth, len, height_offset, 1.0);  // Wire on focues
  double center_diag_x = x;
  max_x = x + targetWidth;

  // ----- DKF 09162024 Single Wire NOT COVERED for now -- needs a flag
  /*
  if (n == 1) {
    if (_diagModel > 0) {
      double minWidthDiag=
  _process->getConductor(measure->_overMet)->_min_width; double minSpaceDiag=
  _process->getConductor(measure->_overMet)->_min_spacing;

      fprintf(fp, "\n");
      mOver->writeWire3D(fp, cnt, x, minWidthDiag, len, height_offset, 0.0);
    }
    return min_x;
  }
  */

  double xu[10] = {0, 0, 0, 0, 0, 0, 0, 0, 0, 0};
  xu[0] = x + targetPitch;  // next neighbor spacing
  m->writeWire3D(fp, cnt++, xu[0], targetWidth, len, height_offset, 0.0);
  xu[1] += xu[0] + targetWidth + minSpace;
  for (int ii = 2; ii < n; ii++) {
    xu[ii] = xu[ii - 1] + min_pitch;  // context: next over neighbor spacing
  }
  for (int ii = 1; ii < n; ii++) {
    m->writeWire3D(fp, cnt++, xu[ii], minWidth, len, height_offset, 0.0);
    max_x = xu[ii] + minWidth;
  }
  if (_diagModel > 0) {
    center_diag_x += measure->_s2_m;
    double minWidthDiag = _process->getConductor(measure->_overMet)->_min_width;
    double minSpaceDiag
        = _process->getConductor(measure->_overMet)->_min_spacing;

    fprintf(fp, "\n");
    mOver->writeWire3D(
        fp, cnt++, center_diag_x, minWidthDiag, len, height_offset, 0.0);
    mOver->writeWire3D(fp,
                       cnt++,
                       center_diag_x + minWidthDiag + minSpaceDiag,
                       minWidthDiag,
                       len,
                       height_offset,
                       0.0);
  }
  return min_x;
}
double extRCModel::writeWirePatterns_w3(FILE* fp,
                                        extMeasure* measure,
                                        uint wireCnt,
                                        double height_offset,
                                        double& len,
                                        double& max_x)
{
  extMasterConductor* m = _process->getMasterConductor(measure->_met);
  extMasterConductor* mOver = NULL;
  if (_diagModel > 0)
    mOver = _process->getMasterConductor(measure->_overMet);

  double targetWidth = measure->_topWidth;
  double targetPitch = measure->_topWidth + measure->_seff;
  double minWidth = _process->getConductor(measure->_met)->_min_width;
  // DELETE double minSpace =
  // _process->getConductor(measure->_met)->_min_spacing; DELETE double
  // min_pitch = minWidth + minSpace;

  len = measure->_len * minWidth;  // HEIGHT param
  if (len <= 0)
    len = 10 * minWidth;

  // len *= 0.001;

  // Assumption -- odd wireCnt, >1
  if (wireCnt == 0)
    return 0.0;
  if (wireCnt % 2 > 0)  // should be odd
    wireCnt--;

  // int n = wireCnt / 2;
  double orig = 0.0;
  double x = orig;
  double X0 = x - targetPitch;  // next neighbor
  double X1 = x + targetPitch;
  uint cnt = 1;
  m->writeWire3D(
      fp, cnt++, X0, targetWidth, len, height_offset, 0);  // Wire on focues
  m->writeWire3D(
      fp, cnt++, x, targetWidth, len, height_offset, 1.0);  // Wire on focues
  m->writeWire3D(
      fp, cnt++, X1, targetWidth, len, height_offset, 0);  // Wire on focues
  double min_x = X0;
  double center_diag_x = x;
  max_x = X1 + minWidth;

  if (_diagModel > 0) {
    center_diag_x += measure->_s2_m;
    double minWidthDiag = _process->getConductor(measure->_overMet)->_min_width;
    double minSpaceDiag
        = _process->getConductor(measure->_overMet)->_min_spacing;

    fprintf(fp, "\n");
    mOver->writeWire3D(
        fp, cnt++, center_diag_x, minWidthDiag, len, height_offset, 0.0);
    mOver->writeWire3D(fp,
                       cnt++,
                       center_diag_x + minWidthDiag + minSpaceDiag,
                       minWidthDiag,
                       len,
                       height_offset,
                       0.0);
  }
  return min_x;
}

/* see version 2 above -- 5/27/23
void extRCModel::writeRuleWires_3D(FILE* fp, extMeasure* measure,
                                   uint wireCnt) {
  extMasterConductor* m = _process->getMasterConductor(measure->_met);
  double pitch = measure->_topWidth + measure->_seff;
  double minWidth = _process->getConductor(measure->_met)->_min_width;
  double minSpace = _process->getConductor(measure->_met)->_min_spacing;
  double min_pitch = minWidth + minSpace;

  uint n = wireCnt / 2;  // ASSUME odd number of wires, 2 will also work
  double orig = 0.0;

  // assume origin = (0,0)
  double x = -min_pitch * (n - 1) - pitch - 0.5 * measure->_topWidth + orig;
  for (uint ii = 0; ii < n - 1; ii++) {
    m->writeRaphaelPoly3D(fp, ii + 1, minWidth, measure->_len * 0.001, 0.0);
    x += min_pitch;
  }
  x += 0.5 * measure->_topWidth;
  m->writeRaphaelPoly(fp, n, x, measure->_len * 0.001, 0.0);

  m->writeRaphaelPoly3D(fp, n + 1, orig, measure->_len * 0.001, 1.0);
  x = orig + pitch;
  m->writeRaphaelPoly3D(fp, n + 2, measure->_len * 0.001, x, 0.0);

  x += 0.5 * measure->_topWidth + minSpace;
  for (uint jj = n + 2; jj < wireCnt; jj++) {
    m->writeRaphaelPoly3D(fp, jj + 1, minWidth, measure->_len * 0.001, x, 0.0);
    x += min_pitch;
  }
}
*/
void extRCModel::writeWires2_3D(FILE* fp, extMeasure* measure, uint wireCnt)
{
  extMasterConductor* m = _process->getMasterConductor(measure->_met);
  double pitch = measure->_topWidth + measure->_seff;
  double min_pitch = 0.001 * (measure->_minWidth + measure->_minSpace);

  uint n = wireCnt / 2;  // ASSUME odd number of wires, 2 will also work
  double orig = 0.0;

  // assume origin = (0,0)
  double x = -min_pitch * (n - 1) - pitch - 0.5 * measure->_topWidth + orig;
  for (uint ii = 0; ii < n - 1; ii++) {
    m->writeRaphaelPoly3D(
        fp, ii + 1, 0.001 * measure->_minWidth, measure->_len * 0.001, 0.0);
    x += min_pitch;
  }
  x += 0.5 * measure->_topWidth;
  m->writeRaphaelPoly(fp, n, x, measure->_len * 0.001, 0.0);

  m->writeRaphaelPoly3D(fp, n + 1, orig, measure->_len * 0.001, 1.0);
  x = 0.5 * measure->_w_m + measure->_s2_m;
  m->writeRaphaelPoly3D(
      fp, n + 2, measure->_w2_m, measure->_len * 0.001, x, 0.0);

  x = orig + 0.5 * measure->_topWidth + measure->_w2_m + measure->_s2_m
      + 0.001 * measure->_minSpace;
  for (uint jj = n + 2; jj < wireCnt; jj++) {
    m->writeRaphaelPoly3D(
        fp, jj + 1, 0.001 * measure->_minWidth, measure->_len * 0.001, x, 0.0);
    x += min_pitch;
  }
}
void extRCModel::writeWires(FILE* fp, extMeasure* measure, uint wireCnt)
{
  extMasterConductor* m = _process->getMasterConductor(measure->_met);
  double pitch = measure->_topWidth + measure->_seff;

  uint n = wireCnt / 2;  // ASSUME odd number of wires, 2 will also work

  if (_commentFlag)
    fprintf(fp, "%s\n", _commentLine);

  // assume origin = (0,0)
  double x = -pitch * n;
  m->writeRaphaelPoly(fp, 1, x, 1.0);

  for (uint ii = 1; ii < wireCnt; ii++) {
    x += pitch;
    m->writeRaphaelPoly(fp, ii + 1, x, 0.0);
  }

  fprintf(fp, "\nOPTIONS SET_GRID=10000;\n\n");
  fprintf(fp, "POTENTIAL\n");
  /*
          fprintf(fp, "CAPACITANCE ");
          for (uint kk= 1; kk<=wireCnt; kk++)
                  m->writeBoxName(fp, kk);
          fprintf(fp, " \n");
  */
}
bool extRCModel::measurePatternVar_3D(extMeasure* m,
                                      double top_width,
                                      double bot_width,
                                      double thickness,
                                      uint wireCnt,
                                      char* wiresNameSuffix,
                                      double res)
{
  m->setEffParams(top_width, bot_width, thickness);
  double thicknessChange
      = _process->adjustMasterLayersForHeight(m->_met, thickness);

  // _process->getMasterConductor(m->_met)->reset(m->_heff, top_width,
  // bot_width, thickness);
  _process->getMasterConductor(m->_met)->resetWidth(top_width, bot_width);

  mkFileNames(m, wiresNameSuffix);

  printCommentLine('#', m);
  fprintf(_logFP, "%s\n", _commentLine);
  fprintf(_logFP, "%c %g thicknessChange\n", '$', thicknessChange);
  fflush(_logFP);

  FILE* wfp = mkPatternFile();

  if (wfp == NULL)
    return false;  // should be an exception!! and return!

  double maxHeight
      = _process->adjustMasterDielectricsForHeight(m->_met, thicknessChange);
  maxHeight *= 1.2;

  double len = top_width * _len;
  if (len <= 0)
    len = top_width * 10 * 0.001;
  //                        double W = (m->_ur[m->_dir] -
  // m->_ll[m->_dir])*10;
  double W = 40;

  bool apply_height_offset = _simVersion > 1;

  double height_low = 0;
  double height_ceiling = 0;
  if (_diagModel > 0) {
    height_low = _process->writeProcessAndGroundPlanes(wfp,
                                                       "GND",
                                                       0,
                                                       0,
                                                       -30.0,
                                                       60.0,
                                                       len,
                                                       maxHeight,
                                                       W,
                                                       apply_height_offset,
                                                       height_ceiling);
  } else {
    height_low = _process->writeProcessAndGroundPlanes(wfp,
                                                       "GND",
                                                       m->_underMet,
                                                       m->_overMet,
                                                       -30.0,
                                                       60.0,
                                                       len,
                                                       maxHeight,
                                                       W,
                                                       apply_height_offset,
                                                       height_ceiling);
  }
  if (_simVersion < 2)
    height_low = 0;

  if (_commentFlag)
    fprintf(wfp, "%s\n", _commentLine);

  double len1;
  double X1;
  double X0 = 0;
  if (wireCnt == 5)
    X0 = writeWirePatterns(wfp, m, wireCnt, height_low, len1, X1);
  else
    X0 = writeWirePatterns_w3(wfp, m, wireCnt, height_low, len1, X1);

  fprintf(wfp,
          "\nWINDOW_BBOX  LL %6.3f %6.3f UR %6.3f %6.3f LENGTH %6.3f\n",
          X0,
          0.0,
          X1,
          height_ceiling,
          len1);
  double DX = X1 - X0;
  // fprintf(wfp, "\nSIM_WIN_EXT  LL %6.3f %6.3f UR %6.3f %6.3f LENGTH %6.3f
  // %6.3f\n", -DX/2 , 0.0, DX/2, 0.0, -len1/2, len1/2);
  fprintf(wfp,
          "\nSIM_WIN_EXT  LL %6.3f %6.3f UR %6.3f %6.3f LENGTH %6.3f %6.3f\n",
          -DX,
          0.0,
          DX,
          0.0,
          0.0,
          len1);

  fprintf(_filesFP, "%s/wires\n", _wireDirName);

  fclose(wfp);
  return true;
}
}  // namespace rcx<|MERGE_RESOLUTION|>--- conflicted
+++ resolved
@@ -519,19 +519,9 @@
   return cnt;
 }
 
-<<<<<<< HEAD
 void extRCModel::setOptions(const char* topDir, const char* pattern,
-                            bool keepFile, uint metLevel) {
-=======
-void extRCModel::setOptions(const char* topDir,
-                            const char* pattern,
-                            bool writeFiles,
-                            bool readFiles,
-                            bool runSolver,
-                            bool keepFile,
-                            uint metLevel)
-{
->>>>>>> 7766abf1
+                            bool keepFile, uint metLevel) 
+{
   _logFP = openFile("./", "rulesGen", ".log", "w");
   strcpy(_topDir, topDir);
   strcpy(_patternName, pattern);
@@ -602,7 +592,6 @@
   closeCapLogFile();
   return cnt;
 }
-<<<<<<< HEAD
 uint extMain::rulesGen(const char* name, const char* topDir,
                        const char* rulesFile, int pattern, bool keepFile, int wLen,  int version, bool win) {
   extRCModel* m = _modelTable->get(0);
@@ -612,57 +601,6 @@
   m->_len= wLen;
   m->_simVersion=version;
   m->_maxLevelDist= 999;
-=======
-
-uint extMain::metRulesGen(const char* name,
-                          const char* topDir,
-                          const char* rulesFile,
-                          int pattern,
-                          bool writeFiles,
-                          bool readFiles,
-                          bool runSolver,
-                          bool keepFile,
-                          uint met)
-{
-  extRCModel* m = _modelTable->get(0);
-
-  m->setOptions(topDir, name, writeFiles, readFiles, runSolver, keepFile, met);
-  if ((pattern > 0) && (pattern <= 9))
-    m->linesOver(pattern, 20, 20, 20, met);
-  else if ((pattern > 10) && (pattern <= 19))
-    m->linesUnder(pattern - 10, 20, 20, 20, met);
-  else if ((pattern > 20) && (pattern <= 29))
-    m->linesOverUnder(pattern - 20, 20, 20, 20, met);
-  else if ((pattern > 30) && (pattern <= 39)) {
-    m->setDiagModel(1);
-    m->linesDiagUnder(pattern - 30, 20, 20, 20, met);
-  } else if ((pattern > 40) && (pattern <= 49)) {
-    m->setDiagModel(2);
-    m->linesDiagUnder(pattern - 40, 20, 20, 20, met);
-  }
-  m->closeFiles();
-  return 0;
-}
-uint extMain::rulesGen(const char* name,
-                       const char* topDir,
-                       const char* rulesFile,
-                       int pattern,
-                       bool writeFiles,
-                       bool readFiles,
-                       bool runSolver,
-                       bool keepFile,
-                       int wLen,
-                       int version,
-                       bool win)
-{
-  extRCModel* m = _modelTable->get(0);
-
-  m->setOptions(topDir, name, false, false, false, keepFile);
-  m->_winDirFlat = win;
-  m->_len = wLen;
-  m->_simVersion = version;
-  m->_maxLevelDist = 999;
->>>>>>> 7766abf1
 
   if ((pattern > 0) && (pattern <= 9))
     m->linesOver(pattern, 20, 20, 20);
