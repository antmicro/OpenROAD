--- conflicted
+++ resolved
@@ -68,11 +68,7 @@
   return _rcPoolPtr;
 }
 
-<<<<<<< HEAD
 uint extMain::GenExtRules(const char* rulesFileName) 
-=======
-uint extMain::GenExtRules(const char* rulesFileName, int pattern)
->>>>>>> 7766abf1
 {
   uint widthCnt = 12;
   uint layerCnt = _tech->getRoutingLayerCount() + 1;
