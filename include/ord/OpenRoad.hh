--- conflicted
+++ resolved
@@ -266,11 +266,8 @@
   dst::Distributed* distributer_ = nullptr;
   stt::SteinerTreeBuilder* stt_builder_ = nullptr;
   dft::Dft* dft_ = nullptr;
-<<<<<<< HEAD
   est::EstimateParasitics* estimate_parasitics_ = nullptr;
-=======
   utl::CallBackHandler* callback_handler_ = nullptr;
->>>>>>> 2c0e0efa
 
   int threads_ = 1;
 
