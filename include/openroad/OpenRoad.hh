// This program is free software: you can redistribute it and/or modify
// it under the terms of the GNU General Public License as published by
// the Free Software Foundation, either version 3 of the License, or
// (at your option) any later version.
// 
// This program is distributed in the hope that it will be useful,
// but WITHOUT ANY WARRANTY; without even the implied warranty of
// MERCHANTABILITY or FITNESS FOR A PARTICULAR PURPOSE.  See the
// GNU General Public License for more details.
// 
// You should have received a copy of the GNU General Public License
// along with this program.  If not, see <https://www.gnu.org/licenses/>.

#ifndef OPENROAD_H
#define OPENROAD_H

extern "C" {
struct Tcl_Interp;
}

namespace odb {
class dbDatabase;
}

namespace sta {
class dbSta;
class dbNetwork;
class Resizer;
}

<<<<<<< HEAD
namespace tool {
class Tool;
=======
namespace opendp {
class opendp_external;
>>>>>>> 368bad36
}

namespace ord {

class dbVerilogNetwork;

// Only pointers to components so the header has no dependents.
class OpenRoad
{
public:
  OpenRoad();
  ~OpenRoad();
  // Singleton accessor used by tcl command interpreter.
  static OpenRoad *openRoad() { return openroad_; }
  void init(Tcl_Interp *tcl_interp,
	    const char *prog_arg);

  Tcl_Interp *tclInterp() { return tcl_interp_; }
  tool::Tool *getTool(){ return tool_; }
  odb::dbDatabase *getDb() { return db_; }
  sta::dbSta *getSta() { return sta_; }
  sta::dbNetwork *getDbNetwork();
  sta::Resizer *getResizer() { return resizer_; }
  dbVerilogNetwork *getVerilogNetwork() { return verilog_network_; }
  opendp::opendp_external *getOpendp() { return opendp_; }

  void readLef(const char *filename,
	       const char *lib_name,
	       bool make_tech,
	       bool make_library);

  void readDef(const char *filename);
  void writeDef(const char *filename);

  void readVerilog(const char *filename);
  // Write a flat verilog netlist for the database.
  void writeVerilog(const char *filename,
		    bool sort);
  void linkDesign(const char *top_cell_name);

  void readDb(const char *filename);
  void writeDb(const char *filename);

private:
  Tcl_Interp *tcl_interp_;
  odb::dbDatabase *db_;
  dbVerilogNetwork *verilog_network_;
  sta::dbSta *sta_;
  sta::Resizer *resizer_;
<<<<<<< HEAD
  tool::Tool *tool_;
=======
  opendp::opendp_external *opendp_;
>>>>>>> 368bad36

  // Singleton used by tcl command interpreter.
  static OpenRoad *openroad_;
};

} // namespace

#endif<|MERGE_RESOLUTION|>--- conflicted
+++ resolved
@@ -28,13 +28,12 @@
 class Resizer;
 }
 
-<<<<<<< HEAD
 namespace tool {
 class Tool;
-=======
+}
+
 namespace opendp {
 class opendp_external;
->>>>>>> 368bad36
 }
 
 namespace ord {
@@ -84,11 +83,8 @@
   dbVerilogNetwork *verilog_network_;
   sta::dbSta *sta_;
   sta::Resizer *resizer_;
-<<<<<<< HEAD
+  opendp::opendp_external *opendp_;
   tool::Tool *tool_;
-=======
-  opendp::opendp_external *opendp_;
->>>>>>> 368bad36
 
   // Singleton used by tcl command interpreter.
   static OpenRoad *openroad_;
