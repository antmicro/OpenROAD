--- conflicted
+++ resolved
@@ -1,15 +1,5 @@
 {
   "instance_count" : "27907.2"
-<<<<<<< HEAD
- ,"design_area" : "377733.6"
- ,"utilization" : "12.48"
- ,"worst_slack_min" : "-0.18306108690393097"
- ,"worst_slack_max" : "-1.0122014223178595"
- ,"tns_max" : "-723.2227198073276"
- ,"clock_skew" : "0.8482950582084398"
- ,"max_slew_violations" : "157"
- ,"max_capacitance_violations" : "13"
-=======
  ,"design_area" : "373651.2"
  ,"utilization" : "12.360000000000001"
  ,"worst_slack_min" : "-0.42718314971169175"
@@ -18,7 +8,6 @@
  ,"clock_skew" : "0.9278666098084433"
  ,"max_slew_violations" : "180"
  ,"max_capacitance_violations" : "12"
->>>>>>> 241eef94
  ,"max_fanout_violations" : "0"
  ,"DPL::errors" : "0"
  ,"ANT::errors" : "0"
