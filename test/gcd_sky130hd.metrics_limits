{
  "IFP::instance_count" : "300.0"
 ,"DPL::design_area" : "4668.0"
 ,"DPL::utilization" : "6.0"
 ,"RSZ::repair_design_buffer_count" : "0"
 ,"RSZ::max_slew_slack" : "0"
 ,"RSZ::max_capacitance_slack" : "0"
 ,"RSZ::max_fanout_slack" : "0"
 ,"RSZ::worst_slack_min" : "0.04613512324974717"
 ,"RSZ::worst_slack_max" : "-0.9847781495668076"
 ,"RSZ::tns_max" : "-13.735399550959185"
 ,"RSZ::hold_buffer_count" : "0"
 ,"GRT::ANT::errors" : "0"
 ,"DRT::drv" : "0"
<<<<<<< HEAD
 ,"DRT::worst_slack_min" : "0.0413523933466996"
 ,"DRT::worst_slack_max" : "-0.987921413083024"
 ,"DRT::tns_max" : "-14.597446009575233"
 ,"DRT::clock_skew" : "0.02180882203224332"
=======
 ,"DRT::worst_slack_min" : "0.04123748526040111"
 ,"DRT::worst_slack_max" : "-0.9788220249158479"
 ,"DRT::tns_max" : "-14.967746254967835"
 ,"DRT::clock_skew" : "0.022114710688639166"
>>>>>>> db466862
 ,"DRT::max_slew_slack" : "0"
 ,"DRT::max_capacitance_slack" : "0"
 ,"DRT::max_fanout_slack" : "0"
 ,"DRT::clock_period" : "4.36"
 ,"DRT::ANT::errors" : "0"
}<|MERGE_RESOLUTION|>--- conflicted
+++ resolved
@@ -12,17 +12,10 @@
  ,"RSZ::hold_buffer_count" : "0"
  ,"GRT::ANT::errors" : "0"
  ,"DRT::drv" : "0"
-<<<<<<< HEAD
- ,"DRT::worst_slack_min" : "0.0413523933466996"
- ,"DRT::worst_slack_max" : "-0.987921413083024"
- ,"DRT::tns_max" : "-14.597446009575233"
- ,"DRT::clock_skew" : "0.02180882203224332"
-=======
  ,"DRT::worst_slack_min" : "0.04123748526040111"
  ,"DRT::worst_slack_max" : "-0.9788220249158479"
  ,"DRT::tns_max" : "-14.967746254967835"
  ,"DRT::clock_skew" : "0.022114710688639166"
->>>>>>> db466862
  ,"DRT::max_slew_slack" : "0"
  ,"DRT::max_capacitance_slack" : "0"
  ,"DRT::max_fanout_slack" : "0"
