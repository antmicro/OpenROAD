--- conflicted
+++ resolved
@@ -9,15 +9,8 @@
 set tracks_file "sky130hs/sky130hs.tracks"
 set io_placer_hor_layer met3
 set io_placer_ver_layer met2
-<<<<<<< HEAD
-set tapcell_args "-endcap_cpp 2 \
-    -distance 14 \
-    -tapcell_master sky130_fd_sc_hs__tap_1 \
-    -endcap_master sky130_fd_sc_hs__fill_1"
-=======
 set tapcell_args "-distance 14 \
     -tapcell_master sky130_fd_sc_hs__tap_1"
->>>>>>> 65c72e54
 set global_place_density 0.3
 # default value
 set global_place_density_penalty 8e-5
