#!/usr/bin/env bash

# Strict Mode
set -euo pipefail

# ==============================================================================
# Configuration
# ==============================================================================
# All dependency versions, checksums, and installation prefixes will be
# defined here to provide a single, easy-to-manage location for configuration.

# ------------------------------------------------------------------------------
# Script Configuration
# ------------------------------------------------------------------------------
# Default values for command-line arguments
PREFIX=""
CI="no"
SAVE_DEPS_PREFIXES=""
NUM_THREADS=$(nproc)
SKIP_SYSTEM_OR_TOOLS="false"
BASE_DIR=$(mktemp -d /tmp/DependencyInstaller-XXXXXX)
CMAKE_PACKAGE_ROOT_ARGS=""
OR_TOOLS_PATH=""
INSTALL_SUMMARY=()
VERBOSE_MODE="no"

# Colors
if [[ -t 1 ]]; then
    export RED=$(tput setaf 1)
    export GREEN=$(tput setaf 2)
    export YELLOW=$(tput setaf 3)
    export BLUE=$(tput setaf 4)
    export BOLD=$(tput bold)
    export NC=$(tput sgr0) # No Color
else
    RED=""
    GREEN=""
    YELLOW=""
    BLUE=""
    BOLD=""
    NC=""
fi

# ------------------------------------------------------------------------------
# Dependency Versions and Checksums
# ------------------------------------------------------------------------------
YOSYS_VERSION="v0.57"
CMAKE_VERSION_BIG="3.31"
CMAKE_VERSION_SMALL="${CMAKE_VERSION_BIG}.9"
CMAKE_CHECKSUM_AARCH64="8d426361ce8c54494c0a041a0e3bcc5c"
CMAKE_CHECKSUM_X86_64="64797150473dabe9de95459cb1ce0715"
PCRE_VERSION="10.42"
PCRE_CHECKSUM="37d2f77cfd411a3ddf1c64e1d72e43f7"
SWIG_VERSION="4.3.0"
SWIG_CHECKSUM="9f74c7f402aa28d9f75e67d1990ee6fb"
BOOST_VERSION_BIG="1.86"
BOOST_VERSION_SMALL="${BOOST_VERSION_BIG}.0"
BOOST_CHECKSUM="ac857d73bb754b718a039830b07b9624"
EIGEN_VERSION="3.4"
CUDD_VERSION="3.0.0"
LEMON_VERSION="1.3.1"
SPDLOG_VERSION="1.15.0"
GTEST_VERSION="1.17.0"
GTEST_CHECKSUM="3471f5011afc37b6555f6619c14169cf"
ABSL_VERSION="20240722.0"
ABSL_CHECKSUM="740fb8f35ebdf82740c294bde408b9c0"
BISON_VERSION="3.8.2"
BISON_CHECKSUM="1e541a097cda9eca675d29dd2832921f"
FLEX_VERSION="2.6.4"
FLEX_CHECKSUM="2882e3179748cc9f9c23ec593d6adc8d"
NINJA_VERSION="1.10.2"
NINJA_CHECKSUM="817e12e06e2463aeb5cb4e1d19ced606"
OR_TOOLS_VERSION_BIG="9.11"
OR_TOOLS_VERSION_SMALL="${OR_TOOLS_VERSION_BIG}.4210"
EQUIVALENCE_DEPS="no"
# ... configuration variables will be added here ...

# ==============================================================================
# Helper Functions
# ==============================================================================
# This section will contain generic helper functions for version comparison,
# ------------------------------------------------------------------------------
# Logging and Error Handling
# ------------------------------------------------------------------------------
log() {
    echo "${BLUE}${BOLD}[INFO]${NC} $1"
}

<<<<<<< HEAD
warn() {
    echo "${YELLOW}${BOLD}[WARNING]${NC} $1" >&2
}

error() {
    echo "${RED}${BOLD}[ERROR]${NC} $1" >&2
    exit 1
}

# ------------------------------------------------------------------------------
# Version Comparison
# ------------------------------------------------------------------------------
# Compares two semantic versions.
# Usage: _version_compare "1.2.3" ">=" "1.2.0"
_version_compare() {
    local op
    case "$2" in
        -ge) op=">=" ;;
        -gt) op=">" ;;
        -le) op="<=" ;;
        -lt) op="<" ;;
        -eq) op="==" ;;
        -ne) op="!=" ;;
        *)
            error "Invalid operator in _version_compare: $2"
            ;;
    esac
    awk -v v1="$1" -v v2="$3" 'BEGIN { exit !(v1 '"$op"' v2) }'
}

# ------------------------------------------------------------------------------
# Check Command Existence
# ------------------------------------------------------------------------------
# Checks if a command is available in the system's PATH.
# Usage: _command_exists "cmake"
_command_exists() {
    command -v "$1" &> /dev/null
}

# ------------------------------------------------------------------------------
# Checksum Verification
# ------------------------------------------------------------------------------
_verify_checksum() {
    local checksum=$1
    local filename=$2
    _execute "Verifying ${filename} checksum..." bash -c "echo '${checksum}  ${filename}' | md5sum --quiet -c -"
}

# ------------------------------------------------------------------------------
# Yosys
# ------------------------------------------------------------------------------
_install_yosys() {
    local yosys_prefix=${PREFIX:-"/usr/local"}
    local yosys_installed_version="none"
    if _command_exists "yosys"; then
        yosys_installed_version=$(yosys --version | awk '{print $2}')
=======
_equivalenceDeps() {
    yosysVersion=v0.58

    # yosys
    yosysPrefix=${PREFIX:-"/usr/local"}
    if [[ ! $(command -v yosys) || ! $(command -v yosys-config)  ]]; then (
        cd "${baseDir}"
        git clone --depth=1 -b "${yosysVersion}" --recursive https://github.com/YosysHQ/yosys
        cd yosys
        # use of no-register flag is required for some compilers,
        # e.g., gcc and clang from RHEL8
        make -j ${numThreads} PREFIX="${yosysPrefix}" ABC_ARCHFLAGS=-Wno-register
        make install
    ) fi

    # eqy
    eqyPrefix=${PREFIX:-"/usr/local"}
    if ! command -v eqy &> /dev/null; then (
        cd "${baseDir}"
        git clone --depth=1 -b "${yosysVersion}" https://github.com/YosysHQ/eqy
        cd eqy
        export PATH="${yosysPrefix}/bin:${PATH}"
        make -j ${numThreads} PREFIX="${eqyPrefix}"
        make install PREFIX="${eqyPrefix}"
    )
>>>>>>> 66bcec9d
    fi

    local required_version="${YOSYS_VERSION#v}"
    log "Checking Yosys (System: ${yosys_installed_version}, Required: ${required_version})"
    if [[ "${yosys_installed_version}" != "${required_version}" ]]; then
        (
            cd "${BASE_DIR}"
            _execute "Cloning Yosys ${YOSYS_VERSION}..." git clone --depth=1 -b "${YOSYS_VERSION}" --recursive https://github.com/YosysHQ/yosys
            cd yosys
            _execute "Building Yosys..." make -j "${NUM_THREADS}" PREFIX="${yosys_prefix}" ABC_ARCHFLAGS=-Wno-register
            _execute "Installing Yosys..." make install PREFIX="${yosys_prefix}"
        )
        INSTALL_SUMMARY+=("Yosys: system=${yosys_installed_version}, required=${required_version}, status=installed")
    else
        INSTALL_SUMMARY+=("Yosys: system=${yosys_installed_version}, required=${required_version}, status=skipped")
    fi
}

# ------------------------------------------------------------------------------
# Eqy
# ------------------------------------------------------------------------------
_install_eqy() {
    local eqy_prefix=${PREFIX:-"/usr/local"}
    local eqy_installed_version="none"
    if _command_exists "eqy"; then
        eqy_installed_version=$(eqy --version | awk '{print $2}')
    fi

    local required_version="${YOSYS_VERSION}"
    log "Checking Eqy (System: ${eqy_installed_version}, Required: ${required_version})"
    if [[ "${eqy_installed_version}" != "${required_version}" ]]; then
        (
            cd "${BASE_DIR}"
            _execute "Cloning Eqy ${YOSYS_VERSION}..." git clone --depth=1 -b "${YOSYS_VERSION}" https://github.com/YosysHQ/eqy
            cd eqy
            export PATH="${PREFIX:-/usr/local}/bin:${PATH}"
            _execute "Building Eqy..." make -j "${NUM_THREADS}" PREFIX="${eqy_prefix}"
            _execute "Installing Eqy..." make install PREFIX="${eqy_prefix}"
        )
        INSTALL_SUMMARY+=("Eqy: system=${eqy_installed_version}, required=${required_version}, status=installed")
    else
        INSTALL_SUMMARY+=("Eqy: system=${eqy_installed_version}, required=${required_version}, status=skipped")
    fi
}

# ------------------------------------------------------------------------------
# Sby
# ------------------------------------------------------------------------------
_install_sby() {
    local sby_prefix=${PREFIX:-"/usr/local"}
    local sby_installed_version="none"
    if _command_exists "sby"; then
        sby_installed_version=$(sby --version | awk '{print $2}')
    fi

    local required_version="${YOSYS_VERSION}"
    log "Checking Sby (System: ${sby_installed_version}, Required: ${required_version})"
    if [[ "${sby_installed_version}" != "${required_version}" ]]; then
        (
            cd "${BASE_DIR}"
            _execute "Cloning Sby ${YOSYS_VERSION}..." git clone --depth=1 -b "${YOSYS_VERSION}" --recursive https://github.com/YosysHQ/sby
            cd sby
            export PATH="${PREFIX:-/usr/local}/bin:${PATH}"
            _execute "Installing Sby..." make -j "${NUM_THREADS}" PREFIX="${sby_prefix}" install
        )
        INSTALL_SUMMARY+=("Sby: system=${sby_installed_version}, required=${required_version}, status=installed")
    else
        INSTALL_SUMMARY+=("Sby: system=${sby_installed_version}, required=${required_version}, status=skipped")
    fi
}

_install_equivalence_deps() {
    log "Install equivalence dependencies (-eqy)..."
    _install_yosys
    _install_eqy
    _install_sby
}

# logging, error handling, and other utility tasks.
# ------------------------------------------------------------------------------
# Execute a command, hiding output unless in verbose mode or an error occurs.
# Usage: _execute "Cloning Yosys..." git clone ...
_execute() {
    local description=$1
    shift

    if [[ "${VERBOSE_MODE}" == "yes" ]]; then
        log "${description}"
        "$@"
        return
    fi

    echo -n "${BLUE}${BOLD}[INFO]${NC} ${description}..."
    local log_file
    log_file=$(mktemp)
    if ! "$@" &> "${log_file}"; then
        echo -e " ${RED}✖${NC}"
        cat "${log_file}"
        rm "${log_file}"
        error "Failed to execute: $*"
    else
        echo -e " ${GREEN}✔${NC}"
        rm "${log_file}"
    fi
}

# CMake
# ------------------------------------------------------------------------------
_install_cmake() {
    local cmake_prefix=${PREFIX:-"/usr/local"}
    local cmake_bin=${cmake_prefix}/bin/cmake
    local cmake_installed_version="none"
    if [[ -f ${cmake_bin} ]]; then
        cmake_installed_version=$(${cmake_bin} --version | head -n1 | awk '{print $3}')
    fi

    log "Checking CMake (System: ${cmake_installed_version}, Required: ${CMAKE_VERSION_SMALL})"
    if [[ "${cmake_installed_version}" != "${CMAKE_VERSION_SMALL}" ]]; then
        (
            cd "${BASE_DIR}"
            local arch
            arch=$(uname -m)
            local cmake_checksum=""
            if [[ "${arch}" == "aarch64" ]]; then
                cmake_checksum=${CMAKE_CHECKSUM_AARCH64}
            else
                cmake_checksum=${CMAKE_CHECKSUM_X86_64}
            fi
            _execute "Downloading CMake..." wget "https://github.com/Kitware/CMake/releases/download/v${CMAKE_VERSION_SMALL}/cmake-${CMAKE_VERSION_SMALL}-linux-${arch}.sh"
            _verify_checksum "${cmake_checksum}" "cmake-${CMAKE_VERSION_SMALL}-linux-${arch}.sh" || error "CMake checksum failed."
            chmod +x "cmake-${CMAKE_VERSION_SMALL}-linux-${arch}.sh"
            _execute "Installing CMake..." "./cmake-${CMAKE_VERSION_SMALL}-linux-${arch}.sh" --skip-license --prefix="${cmake_prefix}"
        )
        INSTALL_SUMMARY+=("CMake: system=${cmake_installed_version}, required=${CMAKE_VERSION_SMALL}, status=installed")
    else
        INSTALL_SUMMARY+=("CMake: system=${cmake_installed_version}, required=${CMAKE_VERSION_SMALL}, status=skipped")
    fi
}

# ------------------------------------------------------------------------------
# Bison
# ------------------------------------------------------------------------------
_install_bison() {
    local bison_prefix=${PREFIX:-"/usr"}
    local bison_installed_version="none"
    if _command_exists "bison"; then
        bison_installed_version=$(bison --version | awk 'NR==1 {print $NF}')
    fi

    log "Checking Bison (System: ${bison_installed_version}, Required: ${BISON_VERSION})"
    if [[ "${bison_installed_version}" != "${BISON_VERSION}" ]]; then
        (
            cd "${BASE_DIR}"
            local mirrors=(
                "https://ftp.gnu.org/gnu/bison"
                "https://ftpmirror.gnu.org/bison"
                "https://mirrors.kernel.org/gnu/bison"
                "https://mirrors.dotsrc.org/gnu/bison"
            )
            local success=0
            for mirror in "${mirrors[@]}"; do
                local url="${mirror}/bison-${BISON_VERSION}.tar.gz"
                log "Trying to download bison from: $url"
                if wget "$url"; then
                    success=1
                    break
                else
                    warn "Failed to download from $mirror"
                fi
            done
            if [[ ${success} -ne 1 ]]; then
                error "Could not download bison-${BISON_VERSION}.tar.gz from any mirror."
            fi
            _verify_checksum "${BISON_CHECKSUM}" "bison-${BISON_VERSION}.tar.gz" || error "Bison checksum failed."
            _execute "Extracting Bison..." tar xf "bison-${BISON_VERSION}.tar.gz"
            cd "bison-${BISON_VERSION}"
            _execute "Configuring Bison..." ./configure --prefix="${bison_prefix}"
            _execute "Building and installing Bison..." make -j "${NUM_THREADS}" install
        )
        INSTALL_SUMMARY+=("Bison: system=${bison_installed_version}, required=${BISON_VERSION}, status=installed")
    else
        INSTALL_SUMMARY+=("Bison: system=${bison_installed_version}, required=${BISON_VERSION}, status=skipped")
    fi
    CMAKE_PACKAGE_ROOT_ARGS+=" -D bison_ROOT=$(realpath "${bison_prefix}") "
}

# ------------------------------------------------------------------------------
# Flex
# ------------------------------------------------------------------------------
_install_flex() {
    local flex_prefix=${PREFIX:-"/usr/local"}
    local flex_installed_version="none"
    if _command_exists "flex"; then
        flex_installed_version=$(flex --version | awk '{print $2}')
    fi

    log "Checking Flex (System: ${flex_installed_version}, Required: ${FLEX_VERSION})"
    if [[ "${flex_installed_version}" != "${FLEX_VERSION}" ]]; then
        (
            cd "${BASE_DIR}"
            _execute "Downloading Flex..." wget https://github.com/westes/flex/releases/download/v${FLEX_VERSION}/flex-${FLEX_VERSION}.tar.gz
            _verify_checksum "${FLEX_CHECKSUM}" "flex-${FLEX_VERSION}.tar.gz" || error "Flex checksum failed."
            _execute "Extracting Flex..." tar xf "flex-${FLEX_VERSION}.tar.gz"
            cd "flex-${FLEX_VERSION}"
            _execute "Configuring Flex..." ./configure --prefix="${flex_prefix}"
            _execute "Building Flex..." make -j "${NUM_THREADS}"
            _execute "Installing Flex..." make -j "${NUM_THREADS}" install
        )
        INSTALL_SUMMARY+=("Flex: system=${flex_installed_version}, required=${FLEX_VERSION}, status=installed")
    else
        INSTALL_SUMMARY+=("Flex: system=${flex_installed_version}, required=${FLEX_VERSION}, status=skipped")
    fi
}

# ------------------------------------------------------------------------------
# SWIG
# ------------------------------------------------------------------------------
_install_swig() {
    local swig_prefix=${PREFIX:-"/usr/local"}
    local swig_bin=${swig_prefix}/bin/swig
    local swig_installed_version="none"
    if [[ -f ${swig_bin} ]]; then
        swig_installed_version=$(${swig_bin} -version | grep "SWIG Version" | awk '{print $3}')
    fi

    log "Checking SWIG (System: ${swig_installed_version}, Required: ${SWIG_VERSION})"
    if [[ "${swig_installed_version}" != "${SWIG_VERSION}" ]]; then
        (
            cd "${BASE_DIR}"
            local tar_name="v${SWIG_VERSION}.tar.gz"
            _execute "Downloading SWIG..." wget "https://github.com/swig/swig/archive/${tar_name}"
            _verify_checksum "${SWIG_CHECKSUM}" "${tar_name}" || error "SWIG checksum failed."
            _execute "Extracting SWIG..." tar xfz "${tar_name}"
            cd swig-*

            _install_pcre
            _execute "Generating SWIG configure script..." ./autogen.sh
            _execute "Configuring SWIG..." ./configure --prefix="${swig_prefix}"
            _execute "Building SWIG..." make -j "${NUM_THREADS}"
            _execute "Installing SWIG..." make -j "${NUM_THREADS}" install
        )
        INSTALL_SUMMARY+=("SWIG: system=${swig_installed_version}, required=${SWIG_VERSION}, status=installed")
    else
        INSTALL_SUMMARY+=("SWIG: system=${swig_installed_version}, required=${SWIG_VERSION}, status=skipped")
    fi
    CMAKE_PACKAGE_ROOT_ARGS+=" -D SWIG_ROOT=$(realpath "${swig_prefix}") "
}

# ------------------------------------------------------------------------------
# PCRE
# ------------------------------------------------------------------------------
_install_pcre() {
    local pcre_prefix=${PREFIX:-"/usr/local"}
    local pcre_config=${pcre_prefix}/bin/pcre2-config
    local pcre_installed_version="none"

    if [[ -f "${pcre_config}" ]]; then
        pcre_installed_version=$(${pcre_config} --version)
    fi

    log "Checking PCRE (System: ${pcre_installed_version}, Required: ${PCRE_VERSION})"
    if [[ "${pcre_installed_version}" == "${PCRE_VERSION}" ]]; then
        INSTALL_SUMMARY+=("PCRE: system=${pcre_installed_version}, required=${PCRE_VERSION}, status=skipped")
        return
    fi

    (
        cd "${BASE_DIR}"
        local pcre_tar_name="pcre2-${PCRE_VERSION}.tar.gz"
        _execute "Downloading PCRE..." wget "https://github.com/PCRE2Project/pcre2/releases/download/pcre2-${PCRE_VERSION}/${pcre_tar_name}"
        _verify_checksum "${PCRE_CHECKSUM}" "${pcre_tar_name}" || error "PCRE checksum failed."
        _execute "Extracting PCRE..." tar xf "${pcre_tar_name}"
        cd "pcre2-${PCRE_VERSION}"
        _execute "Configuring PCRE..." ./configure --prefix="${pcre_prefix}"
        _execute "Building PCRE..." make -j "${NUM_THREADS}"
        _execute "Installing PCRE..." make -j "${NUM_THREADS}" install
    )
    INSTALL_SUMMARY+=("PCRE: system=${pcre_installed_version}, required=${PCRE_VERSION}, status=installed")
}


# ------------------------------------------------------------------------------
# Boost
# ------------------------------------------------------------------------------
_install_boost() {
    local boost_prefix=${PREFIX:-"/usr/local"}
    local boost_installed_version="none"
    if [[ -f "${boost_prefix}/include/boost/version.hpp" ]]; then
        boost_installed_version=$(grep "^#define BOOST_LIB_VERSION" "${boost_prefix}/include/boost/version.hpp" | sed -e 's/.*"\(.*\)"/\1/' -e 's/_/./g')
    fi
    
    local required_version="${BOOST_VERSION_BIG}"
    log "Checking Boost (System: ${boost_installed_version}, Required: ${required_version})"
    if [[ "${boost_installed_version}" != "${required_version}" ]]; then
        (
            cd "${BASE_DIR}"
            local boost_version_underscore=${BOOST_VERSION_SMALL//./_}
            _execute "Downloading Boost..." wget "https://archives.boost.io/release/${BOOST_VERSION_SMALL}/source/boost_${boost_version_underscore}.tar.gz"
            _verify_checksum "${BOOST_CHECKSUM}" "boost_${boost_version_underscore}.tar.gz" || error "Boost checksum failed."
            _execute "Extracting Boost..." tar -xf "boost_${boost_version_underscore}.tar.gz"
            cd "boost_${boost_version_underscore}"
            _execute "Bootstrapping Boost..." ./bootstrap.sh --prefix="${boost_prefix}"
            _execute "Installing Boost..." ./b2 install --with-iostreams --with-test --with-serialization --with-system --with-thread -j "${NUM_THREADS}"
        )
        INSTALL_SUMMARY+=("Boost: system=${boost_installed_version}, required=${required_version}, status=installed")
    else
        INSTALL_SUMMARY+=("Boost: system=${boost_installed_version}, required=${required_version}, status=skipped")
    fi
    CMAKE_PACKAGE_ROOT_ARGS+=" -D Boost_ROOT=$(realpath "${boost_prefix}") "
}

# ------------------------------------------------------------------------------
# Eigen
# ------------------------------------------------------------------------------
_install_eigen() {
    local eigen_prefix=${PREFIX:-"/usr/local"}
    local eigen_version_file="${eigen_prefix}/include/eigen3/Eigen/src/Core/util/Macros.h"
    local eigen_installed_version="none"

    if [[ -f "${eigen_version_file}" ]]; then
        local world
        world=$(grep "#define EIGEN_WORLD_VERSION" "${eigen_version_file}" | awk '{print $3}')
        local major
        major=$(grep "#define EIGEN_MAJOR_VERSION" "${eigen_version_file}" | awk '{print $3}')
        eigen_installed_version="${world}.${major}"
    fi

    log "Checking Eigen (System: ${eigen_installed_version}, Required: ${EIGEN_VERSION})"
    if [[ "${eigen_installed_version}" != "${EIGEN_VERSION}" ]]; then
        (
            cd "${BASE_DIR}"
            _execute "Cloning Eigen..." git clone --depth=1 -b "${EIGEN_VERSION}" https://gitlab.com/libeigen/eigen.git
            cd eigen
            local cmake_bin=${PREFIX:-/usr/local}/bin/cmake
            _execute "Configuring Eigen..." "${cmake_bin}" -DCMAKE_INSTALL_PREFIX="${eigen_prefix}" -B build .
            _execute "Building and installing Eigen..." "${cmake_bin}" --build build -j "${NUM_THREADS}" --target install
        )
        INSTALL_SUMMARY+=("Eigen: system=${eigen_installed_version}, required=${EIGEN_VERSION}, status=installed")
    else
        INSTALL_SUMMARY+=("Eigen: system=${eigen_installed_version}, required=${EIGEN_VERSION}, status=skipped")
    fi
    CMAKE_PACKAGE_ROOT_ARGS+=" -D Eigen3_ROOT=$(realpath "${eigen_prefix}") "
}

# ------------------------------------------------------------------------------
# CUDD
# ------------------------------------------------------------------------------
_install_cudd() {
    local cudd_prefix=${PREFIX:-"/usr/local"}
    log "Checking CUDD (Required: ${CUDD_VERSION})"
    if [[ ! -f ${cudd_prefix}/include/cudd.h ]]; then
        (
            cd "${BASE_DIR}"
            _execute "Cloning CUDD..." git clone --depth=1 -b "${CUDD_VERSION}" https://github.com/The-OpenROAD-Project/cudd.git
            cd cudd
            _execute "Generating CUDD configure script..." autoreconf
            _execute "Configuring CUDD..." ./configure --prefix="${cudd_prefix}"
            _execute "Building and installing CUDD..." make -j "${NUM_THREADS}" install
        )
        INSTALL_SUMMARY+=("CUDD: system=none, required=${CUDD_VERSION}, status=installed")
    else
        INSTALL_SUMMARY+=("CUDD: system=found, required=${CUDD_VERSION}, status=skipped")
    fi
    CMAKE_PACKAGE_ROOT_ARGS+=" -D cudd_ROOT=$(realpath "${cudd_prefix}") "
}

# ------------------------------------------------------------------------------
# CUSP
# ------------------------------------------------------------------------------
_install_cusp() {
    local cusp_prefix=${PREFIX:-"/usr/local/include"}
    log "Checking CUSP"
    if [[ ! -f ${cusp_prefix}/cusp/version.h ]]; then
        (
            cd "${BASE_DIR}"
            _execute "Cloning CUSP..." git clone --depth=1 -b cuda9 https://github.com/cusplibrary/cusplibrary.git
            cd cusplibrary
            _execute "Installing CUSP..." cp -r ./cusp "${cusp_prefix}"
        )
        INSTALL_SUMMARY+=("CUSP: system=none, required=any, status=installed")
    else
        INSTALL_SUMMARY+=("CUSP: system=found, required=any, status=skipped")
    fi
    CMAKE_PACKAGE_ROOT_ARGS+=" -D cusp_ROOT=$(realpath "${cusp_prefix}") "
}

# ------------------------------------------------------------------------------
# Lemon
# ------------------------------------------------------------------------------
_install_lemon() {
    local lemon_prefix=${PREFIX:-"/usr/local"}
    local lemon_installed_version="none"
    if [[ -f "${lemon_prefix}/include/lemon/config.h" ]]; then
        lemon_installed_version=$(grep "LEMON_VERSION" "${lemon_prefix}/include/lemon/config.h" | awk -F'"' '{print $2}')
    fi

    log "Checking Lemon (System: ${lemon_installed_version}, Required: ${LEMON_VERSION})"
    if [[ "${lemon_installed_version}" != "${LEMON_VERSION}" ]]; then
        (
            cd "${BASE_DIR}"
            _execute "Cloning Lemon..." git clone --depth=1 -b "${LEMON_VERSION}" https://github.com/The-OpenROAD-Project/lemon-graph.git
            cd lemon-graph
            local cmake_bin=${PREFIX:-/usr/local}/bin/cmake
            _execute "Configuring Lemon..." "${cmake_bin}" -DCMAKE_INSTALL_PREFIX="${lemon_prefix}" -B build .
            _execute "Building and installing Lemon..." "${cmake_bin}" --build build -j "${NUM_THREADS}" --target install
        )
        INSTALL_SUMMARY+=("Lemon: system=${lemon_installed_version}, required=${LEMON_VERSION}, status=installed")
    else
        INSTALL_SUMMARY+=("Lemon: system=${lemon_installed_version}, required=${LEMON_VERSION}, status=skipped")
    fi
    CMAKE_PACKAGE_ROOT_ARGS+=" -D LEMON_ROOT=$(realpath "${lemon_prefix}") "
}

# ------------------------------------------------------------------------------
# spdlog
# ------------------------------------------------------------------------------
_install_spdlog() {
    local spdlog_prefix=${PREFIX:-"/usr/local"}
    local spdlog_installed_version="none"
    if [ -d "${spdlog_prefix}/include/spdlog" ]; then
        spdlog_installed_version=$(grep "#define SPDLOG_VER_" "${spdlog_prefix}/include/spdlog/version.h" | sed 's/.*\s//' | tr '\n' '.' | sed 's/\.$//')
    fi
    log "Checking spdlog (System: ${spdlog_installed_version}, Required: ${SPDLOG_VERSION})"
    if [[ "${spdlog_installed_version}" != "${SPDLOG_VERSION}" ]]; then
        (
            cd "${BASE_DIR}"
            _execute "Cloning spdlog..." git clone --depth=1 -b "v${SPDLOG_VERSION}" https://github.com/gabime/spdlog.git
            cd spdlog
            local cmake_bin=${PREFIX:-/usr/local}/bin/cmake
            _execute "Configuring spdlog..." "${cmake_bin}" -DCMAKE_INSTALL_PREFIX="${spdlog_prefix}" -DCMAKE_POSITION_INDEPENDENT_CODE=ON -DSPDLOG_BUILD_EXAMPLE=OFF -B build .
            _execute "Building and installing spdlog..." "${cmake_bin}" --build build -j "${NUM_THREADS}" --target install
        )
        INSTALL_SUMMARY+=("spdlog: system=${spdlog_installed_version}, required=${SPDLOG_VERSION}, status=installed")
    else
        INSTALL_SUMMARY+=("spdlog: system=${spdlog_installed_version}, required=${SPDLOG_VERSION}, status=skipped")
    fi
    CMAKE_PACKAGE_ROOT_ARGS+=" -D spdlog_ROOT=$(realpath "${spdlog_prefix}") "
}

# ------------------------------------------------------------------------------
# gtest
# ------------------------------------------------------------------------------
_install_gtest() {
    local gtest_prefix=${PREFIX:-"/usr/local"}
    log "Checking gtest (Required: ${GTEST_VERSION})"
    if [[ ! -d ${gtest_prefix}/include/gtest ]]; then
        (
            cd "${BASE_DIR}"
            _execute "Downloading gtest..." wget "https://github.com/google/googletest/archive/refs/tags/v${GTEST_VERSION}.zip"
            _verify_checksum "${GTEST_CHECKSUM}" "v${GTEST_VERSION}.zip" || error "gtest checksum failed."
            _execute "Extracting gtest..." unzip "v${GTEST_VERSION}.zip"
            cd "googletest-${GTEST_VERSION}"
            local cmake_bin=${PREFIX:-/usr/local}/bin/cmake
            _execute "Configuring gtest..." "${cmake_bin}" -DCMAKE_INSTALL_PREFIX="${gtest_prefix}" -B build .
            _execute "Building and installing gtest..." "${cmake_bin}" --build build --target install
        )
        INSTALL_SUMMARY+=("gtest: system=none, required=${GTEST_VERSION}, status=installed")
    else
        INSTALL_SUMMARY+=("gtest: system=found, required=${GTEST_VERSION}, status=skipped")
    fi
    CMAKE_PACKAGE_ROOT_ARGS+=" -D GTest_ROOT=$(realpath "${gtest_prefix}") "
}

# ------------------------------------------------------------------------------
# Abseil
# ------------------------------------------------------------------------------
_install_abseil() {
    local absl_prefix_install=${PREFIX:-"/usr/local"}
    local absl_prefix_found=""
    local absl_version_file=""

    # Check in default/user-specified prefix first
    local absl_version_file_default="${absl_prefix_install}/lib/cmake/absl/abslConfigVersion.cmake"
    if [[ -f "${absl_version_file_default}" ]]; then
        absl_prefix_found="${absl_prefix_install}"
        absl_version_file="${absl_version_file_default}"
    fi

    # If not found, check in or-tools path
    if [[ -z "${absl_prefix_found}" && -n "${OR_TOOLS_PATH}" ]]; then
        local absl_version_file_or_tools="${OR_TOOLS_PATH}/lib/cmake/absl/abslConfigVersion.cmake"
        if [[ -f "${absl_version_file_or_tools}" ]]; then
            absl_prefix_found="${OR_TOOLS_PATH}"
            absl_version_file="${absl_version_file_or_tools}"
        fi
    fi

    local absl_installed_version="none"
    if [[ -n "${absl_version_file}" ]]; then
        absl_installed_version=$(grep '^set(PACKAGE_VERSION "' "${absl_version_file}" | head -n 1 | awk -F'"' '{print $2}')
    fi

    local required_version="${ABSL_VERSION%.*}"
    log "Checking Abseil (System: ${absl_installed_version}, Required: ${required_version})"
    if [[ "${absl_installed_version}" != "${required_version}" ]]; then
        (
            cd "${BASE_DIR}"
            _execute "Downloading Abseil..." wget "https://github.com/abseil/abseil-cpp/releases/download/${ABSL_VERSION}/abseil-cpp-${ABSL_VERSION}.tar.gz"
            _verify_checksum "${ABSL_CHECKSUM}" "abseil-cpp-${ABSL_VERSION}.tar.gz" || error "Abseil checksum failed."
            _execute "Extracting Abseil..." tar xf "abseil-cpp-${ABSL_VERSION}.tar.gz"
            cd "abseil-cpp-${ABSL_VERSION}"
            local cmake_bin=${PREFIX:-/usr/local}/bin/cmake
            _execute "Configuring Abseil..." "${cmake_bin}" -DCMAKE_INSTALL_PREFIX="${absl_prefix_install}" -DCMAKE_CXX_STANDARD=17 -B build .
            _execute "Building and installing Abseil..." "${cmake_bin}" --build build --target install
        )
        absl_prefix_found="${absl_prefix_install}"
        INSTALL_SUMMARY+=("Abseil: system=${absl_installed_version}, required=${required_version}, status=installed")
    else
        INSTALL_SUMMARY+=("Abseil: system=${absl_installed_version}, required=${required_version}, status=skipped")
    fi
    CMAKE_PACKAGE_ROOT_ARGS+=" -D ABSL_ROOT=$(realpath "${absl_prefix_found}") "
}

# ------------------------------------------------------------------------------
# Ninja
# ------------------------------------------------------------------------------
_install_ninja() {
    local ninja_prefix=${PREFIX:-"/usr/local"}
    local ninja_bin=${ninja_prefix}/bin/ninja
    log "Checking Ninja (Required: ${NINJA_VERSION})"
    if [[ ! -f ${ninja_bin} ]]; then
        (
            cd "${BASE_DIR}"
            _execute "Downloading Ninja..." wget -O ninja-linux.zip "https://github.com/ninja-build/ninja/releases/download/v${NINJA_VERSION}/ninja-linux.zip"
            _verify_checksum "${NINJA_CHECKSUM}" "ninja-linux.zip" || error "Ninja checksum failed."
            _execute "Installing Ninja..." unzip -o ninja-linux.zip -d "${ninja_prefix}/bin/"
            chmod +x "${ninja_bin}"
        )
        INSTALL_SUMMARY+=("Ninja: system=none, required=${NINJA_VERSION}, status=installed")
    else
        INSTALL_SUMMARY+=("Ninja: system=found, required=${NINJA_VERSION}, status=skipped")
    fi
}

_install_or_tools() {
    local os=$1
    local os_version=$2
    local arch=$3
    local skip_system_or_tools=$4

    # Create a temporary directory for downloads
    local build_dir
    build_dir=$(mktemp -d)

    local or_tools_installed_version="none"
    # Check if a system-installed version of OR-Tools is present
    log "Checking or-tools (System: ${or_tools_installed_version}, Required: ${OR_TOOLS_VERSION_SMALL})"
    if [[ "${skip_system_or_tools}" == "false" ]]; then
        # Disable exit on error for 'find' command, as it might return non zero
        set +euo pipefail
        local existing_libs
        existing_libs=$(find /usr/local /usr /opt -type f -name "libortools.so.*" 2>/dev/null)
        # Bring back exit on error
        set -euo pipefail
        if [[ -n "${existing_libs}" ]]; then
            local first_lib="${existing_libs%%$'\n'*}"
            or_tools_installed_version=$(basename "${first_lib}" | sed 's/libortools.so.//')
            local or_tools_root
            or_tools_root=$(dirname "${first_lib}")
            local or_tools_install_dir
            or_tools_install_dir=$(realpath "${or_tools_root}/..")

            if [[ "${or_tools_installed_version}" == "${OR_TOOLS_VERSION_SMALL}" ]]; then
                CMAKE_PACKAGE_ROOT_ARGS+=" -D ortools_ROOT=${or_tools_install_dir} "
                OR_TOOLS_PATH=${or_tools_install_dir}
                INSTALL_SUMMARY+=("or-tools: system=${or_tools_installed_version}, required=${OR_TOOLS_VERSION_SMALL}, status=skipped")
                return
            else
                log "Found old OR-Tools version ${or_tools_installed_version}. Removing it."
                rm -rf "${or_tools_install_dir}"
            fi
        fi
    fi

    if [[ "$(uname -m)" == "aarch64" ]]; then
        (
            cd "${build_dir}"
            _execute "Cloning or-tools..." git clone --depth=1 -b "v${OR_TOOLS_VERSION_BIG}" https://github.com/google/or-tools.git
            cd or-tools
            local cmake_bin=${PREFIX:-/usr/local}/bin/cmake
            _execute "Configuring or-tools..." "${cmake_bin}" -S. -Bbuild -DBUILD_DEPS:BOOL=ON -DBUILD_EXAMPLES:BOOL=OFF -DBUILD_SAMPLES:BOOL=OFF -DBUILD_TESTING:BOOL=OFF -DCMAKE_INSTALL_PREFIX="${OR_TOOLS_PATH}" -DCMAKE_CXX_FLAGS="-w" -DCMAKE_C_FLAGS="-w"
            _execute "Building and installing or-tools..." "${cmake_bin}" --build build --config Release --target install -v -j "${NUM_THREADS}"
        )
    else
        (
            cd "${build_dir}"
            if [[ "${os_version}" == "rodete" ]]; then
                os_version=11
            fi
            local or_tools_file="or-tools_${arch}_${os}-${os_version}_cpp_v${OR_TOOLS_VERSION_SMALL}.tar.gz"
            _execute "Downloading or-tools..." wget "https://github.com/google/or-tools/releases/download/v${OR_TOOLS_VERSION_BIG}/${or_tools_file}"
            mkdir -p "${OR_TOOLS_PATH}"
            _execute "Extracting or-tools..." tar --strip 1 --dir "${OR_TOOLS_PATH}" -xf "${or_tools_file}"
        )
    fi
    INSTALL_SUMMARY+=("or-tools: system=${or_tools_installed_version}, required=${OR_TOOLS_VERSION_SMALL}, status=installed")

    CMAKE_PACKAGE_ROOT_ARGS+=" -D ortools_ROOT=$(realpath "${OR_TOOLS_PATH}") "
    rm -rf "${build_dir}"
}
# ==============================================================================
# Dependency Installation Modules
# ==============================================================================
# Each dependency will have its own dedicated function for installation and
# version management. This modular approach makes the script easier to
# maintain and extend.
_install_common_dev() {
    log "Install common development dependencies (-common or -all)"
    rm -rf "${BASE_DIR}"
    mkdir -p "${BASE_DIR}"
    if [[ -n "${PREFIX}" ]]; then
        mkdir -p "${PREFIX}"
    fi

    _install_cmake
    _install_bison
    _install_flex
    _install_pcre
    _install_swig
    _install_boost
    _install_eigen
    _install_cudd
    _install_cusp
    _install_lemon
    _install_spdlog
    _install_gtest
    _install_abseil

    if [[ "${EQUIVALENCE_DEPS}" == "yes" ]]; then
        _install_equivalence_deps
    fi

    if [[ "${CI}" == "yes" ]]; then
        _install_ninja
    fi

    if [[ -n ${PREFIX} ]]; then
        # Emit an environment setup script
        cat > "${PREFIX}/env.sh" <<EOF
if [ -n "\$ZSH_VERSION" ]; then
  depRoot="\$(dirname \$(readlink -f "\${(%):-%x}"))"
else
  depRoot="\$(dirname \$(readlink -f "\${BASH_SOURCE}"))"
fi

PATH=\${depRoot}/bin:\${PATH}
LD_LIBRARY_PATH=\${depRoot}/lib64:\${depRoot}/lib:\${LD_LIBRARY_PATH}
EOF
    fi
}


# ==============================================================================
# Platform-Specific Logic
# ==============================================================================
# This section will contain functions for installing platform-specific packages
# using the system's package manager (e.g., apt, yum, brew).

# ... platform-specific functions will be added here ...

# ==============================================================================
# Main Execution
# ==============================================================================
# The main part of the script will parse command-line arguments, detect the
# platform, and call the appropriate functions to install the dependencies.

# ... main execution logic will be added here ...
# ------------------------------------------------------------------------------
# Ubuntu
# ------------------------------------------------------------------------------
_install_ubuntu_packages() {
    log "Install ubuntu base packages using apt (-base or -all)"
    export DEBIAN_FRONTEND="noninteractive"
    _execute "Updating package lists..." apt-get -y update
    _execute "Installing base packages..." apt-get -y install --no-install-recommends \
        automake autotools-dev binutils bison build-essential ccache clang \
        debhelper devscripts flex g++ gcc git groff lcov libffi-dev libfl-dev \
        libgomp1 libomp-dev libpcre2-dev libpcre3-dev libreadline-dev pandoc \
        pkg-config python3-dev python3-click qt5-image-formats-plugins tcl tcl-dev tcl-tclreadline \
        tcllib unzip wget libyaml-cpp-dev zlib1g-dev tzdata

    local packages=()
    if _version_compare "$1" -ge "25.04"; then
        packages+=("libtcl8.6")
    else
        packages+=("libtcl")
    fi
    if _version_compare "$1" -ge "25.04"; then
        packages+=("libpython3.13")
    elif _version_compare "$1" -ge "24.04"; then
        packages+=("libpython3.12")
    elif _version_compare "$1" -ge "22.10"; then
        packages+=("libpython3.11")
    else
        packages+=("libpython3.8")
    fi
    if _version_compare "$1" -ge "22.04"; then
        packages+=("qt5-qmake" "qtbase5-dev" "qtbase5-dev-tools" "libqt5charts5-dev" "qtchooser")
    else
        packages+=("libqt5charts5-dev" "qt5-default")
    fi
    _execute "Installing version-specific packages..." apt-get install -y --no-install-recommends "${packages[@]}"
    _execute "Cleaning up packages..." apt-get autoclean -y
    _execute "Removing unused packages..." apt-get autoremove -y
}

# ------------------------------------------------------------------------------
# RHEL
# ------------------------------------------------------------------------------
_install_rhel_packages() {
    log "Install rhel base packages using yum (-base or -all)"
    local rhel_version=$1
    _execute "Updating packages..." yum -y update
    _execute "Installing EPEL release..." yum -y install "https://dl.fedoraproject.org/pub/epel/epel-release-latest-${rhel_version}.noarch.rpm"
    _execute "Installing base packages..." yum -y install \
        autoconf automake clang clang-devel gcc gcc-c++ gdb git glibc-devel \
        libffi-devel libtool llvm llvm-devel llvm-libs make pcre-devel \
        pcre2-devel pkg-config pkgconf pkgconf-m4 pkgconf-pkg-config python3 \
        python3-devel python3-pip python3-click qt5-qtbase-devel qt5-qtcharts-devel \
        qt5-qtimageformats readline tcl-devel tcl-tclreadline \
        tcl-tclreadline-devel tcl-thread-devel tcllib wget yaml-cpp-devel \
        zlib-devel tzdata redhat-rpm-config rpm-build

    if [[ "${rhel_version}" == "8" ]]; then
        local python_version="3.12"
        _execute "Installing Python ${python_version}..." yum install -y gcc-toolset-13 "python${python_version}" "python${python_version}-devel" "python${python_version}-pip"
        _execute "Setting Python alternatives..." update-alternatives --install /usr/bin/unversioned-python python "$(command -v "python${python_version}")" 50
        _execute "Setting Python3 alternatives..." update-alternatives --install /usr/bin/python3 python3 "$(command -v "python${python_version}")" 50
    fi
    if [[ "${rhel_version}" == "9" ]]; then
        _execute "Installing additional packages for RHEL 9..." yum install -y \
            https://mirror.stream.centos.org/9-stream/AppStream/x86_64/os/Packages/flex-2.6.4-9.el9.x86_64.rpm \
            https://mirror.stream.centos.org/9-stream/AppStream/x86_64/os/Packages/readline-devel-8.1-4.el9.x86_64.rpm \
            https://rpmfind.net/linux/centos-stream/9-stream/AppStream/x86_64/os/Packages/tcl-devel-8.6.10-7.el9.x86_64.rpm
    fi

    local arch=amd64
    local pandoc_version="3.1.11.1"
    _execute "Downloading pandoc..." wget "https://github.com/jgm/pandoc/releases/download/${pandoc_version}/pandoc-${pandoc_version}-linux-${arch}.tar.gz"
    _execute "Installing pandoc..." tar xvzf "pandoc-${pandoc_version}-linux-${arch}.tar.gz" --strip-components 1 -C /usr/local/
    rm -rf "pandoc-${pandoc_version}-linux-${arch}.tar.gz"
    _execute "Cleaning up yum cache..." yum clean -y all
    rm -rf /var/lib/apt/lists/*
}

# ------------------------------------------------------------------------------
# openSUSE
# ------------------------------------------------------------------------------
_install_opensuse_packages() {
    log "Install ubuntu base packages using zypper (-base or -all)"
    _execute "Refreshing repositories..." zypper refresh
    _execute "Updating packages..." zypper -n update
    _execute "Installing development pattern..." zypper -n install -t pattern devel_basis
    _execute "Installing base packages..." zypper -n install \
        binutils clang gcc gcc11-c++ git groff gzip lcov libffi-devel \
        libgomp1 libomp11-devel libpython3_6m1_0 libqt5-creator libqt5-qtbase \
        libqt5-qtstyleplugins libstdc++6-devel-gcc8 llvm pandoc pcre-devel \
        pcre2-devel pkg-config python3-devel python3-pip python3-click qimgv readline-devel tcl \
        tcl-devel tcllib wget yaml-cpp-devel zlib-devel

    _execute "Setting gcc alternatives..." update-alternatives --install /usr/bin/gcc gcc /usr/bin/gcc-11 50
    _execute "Setting g++ alternatives..." update-alternatives --install /usr/bin/g++ g++ /usr/bin/g++-11 50
    _execute "Cleaning up zypper cache..." zypper -n clean --all
    _execute "Removing unneeded packages..." bash -c "zypper -n packages --unneeded | awk -F'|' 'NR > 4 {print \$3}' | grep -v Name | xargs -r zypper -n remove --clean-deps"
}

# ------------------------------------------------------------------------------
# Darwin (macOS)
# ------------------------------------------------------------------------------
_install_darwin_packages() {
    if ! _command_exists "brew"; then
        error "Homebrew is not found. Please install Homebrew before continuing."
    fi
    if ! xcode-select -p &> /dev/null; then
        cat <<EOF
Xcode command line tools not installed.
Run the following command to install them:
  xcode-select --install
Then, rerun this script.
EOF
        exit 1
    fi
    log "Install darwin base packages using homebrew (-base or -all)"
    _execute "Installing Homebrew packages..." brew install bison boost cmake eigen flex fmt groff libomp or-tools pandoc pkg-config pyqt5 python spdlog tcl-tk zlib swig yaml-cpp
    _execute "Installing Python click..." pip3 install click
    _execute "Linking libomp..." brew link --force libomp
    _execute "Installing lemon-graph..." brew install The-OpenROAD-Project/lemon-graph/lemon-graph
}

# ------------------------------------------------------------------------------
# Debian
# ------------------------------------------------------------------------------
_install_debian_packages() {
    log "Install debian base packages using apt (-base or -all)"
    local debian_version=$1
    export DEBIAN_FRONTEND="noninteractive"
    _execute "Updating package lists..." apt-get -y update
    local tcl_ver=""
    if [[ "${debian_version}" == "rodete" ]]; then
        tcl_ver="8.6"
    fi
    _execute "Installing base packages..." apt-get -y install --no-install-recommends \
        automake autotools-dev binutils bison build-essential clang debhelper \
        devscripts flex g++ gcc git groff lcov libffi-dev libfl-dev libgomp1 \
        libomp-dev libpcre2-dev libpcre3-dev libreadline-dev "libtcl${tcl_ver}" \
        pandoc pkg-config python3-dev python3-click qt5-image-formats-plugins tcl-dev tcl-tclreadline \
        tcllib unzip wget libyaml-cpp-dev zlib1g-dev tzdata

    if [[ "${debian_version}" == "10" ]]; then
        _execute "Installing Debian 10 specific packages..." apt-get install -y --no-install-recommends libpython3.7 libqt5charts5-dev qt5-default
    else
        local python_ver="3.8"
        if [[ "${debian_version}" == "rodete" ]]; then
            python_ver="3.12"
        fi
        _execute "Installing Debian specific packages..." apt-get install -y --no-install-recommends "libpython${python_ver}" libqt5charts5-dev qtbase5-dev qtchooser qt5-qmake qtbase5-dev-tools
    fi
    _execute "Cleaning up packages..." apt-get autoclean -y
    _execute "Removing unused packages..." apt-get autoremove -y
}

# ------------------------------------------------------------------------------
# CI Dependencies
# ------------------------------------------------------------------------------
_install_ci_packages() {
    log "Install CI dependencies (-ci)"
    _execute "Updating package lists..." apt-get -y update
    _execute "Installing CI packages..." apt-get -y install --no-install-recommends \
        apt-transport-https ca-certificates curl default-jdk gnupg python3 \
        python3-pip python3-pandas jq lsb-release parallel \
        software-properties-common time unzip zip

    _execute "Downloading bazelisk..." curl -Lo bazelisk https://github.com/bazelbuild/bazelisk/releases/latest/download/bazelisk-linux-amd64
    chmod +x bazelisk
    _execute "Installing bazelisk..." mv bazelisk /usr/local/bin/bazelisk

    if _command_exists "docker"; then
        log "Docker is already installed, skipping reinstallation."
        return 0
    fi

    _execute "Creating Docker keyring directory..." install -m 0755 -d /etc/apt/keyrings
    _execute "Downloading Docker GPG key..." curl -fsSL https://download.docker.com/linux/ubuntu/gpg -o /etc/apt/keyrings/docker.asc
    chmod a+r /etc/apt/keyrings/docker.asc
    _execute "Adding Docker repository..." bash -c 'echo "deb [arch=$(dpkg --print-architecture) signed-by=/etc/apt/keyrings/docker.asc] https://download.docker.com/linux/ubuntu \
        $(. /etc/os-release && echo \"${VERSION_CODENAME}\") stable" | tee /etc/apt/sources.list.d/docker.list > /dev/null'
    _execute "Updating package lists for Docker..." apt-get -y update
    _execute "Installing Docker..." apt-get -y install --no-install-recommends docker-ce docker-ce-cli containerd.io docker-buildx-plugin

    if _version_compare "${1}" -lt "24.04"; then
        _execute "Downloading LLVM install script..." wget https://apt.llvm.org/llvm.sh
        chmod +x llvm.sh
        _execute "Installing LLVM 16..." ./llvm.sh 16 all
    fi
}
_help() {
    cat <<EOF

Usage: $0 [OPTIONS]

Options:
  -all                        Install all dependencies (base and common). Requires privileged access.
  -base                       Install base dependencies using package managers. Requires privileged access.
  -common                     Install common dependencies.
  -eqy                        Install equivalence dependencies (yosys, eqy, sby).
  -prefix=DIR                 Install common dependencies in a user-specified directory.
  -local                      Install common dependencies in \${HOME}/.local.
  -ci                         Install dependencies required for CI.
  -nocert                     Disable certificate checks for downloads.
  -skip-system-or-tools       Skip searching for a system-installed or-tools library.
  -save-deps-prefixes=FILE    Save OpenROAD build arguments to FILE.
  -constant-build-dir         Use a constant build directory instead of a random one.
  -threads=<N>                Limit the number of compiling threads.
  -verbose                    Show all output from build commands.
  -h, -help                   Show this help message.

EOF
    exit "${1:-1}"
}

main() {
    local option="none"
    while [ "$#" -gt 0 ]; do
        case "${1}" in
            -h|-help) _help 0 ;;
            -all) option="all" ;;
            -base) option="base" ;;
            -common) option="common" ;;
            -eqy) EQUIVALENCE_DEPS="yes" ;;
            -ci) CI="yes" ;;
            -verbose) VERBOSE_MODE="yes" ;;
            -local)
                if [[ $(id -u) == 0 ]]; then
                    error "Cannot use -local with root or sudo."
                fi
                if [[ -n "${PREFIX}" ]]; then
                    warn "Previous -prefix argument will be overwritten with -local."
                fi
                PREFIX="${HOME}/.local"
                ;;
            -constant-build-dir)
                if [[ -d "${BASE_DIR}" ]]; then
                    log "Removing old building directory ${BASE_DIR}"
                    rm -r "${BASE_DIR}"
                fi
                BASE_DIR="/tmp/DependencyInstaller-OpenROAD"
                mkdir -p "${BASE_DIR}"
                ;;
            -prefix=*)
                if [[ -n "${PREFIX}" ]]; then
                    warn "Previous -local argument will be overwritten with -prefix."
                fi
                PREFIX="${1#*=}"
                ;;
            -nocert)
                warn "Security certificates for downloaded packages will not be checked."
                shopt -s expand_aliases
                alias wget="wget --no-check-certificate"
                export GIT_SSL_NO_VERIFY=true
                ;;
            -skip-system-or-tools) SKIP_SYSTEM_OR_TOOLS="true" ;;
            -save-deps-prefixes=*) SAVE_DEPS_PREFIXES="$(realpath "${1#*=}")" ;;
            -threads=*) NUM_THREADS="${1#*=}" ;;
            *)
                echo "Unknown option: ${1}" >&2
                _help
                ;;
        esac
        shift 1
    done

    if [[ "${option}" == "none" ]]; then
        error "You must use one of: -all, -base, or -common."
    fi

    OR_TOOLS_PATH=${PREFIX:-"/opt/or-tools"}

    if [[ -z "${SAVE_DEPS_PREFIXES}" ]]; then
        local dir
        dir="$(dirname "$(readlink -f "$0")")"
        SAVE_DEPS_PREFIXES="${dir}/openroad_deps_prefixes.txt"
    fi

    local platform
    platform="$(uname -s)"
    case "${platform}" in
        "Linux")
            if [[ ! -f /etc/os-release ]]; then
                error "Unidentified OS, could not find /etc/os-release."
            fi
            local os
            os=$(awk -F= '/^NAME/{print $2}' /etc/os-release | sed 's/"//g')
            ;;
        "Darwin")
            if [[ $(id -u) == 0 ]]; then
                error "Cannot install on macOS with root or sudo."
            fi
            os="Darwin"
            ;;
        *)
            error "${platform} is not supported. We only officially support Linux at the moment."
            ;;
    esac

    case "${os}" in
        "Ubuntu")
            local ubuntu_version
            ubuntu_version=$(awk -F= '/^VERSION_ID/{print $2}' /etc/os-release | sed 's/"//g')
            if [[ "${option}" == "base" || "${option}" == "all" ]]; then
                _install_ubuntu_packages "${ubuntu_version}"
            fi
            if [[ "${CI}" == "yes" ]]; then
                _install_ci_packages "${ubuntu_version}"
            fi
            if [[ "${option}" == "common" || "${option}" == "all" ]]; then
                _install_common_dev
                local ubuntu_version_normalized=${ubuntu_version}
                if _version_compare "${ubuntu_version_normalized}" -ge "25.04"; then
                    # FIXME make do with or-tools for 24.10 until an official release for 25.04 is available
                    ubuntu_version_normalized="24.10"
                elif _version_compare "${ubuntu_version_normalized}" -ge "24.04"; then
                    ubuntu_version_normalized="24.04"
                elif _version_compare "${ubuntu_version_normalized}" -ge "22.04"; then
                    ubuntu_version_normalized="22.04"
                else
                    ubuntu_version_normalized="20.04"
                fi
                _install_or_tools "ubuntu" "${ubuntu_version_normalized}" "amd64" "${SKIP_SYSTEM_OR_TOOLS}"
            fi
            ;;
        "Red Hat Enterprise Linux" | "Rocky Linux" | "AlmaLinux")
            local rhel_version
            if [[ "${os}" == "Red Hat Enterprise Linux" ]]; then
                rhel_version=$(rpm -q --queryformat '%{VERSION}' redhat-release | cut -d. -f1)
            elif [[ "${os}" == "Rocky Linux" ]]; then
                rhel_version=$(rpm -q --queryformat '%{VERSION}' rocky-release | cut -d. -f1)
            elif [[ "${os}" == "AlmaLinux" ]]; then
                rhel_version=$(rpm -q --queryformat '%{VERSION}' almalinux-release | cut -d. -f1)
            fi
            if [[ "${rhel_version}" != "8" && "${rhel_version}" != "9" ]]; then
                error "Unsupported ${rhel_version} version. Versions '8' and '9' are supported."
            fi
            if [[ "${option}" == "base" || "${option}" == "all" ]]; then
                _install_rhel_packages "${rhel_version}"
            fi
            if [[ "${option}" == "common" || "${option}" == "all" ]]; then
                _install_common_dev
                local os_id
                os_id=$(awk -F= '/^ID/{print $2}' /etc/os-release | sed 's/"//g')
                local arch
                arch=$(uname -m)
                local or_tools_arch=${arch}
                local or_tools_distro=""
                local or_tools_version=""
                if [[ "${rhel_version}" == "8" ]]; then
                    or_tools_distro="AlmaLinux"
                    or_tools_version="8.10"
                    if [[ "${os_id}" != "almalinux" ]]; then
                        warn "Using AlmaLinux or-tools package for RHEL 8 compatible system."
                    fi
                elif [[ "${rhel_version}" == "9" ]]; then
                    or_tools_version="9"
                    if [[ "${arch}" == "x86_64" ]]; then
                        or_tools_arch="amd64"
                    fi
                    if [[ "${os_id}" == "almalinux" || "${os_id}" == "rocky" ]]; then
                        or_tools_distro="${os_id}"
                    else
                        or_tools_distro="rockylinux"
                        warn "Defaulting to rockylinux or-tools package for RHEL 9 compatible system."
                    fi
                fi
                _install_or_tools "${or_tools_distro}" "${or_tools_version}" "${or_tools_arch}" "${SKIP_SYSTEM_OR_TOOLS}"
            fi
            ;;
        "Darwin")
            _install_darwin_packages
            cat <<EOF

To install or run OpenROAD, update your path with:
    export PATH="\$(brew --prefix bison)/bin:\$(brew --prefix flex)/bin:\$(brew --prefix tcl-tk)/bin:\${PATH}"
    export CMAKE_PREFIX_PATH=\$(brew --prefix or-tools)
EOF
            ;;
        "openSUSE Leap")
            if [[ "${option}" == "base" || "${option}" == "all" ]]; then
                _install_opensuse_packages
            fi
            if [[ "${option}" == "common" || "${option}" == "all" ]]; then
                _install_common_dev
                _install_or_tools "opensuse" "leap" "amd64" "${SKIP_SYSTEM_OR_TOOLS}"
            fi
            cat <<EOF
To enable GCC-11 you need to run:
        update-alternatives --install /usr/bin/gcc gcc /usr/bin/gcc-11 50
        update-alternatives --install /usr/bin/g++ g++ /usr/bin/g++-11 50
EOF
            ;;
        "Debian GNU/Linux" | "Debian GNU/Linux rodete")
            local debian_version
            debian_version=$(awk -F= '/^VERSION_ID/{print $2}' /etc/os-release | sed 's/"//g')
            if [[ -z "${debian_version}" ]]; then
                debian_version=$(awk -F= '/^VERSION_CODENAME/{print $2}' /etc/os-release | sed 's/"//g')
            fi
            if [[ "${option}" == "base" || "${option}" == "all" ]]; then
                _install_debian_packages "${debian_version}"
            fi
            if [[ "${option}" == "common" || "${option}" == "all" ]]; then
                _install_common_dev
                _install_or_tools "debian" "${debian_version}" "amd64" "${SKIP_SYSTEM_OR_TOOLS}"
            fi
            ;;
        *)
            error "Unsupported system: ${os}"
            ;;
    esac

    if [[ -n "${SAVE_DEPS_PREFIXES}" ]]; then
        mkdir -p "$(dirname "${SAVE_DEPS_PREFIXES}")"
        echo "${CMAKE_PACKAGE_ROOT_ARGS}" > "${SAVE_DEPS_PREFIXES}"
        if [[ $(id -u) == 0 && -n "${SUDO_USER+x}" ]]; then
            chown "${SUDO_USER}:$(id -gn "${SUDO_USER}")" "${SAVE_DEPS_PREFIXES}" 2>/dev/null || true
        fi
    fi

    _print_summary
    rm -rf "${BASE_DIR}"
}

_print_summary() {
    if [ ${#INSTALL_SUMMARY[@]} -eq 0 ]; then
        return
    fi
    echo ""
    log "Installation Summary"
    echo "${BOLD}====================================================================================${NC}"
    printf "%-20s | %-20s | %-20s | %-10s\n" "Package" "System Version" "Required Version" "Status"
    printf "%-20s | %-20s | %-20s | %-10s\n" "--------------------" "--------------------" "--------------------" "----------"
    for summary_line in "${INSTALL_SUMMARY[@]}"; do
        # summary_line is like "Flex: system=2.6.4, required=2.6.4, status=skipped"
        local package
        package=$(echo "$summary_line" | cut -d':' -f1)
        local system_version
        system_version=$(echo "$summary_line" | sed -n 's/.*system=\([^,]*\).*/\1/p')
        local required_version
        required_version=$(echo "$summary_line" | sed -n 's/.*required=\([^,]*\).*/\1/p')
        local status
        status=$(echo "$summary_line" | sed -n 's/.*status=\([^,]*\).*/\1/p')
        local status_color=""
        if [[ "${status}" == "installed" ]]; then
            status_color="${GREEN}"
        elif [[ "${status}" == "skipped" ]]; then
            status_color="${YELLOW}"
        fi
        printf "%-20s | %-20s | %-20s | ${status_color}%-10s${NC}\n" "$package" "$system_version" "$required_version" "$status"
    done
    echo "${BOLD}====================================================================================${NC}"
}

main "$@"<|MERGE_RESOLUTION|>--- conflicted
+++ resolved
@@ -44,7 +44,7 @@
 # ------------------------------------------------------------------------------
 # Dependency Versions and Checksums
 # ------------------------------------------------------------------------------
-YOSYS_VERSION="v0.57"
+YOSYS_VERSION="v0.58"
 CMAKE_VERSION_BIG="3.31"
 CMAKE_VERSION_SMALL="${CMAKE_VERSION_BIG}.9"
 CMAKE_CHECKSUM_AARCH64="8d426361ce8c54494c0a041a0e3bcc5c"
@@ -86,7 +86,6 @@
     echo "${BLUE}${BOLD}[INFO]${NC} $1"
 }
 
-<<<<<<< HEAD
 warn() {
     echo "${YELLOW}${BOLD}[WARNING]${NC} $1" >&2
 }
@@ -143,33 +142,6 @@
     local yosys_installed_version="none"
     if _command_exists "yosys"; then
         yosys_installed_version=$(yosys --version | awk '{print $2}')
-=======
-_equivalenceDeps() {
-    yosysVersion=v0.58
-
-    # yosys
-    yosysPrefix=${PREFIX:-"/usr/local"}
-    if [[ ! $(command -v yosys) || ! $(command -v yosys-config)  ]]; then (
-        cd "${baseDir}"
-        git clone --depth=1 -b "${yosysVersion}" --recursive https://github.com/YosysHQ/yosys
-        cd yosys
-        # use of no-register flag is required for some compilers,
-        # e.g., gcc and clang from RHEL8
-        make -j ${numThreads} PREFIX="${yosysPrefix}" ABC_ARCHFLAGS=-Wno-register
-        make install
-    ) fi
-
-    # eqy
-    eqyPrefix=${PREFIX:-"/usr/local"}
-    if ! command -v eqy &> /dev/null; then (
-        cd "${baseDir}"
-        git clone --depth=1 -b "${yosysVersion}" https://github.com/YosysHQ/eqy
-        cd eqy
-        export PATH="${yosysPrefix}/bin:${PATH}"
-        make -j ${numThreads} PREFIX="${eqyPrefix}"
-        make install PREFIX="${eqyPrefix}"
-    )
->>>>>>> 66bcec9d
     fi
 
     local required_version="${YOSYS_VERSION#v}"
